--- conflicted
+++ resolved
@@ -32,10 +32,7 @@
 				aws: {},
 				planetscale: true,
 				awsx: "2.21.1",
-<<<<<<< HEAD
 				random: true,
-=======
->>>>>>> 7369e1f1
 			},
 		};
 	},
@@ -158,13 +155,10 @@
 			[
 				...vercelVariables,
 				{ key: "REMOTE_WORKFLOW_URL", value: workflowCluster.api.url },
-<<<<<<< HEAD
 				{
 					key: "REMOTE_WORKFLOW_SECRET",
 					value: secrets.WORKFLOW_RPC_SECRET.result,
 				},
-=======
->>>>>>> 7369e1f1
 				{ key: "VERCEL_AWS_ROLE_ARN", value: vercelAwsAccessRole.arn },
 			].map(
 				(v) =>
@@ -192,12 +186,9 @@
 		CAP_AWS_ACCESS_KEY: new sst.Secret("CAP_AWS_ACCESS_KEY"),
 		CAP_AWS_SECRET_KEY: new sst.Secret("CAP_AWS_SECRET_KEY"),
 		GITHUB_PAT: new sst.Secret("GITHUB_PAT"),
-<<<<<<< HEAD
 		WORKFLOW_RPC_SECRET: new random.RandomString("WORKFLOW_RPC_SECRET", {
 			length: 48,
 		}),
-=======
->>>>>>> 7369e1f1
 	};
 }
 
@@ -305,13 +296,8 @@
 	});
 
 	const commonEnvironment = {
-<<<<<<< HEAD
-		CAP_AWS_REGION: $output(bucket).region,
-		CAP_AWS_BUCKET: $output(bucket).bucket,
-=======
 		CAP_AWS_REGION: bucket.region,
 		CAP_AWS_BUCKET: bucket.bucket,
->>>>>>> 7369e1f1
 		SHARD_DATABASE_URL: $interpolate`mysql://${db.username}:${db.password}@${db.host}:${db.port}/${db.database}`,
 		DATABASE_URL: secrets.DATABASE_URL_MYSQL.value,
 		CAP_AWS_ACCESS_KEY: secrets.CAP_AWS_ACCESS_KEY.value,
@@ -319,10 +305,7 @@
 		AXIOM_API_TOKEN,
 		AXIOM_DOMAIN: "api.axiom.co",
 		AXIOM_DATASET,
-<<<<<<< HEAD
 		AUTH_SECRET: secrets.WORKFLOW_RPC_SECRET.result,
-=======
->>>>>>> 7369e1f1
 	};
 
 	const ghcrCredentialsSecret = new aws.secretsmanager.Secret(
@@ -383,8 +366,6 @@
 					...commonEnvironment,
 					SHARD_MANAGER_HOST: "0.0.0.0",
 				},
-<<<<<<< HEAD
-=======
 			},
 		],
 		transform: ghcrCredentialsTransform,
@@ -437,59 +418,6 @@
 				args.containerDefinitions = $jsonStringify(value);
 
 				ghcrCredentialsTransform.taskDefinition(args);
->>>>>>> 7369e1f1
-			},
-		],
-		transform: ghcrCredentialsTransform,
-	});
-
-	const runner = new sst.aws.Service("Runner", {
-		cluster,
-		capacity: "spot",
-		cpu: "0.25 vCPU",
-		memory: "1 GB",
-		architecture: "arm64",
-		serviceRegistry: { port: 42169 },
-		image: "ghcr.io/brendonovich/cap-web-cluster:latest",
-		command: ["src/runner/index.ts"],
-		health: {
-			command: ["CMD", "deno", "run", "--allow-all", "src/health-check.ts"],
-		},
-		environment: {
-			...commonEnvironment,
-			SHARD_MANAGER_HOST: generateServiceHostname("ShardManager"),
-			PORT: "42069",
-			HEALTH_CHECK_PORT: "3000",
-		},
-		scaling: {
-			min: 2,
-			max: 16,
-			cpuUtilization: 70,
-			memoryUtilization: 70,
-		},
-		transform: {
-			...ghcrCredentialsTransform,
-			// Set a restart policy for all containers
-			// Not provided by the SST configs
-			taskDefinition: (args) => {
-				// "containerDefinitions" is a JSON string, parse first
-				let value = $jsonParse(args.containerDefinitions);
-
-				// Update "portMappings"
-				value = value.apply((containerDefinitions) => {
-					for (const container of containerDefinitions) {
-						container.restartPolicy = {
-							enabled: true,
-							restartAttemptPeriod: 60,
-						};
-					}
-					return containerDefinitions;
-				});
-
-				// Convert back to JSON string
-				args.containerDefinitions = $jsonStringify(value);
-
-				ghcrCredentialsTransform.taskDefinition(args);
 			},
 		},
 		permissions: [
@@ -503,13 +431,6 @@
 	const api = new sst.aws.ApiGatewayV2("MyApi", {
 		vpc,
 	});
-<<<<<<< HEAD
-=======
-
-	const api = new sst.aws.ApiGatewayV2("MyApi", {
-		vpc,
-	});
->>>>>>> 7369e1f1
 	api.routePrivate("$default", runner.nodes.cloudmapService.arn);
 
 	return {
