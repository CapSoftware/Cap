import { db } from "@cap/database";
import { organizations } from "@cap/database/schema";
<<<<<<< HEAD
=======
import { serverEnv } from "@cap/env";
>>>>>>> 07142817
import { eq } from "drizzle-orm";
import { buildEnv, serverEnv } from "@cap/env";
import { notFound } from "next/navigation";
import { NextRequest, NextResponse } from "next/server";

const addHttps = (s?: string) => {
  if (!s) return s;
  return `https://${s}`;
};

const mainOrigins = [
  "https://cap.so",
  "https://cap.link",
  "http://localhost",
  serverEnv().WEB_URL,
  addHttps(serverEnv().VERCEL_URL),
  addHttps(serverEnv().VERCEL_BRANCH_URL),
  addHttps(serverEnv().VERCEL_PROJECT_PRODUCTION_URL),
].filter(Boolean) as string[];

export async function middleware(request: NextRequest) {
  const url = new URL(request.url);
  const hostname = url.hostname;
  const path = url.pathname;

  if (
    buildEnv.NEXT_PUBLIC_IS_CAP !== "true" ||
    mainOrigins.some((d) => url.origin === d)
  ) {
    // We just let the request go through for main domains, page-level logic will handle redirects
    return NextResponse.next();
  }

  const webUrl = new URL(serverEnv().WEB_URL).hostname;

  try {
    // We're on a custom domain at this point
    // Only allow /s/ routes for custom domains
    if (!path.startsWith("/s/")) {
      const url = new URL(request.url);
      url.hostname = webUrl;
      console.log({ url });
      return NextResponse.redirect(url);
    }

<<<<<<< HEAD
    // Check if we have a cached verification
    const verifiedDomain = request.cookies.get("verified_domain");
    if (verifiedDomain?.value === hostname) return NextResponse.next();

    // Query the space with this custom domain
    const [organization] = await db()
=======
  try {
    // Query the organization with this custom domain
    const [organization] = await db
>>>>>>> 07142817
      .select()
      .from(organizations)
      .where(eq(organizations.customDomain, hostname));

    if (!organization || !organization.domainVerified) {
      // If no verified custom domain found, redirect to main domain
      const url = new URL(request.url);
      url.hostname = webUrl;
      return NextResponse.redirect(url);
    }

    // Set verification cookie for non-API routes too
    const response = NextResponse.next();
    response.cookies.set("verified_domain", hostname, {
      httpOnly: true,
      secure: process.env.NODE_ENV === "production",
      sameSite: "strict",
      maxAge: 3600, // Cache for 1 hour
    });
    return response;
  } catch (error) {
    console.error("Error in middleware:", error);
    return notFound();
  }
}

export const config = {
  matcher: ["/((?!_next/static|_next/image|favicon.ico).*)"],
};<|MERGE_RESOLUTION|>--- conflicted
+++ resolved
@@ -1,9 +1,6 @@
 import { db } from "@cap/database";
 import { organizations } from "@cap/database/schema";
-<<<<<<< HEAD
-=======
 import { serverEnv } from "@cap/env";
->>>>>>> 07142817
 import { eq } from "drizzle-orm";
 import { buildEnv, serverEnv } from "@cap/env";
 import { notFound } from "next/navigation";
@@ -43,24 +40,19 @@
     // We're on a custom domain at this point
     // Only allow /s/ routes for custom domains
     if (!path.startsWith("/s/")) {
+
       const url = new URL(request.url);
       url.hostname = webUrl;
       console.log({ url });
       return NextResponse.redirect(url);
     }
 
-<<<<<<< HEAD
     // Check if we have a cached verification
     const verifiedDomain = request.cookies.get("verified_domain");
     if (verifiedDomain?.value === hostname) return NextResponse.next();
 
     // Query the space with this custom domain
     const [organization] = await db()
-=======
-  try {
-    // Query the organization with this custom domain
-    const [organization] = await db
->>>>>>> 07142817
       .select()
       .from(organizations)
       .where(eq(organizations.customDomain, hostname));
