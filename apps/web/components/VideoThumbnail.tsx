--- conflicted
+++ resolved
@@ -13,11 +13,7 @@
 	imageClass?: string;
 	objectFit?: string;
 	containerClass?: string;
-<<<<<<< HEAD
 	videoDuration?: number;
-=======
-	videoDuration?: string | number;
->>>>>>> 87480a90
 }
 
 const formatDuration = (durationSecs: number) => {
