"use client";

import { Button, Input } from "@cap/ui";
import { faCloudUpload, faSpinner } from "@fortawesome/free-solid-svg-icons";
import { FontAwesomeIcon } from "@fortawesome/react-fontawesome";
import clsx from "clsx";
import Image from "next/image";
import React, { useEffect, useRef, useState } from "react";
import { toast } from "sonner";

export interface FileInputProps {
  onChange?: (file: File | null) => void;
  disabled?: boolean;
  id?: string;
  name?: string;
  className?: string;
  notDraggingClassName?: string;
  initialPreviewUrl?: string | null;
  onRemove?: () => void;
  isLoading?: boolean;
}

export const FileInput: React.FC<FileInputProps> = ({
  onChange,
  disabled = false,
  id = "file",
  name = "file",
  className = "",
  notDraggingClassName = "",
  initialPreviewUrl = null,
  onRemove,
  isLoading = false,
}) => {
  const fileInputRef = useRef<HTMLInputElement>(null);
  const [isDragging, setIsDragging] = useState(false);
  const [selectedFile, setSelectedFile] = useState<File | null>(null);
  const [previewUrl, setPreviewUrl] = useState<string | null>(
    initialPreviewUrl
  );

  // Update preview URL when initialPreviewUrl changes
  useEffect(() => {
    setPreviewUrl(initialPreviewUrl);
  }, [initialPreviewUrl]);

  // Clean up the preview URL when component unmounts
  useEffect(() => {
    return () => {
      if (previewUrl && previewUrl !== initialPreviewUrl) {
        URL.revokeObjectURL(previewUrl);
      }
    };
  }, [previewUrl, initialPreviewUrl]);

  const handleDragEnter = (e: React.DragEvent<HTMLDivElement>) => {
    e.preventDefault();
    e.stopPropagation();
    if (!disabled) {
      setIsDragging(true);
    }
  };

  const handleDragLeave = (e: React.DragEvent<HTMLDivElement>) => {
    e.preventDefault();
    e.stopPropagation();
    setIsDragging(false);
  };

  const handleDragOver = (e: React.DragEvent<HTMLDivElement>) => {
    e.preventDefault();
    e.stopPropagation();
    if (!disabled) {
      e.dataTransfer.dropEffect = "copy";
      setIsDragging(true);
    }
  };

  const handleDrop = (e: React.DragEvent<HTMLDivElement>) => {
    e.preventDefault();
    e.stopPropagation();
    setIsDragging(false);

    if (disabled) return;

    const files = e.dataTransfer.files;
    if (files && files.length > 0) {
      // Set the file to the input element
      const file = files[0];

      if (fileInputRef.current && file) {
        try {
          // Create a new DataTransfer instance
          const dataTransfer = new DataTransfer();
          dataTransfer.items.add(file);
          fileInputRef.current.files = dataTransfer.files;

          // Trigger onChange event manually
          const event = new Event("change", { bubbles: true });
          fileInputRef.current.dispatchEvent(event);
        } catch (error) {
          console.error("Error handling file drop:", error);
        }
      }
    }
  };

  const handleFileChange = () => {
    const file = fileInputRef.current?.files?.[0];
    if (file) {
      // Validate file type - only allow jpg, jpeg, svg, and png
      const allowedTypes = [
        "image/jpeg",
        "image/jpg",
        "image/png",
        "image/svg+xml",
      ];
      if (!allowedTypes.includes(file.type)) {
        toast.error("Please select a JPG, JPEG, PNG, or SVG file");
        if (fileInputRef.current) {
          fileInputRef.current.value = "";
        }
        return;
      }

      // Validate file size (limit to 2MB)
      if (file.size > 2 * 1024 * 1024) {
        toast.error("File size must be less than 2MB");
        if (fileInputRef.current) {
          fileInputRef.current.value = "";
        }
        return;
      }

      // Clean up previous preview URL if it's not the initial preview URL
      if (previewUrl && previewUrl !== initialPreviewUrl) {
        URL.revokeObjectURL(previewUrl);
      }

      // Create a new preview URL for immediate feedback
      const newPreviewUrl = URL.createObjectURL(file);
      setPreviewUrl(newPreviewUrl);
      setSelectedFile(null);

      // Call the onChange callback
      if (onChange) {
        onChange(file);
      }
    }
  };

  const handleRemove = (e: React.MouseEvent) => {
    e.stopPropagation();

    // Clean up preview URL if it's not the initial preview URL
    if (previewUrl && previewUrl !== initialPreviewUrl) {
      URL.revokeObjectURL(previewUrl);
    }

    setPreviewUrl(null);
    setSelectedFile(null);

    if (fileInputRef.current) {
      fileInputRef.current.value = "";
    }

    // Call the onRemove callback
    if (onRemove) {
      onRemove();
    }

    // Call the onChange callback with null
    if (onChange) {
      onChange(null);
    }
  };

  return (
    <div className={`relative ${className}`}>
<<<<<<< HEAD
      <div className="h-[46.5px]"> {/* Fixed height container to prevent resizing */}
        {(selectedFile || previewUrl) ? (
          <div className="flex gap-2 items-center p-1.5 rounded-xl border bg-gray-1 border-gray-4 h-full">
=======
      <div className="h-[44px]">
        {" "}
        {/* Fixed height container to prevent resizing */}
        {selectedFile || previewUrl ? (
          <div className="flex gap-2 items-center p-1.5 rounded-xl border bg-gray-1 border-gray-3 h-full">
>>>>>>> e78a446a
            <div className="flex flex-1 gap-1.5 items-center">
              <div className="flex flex-1 gap-1 items-center">
                {selectedFile ? (
                  <>
                    <p className="text-xs font-medium w-fit max-w-[150px] truncate text-gray-12">
                      {selectedFile.name}
                    </p>
                    <p className="text-xs text-gray-10 min-w-fit">
                      {(selectedFile.size / 1024).toFixed(1)} KB
                    </p>
                  </>
                ) : (
                  <div className="flex gap-2 items-center">
                    <p className="text-xs font-medium text-gray-12">
                      Current icon:{" "}
                    </p>
                    <div className="overflow-hidden relative flex-shrink-0 rounded-md size-5">
                      {previewUrl && (
                        <Image
                          src={previewUrl}
                          alt="File preview"
                          fill
                          className="object-contain rounded-full"
                        />
                      )}
                    </div>
                  </div>
                )}
              </div>
            </div>
            <Button
              variant="destructive"
              size="xs"
<<<<<<< HEAD
=======
              spinner={isLoading}
>>>>>>> e78a446a
              disabled={isLoading || disabled}
              onClick={handleRemove}
              style={
                {
                  "--gradient-border-radius": "8px",
                } as React.CSSProperties
              }
            >
              Remove
            </Button>
          </div>
        ) : (
          <div
            onClick={() => !disabled && fileInputRef.current?.click()}
            onDragEnter={handleDragEnter}
            onDragOver={handleDragOver}
            onDragLeave={handleDragLeave}
            onDrop={handleDrop}
            className={clsx(
              "flex gap-3 justify-center items-center px-4 w-full rounded-xl border border-dashed transition-all duration-300 cursor-pointer h-full",
              isDragging
                ? "border-blue-500 bg-gray-5"
                : "hover:bg-gray-2 border-gray-5 " + notDraggingClassName,
              isLoading || disabled ? "opacity-50 pointer-events-none" : ""
            )}
          >
            {isLoading ? (
              <FontAwesomeIcon
                className="animate-spin text-gray-10 size-5"
                icon={faSpinner}
              />
            ) : (
              <FontAwesomeIcon
                className="text-gray-10 size-5"
                icon={faCloudUpload}
              />
            )}
            <p className="text-sm truncate text-gray-11">
              {isLoading
                ? "Uploading..."
                : "Choose a file or drag & drop it here"}
            </p>
          </div>
        )}
      </div>
      <Input
        className="hidden"
        type="file"
        ref={fileInputRef}
        id={id}
        disabled={disabled || isLoading}
        accept="image/jpeg, image/jpg, image/png, image/svg+xml"
        onChange={handleFileChange}
        name={name}
      />
    </div>
  );
};<|MERGE_RESOLUTION|>--- conflicted
+++ resolved
@@ -176,17 +176,11 @@
 
   return (
     <div className={`relative ${className}`}>
-<<<<<<< HEAD
-      <div className="h-[46.5px]"> {/* Fixed height container to prevent resizing */}
-        {(selectedFile || previewUrl) ? (
-          <div className="flex gap-2 items-center p-1.5 rounded-xl border bg-gray-1 border-gray-4 h-full">
-=======
-      <div className="h-[44px]">
+      <div className="h-[46.5px]">
         {" "}
         {/* Fixed height container to prevent resizing */}
         {selectedFile || previewUrl ? (
-          <div className="flex gap-2 items-center p-1.5 rounded-xl border bg-gray-1 border-gray-3 h-full">
->>>>>>> e78a446a
+          <div className="flex gap-2 items-center p-1.5 rounded-xl border bg-gray-1 border-gray-4 h-full">
             <div className="flex flex-1 gap-1.5 items-center">
               <div className="flex flex-1 gap-1 items-center">
                 {selectedFile ? (
@@ -220,10 +214,6 @@
             <Button
               variant="destructive"
               size="xs"
-<<<<<<< HEAD
-=======
-              spinner={isLoading}
->>>>>>> e78a446a
               disabled={isLoading || disabled}
               onClick={handleRemove}
               style={
