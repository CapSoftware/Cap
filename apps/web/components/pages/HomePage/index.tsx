"use client";

import { ReadyToGetStarted } from "@/components/ReadyToGetStarted";
<<<<<<< HEAD
import { TextReveal } from "@/components/ui/TextReveal";
import { homepageCopy } from "../../../data/homepage-copy";
import React from "react";
import Faq from "./Faq";
import Features from "./Features";
import Header from "./Header";
import Pricing from "./Pricing";
import RecordingModes from "./RecordingModes";
import Testimonials from "./Testimonials";
=======
import { Testimonials } from "@/components/ui/Testimonials";
import {
  getDownloadButtonText,
  getDownloadUrl,
  getPlatformIcon,
  PlatformIcons,
} from "@/utils/platform";
import { Button } from "@cap/ui";
import { faAngleRight, faPlay } from "@fortawesome/free-solid-svg-icons";
import { FontAwesomeIcon } from "@fortawesome/react-fontawesome";
import MuxPlayer from "@mux/mux-player-react";
import { useClickAway } from "@uidotdev/usehooks";
import { AnimatePresence, motion } from "framer-motion";
import { useDetectPlatform } from "hooks/useDetectPlatform";
import Link from "next/link";
import React, { useState } from "react";
import { Parallax, ParallaxProvider } from "react-scroll-parallax";
import { LogoSection } from "../_components/LogoSection";
import LeftBlueHue from "./LeftBlueHue";
import PowerfulFeaturesSVG from "./PowerfulFeaturesSVG";
import { FeatureCard } from "../_components/FeatureCard";
>>>>>>> fe17ac80

interface HomePageProps {
  serverHomepageCopyVariant?: string;
}

export const HomePage: React.FC<HomePageProps> = ({
  serverHomepageCopyVariant = "",
}) => {
  return (
    <>
      <Header serverHomepageCopyVariant={serverHomepageCopyVariant} />
      <RecordingModes />
      <TextReveal className="max-w-[600px] mx-auto leading-[1.2] text-center">
        {homepageCopy.textReveal}
      </TextReveal>
      <Features />
      <Testimonials />
      <Pricing />
      <Faq />
      <ReadyToGetStarted />
    </>
  );
};<|MERGE_RESOLUTION|>--- conflicted
+++ resolved
@@ -1,39 +1,15 @@
 "use client";
 
 import { ReadyToGetStarted } from "@/components/ReadyToGetStarted";
-<<<<<<< HEAD
 import { TextReveal } from "@/components/ui/TextReveal";
+import React from "react";
 import { homepageCopy } from "../../../data/homepage-copy";
-import React from "react";
 import Faq from "./Faq";
 import Features from "./Features";
 import Header from "./Header";
 import Pricing from "./Pricing";
 import RecordingModes from "./RecordingModes";
 import Testimonials from "./Testimonials";
-=======
-import { Testimonials } from "@/components/ui/Testimonials";
-import {
-  getDownloadButtonText,
-  getDownloadUrl,
-  getPlatformIcon,
-  PlatformIcons,
-} from "@/utils/platform";
-import { Button } from "@cap/ui";
-import { faAngleRight, faPlay } from "@fortawesome/free-solid-svg-icons";
-import { FontAwesomeIcon } from "@fortawesome/react-fontawesome";
-import MuxPlayer from "@mux/mux-player-react";
-import { useClickAway } from "@uidotdev/usehooks";
-import { AnimatePresence, motion } from "framer-motion";
-import { useDetectPlatform } from "hooks/useDetectPlatform";
-import Link from "next/link";
-import React, { useState } from "react";
-import { Parallax, ParallaxProvider } from "react-scroll-parallax";
-import { LogoSection } from "../_components/LogoSection";
-import LeftBlueHue from "./LeftBlueHue";
-import PowerfulFeaturesSVG from "./PowerfulFeaturesSVG";
-import { FeatureCard } from "../_components/FeatureCard";
->>>>>>> fe17ac80
 
 interface HomePageProps {
   serverHomepageCopyVariant?: string;
