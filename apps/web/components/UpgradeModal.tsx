--- conflicted
+++ resolved
@@ -29,11 +29,7 @@
 	open: boolean;
 	onboarding?: boolean;
 	onOpenChange: (open: boolean) => void;
-<<<<<<< HEAD
-	onCheckout?: () => Promise<unknown>;
-=======
 	onCheckout?: () => Promise<void>;
->>>>>>> 63d06c2d
 }
 
 const modalVariants = {
@@ -63,17 +59,11 @@
 	},
 };
 
-<<<<<<< HEAD
-export const UpgradeModalImpl = ({
-	open,
-	onOpenChange,
-	onboarding = false,
-=======
 const UpgradeModalImpl = ({
 	open,
 	onOpenChange,
->>>>>>> 63d06c2d
 	onCheckout,
+	onboarding,
 }: UpgradeModalProps) => {
 	const stripeCtx = useStripeContext();
 	const [isAnnual, setIsAnnual] = useState(true);
@@ -187,9 +177,6 @@
 			if (data.url) {
 				window.location.href = data.url;
 			}
-		},
-		onError: () => {
-			toast.error("Something went wrong. Please try again.");
 		},
 	});
 
@@ -291,7 +278,7 @@
 										type="button"
 										onClick={(e) => {
 											e.preventDefault();
-											proCheckoutMutation.mutate(e);
+											proCheckoutMutation.mutate();
 										}}
 										className="mt-5 w-full max-w-sm h-14 text-lg"
 										disabled={proCheckoutMutation.isPending}
