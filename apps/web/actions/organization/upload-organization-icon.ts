--- conflicted
+++ resolved
@@ -1,20 +1,15 @@
 "use server";
 
-import { createS3Client, getS3Bucket } from "@/utils/s3";
-import { createPresignedPost } from "@aws-sdk/s3-presigned-post";
-import { db } from "@cap/database";
 import { getCurrentUser } from "@cap/database/auth/session";
 import { organizations } from "@cap/database/schema";
+import { db } from "@cap/database";
+import { createBucketProvider } from "@/utils/s3";
 import { serverEnv } from "@cap/env";
+import { eq } from "drizzle-orm";
 import DOMPurify from "dompurify";
-import { eq } from "drizzle-orm";
 import { JSDOM } from "jsdom";
 import { revalidatePath } from "next/cache";
-<<<<<<< HEAD
-import { createBucketProvider } from "@/utils/s3";
-import { serverEnv } from "@cap/env";
-=======
->>>>>>> 7b7764d3
+import { sanitizeFile } from "@/lib/sanitizeFile";
 
 export async function uploadOrganizationIcon(
   formData: FormData,
@@ -60,46 +55,11 @@
   const fileKey = `organizations/${organizationId}/icon-${Date.now()}.${fileExtension}`;
 
   try {
-<<<<<<< HEAD
+    const sanitizedFile = await sanitizeFile(file);
+
     const bucket = await createBucketProvider();
-=======
-    // Sanitize SVG if applicable
-    let uploadFile = file;
-    if (file.type === "image/svg+xml") {
-      const arrayBuffer = await file.arrayBuffer();
-      const svgString = Buffer.from(arrayBuffer).toString("utf-8");
-      const dom = new JSDOM(svgString, { contentType: "image/svg+xml" });
-      const purify = DOMPurify(dom.window);
-      const sanitizedSvg = purify.sanitize(
-        dom.window.document.documentElement.outerHTML,
-        { USE_PROFILES: { svg: true, svgFilters: true } }
-      );
-      uploadFile = new File([sanitizedSvg], file.name, { type: file.type });
-    }
 
-    // Get S3 client
-    const [s3Client] = await createS3Client();
-    const bucketName = await getS3Bucket();
-
-    // Create presigned post
-    const presignedPostData = await createPresignedPost(s3Client, {
-      Bucket: bucketName,
-      Key: fileKey,
-      Fields: {
-        "Content-Type": uploadFile.type,
-      },
-      Expires: 600, // 10 minutes
-    });
-
-    // Upload file to S3
-    const formDataForS3 = new FormData();
-    Object.entries(presignedPostData.fields).forEach(([key, value]) => {
-      formDataForS3.append(key, value as string);
-    });
-    formDataForS3.append("file", file);
->>>>>>> 7b7764d3
-
-    await bucket.putObject(fileKey, await file.bytes(), {
+    await bucket.putObject(fileKey, await sanitizedFile.bytes(), {
       contentType: file.type,
     });
 
