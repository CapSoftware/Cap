"use server";

import {
	CloudFrontClient,
	CreateInvalidationCommand,
} from "@aws-sdk/client-cloudfront";
import { db } from "@cap/database";
import { getCurrentUser } from "@cap/database/auth/session";
import { nanoId } from "@cap/database/helpers";
import { s3Buckets, videos, videoUploads } from "@cap/database/schema";
import { buildEnv, NODE_ENV, serverEnv } from "@cap/env";
import { userIsPro } from "@cap/utils";
import { S3Buckets } from "@cap/web-backend";
import { type Folder, Video } from "@cap/web-domain";
import { eq } from "drizzle-orm";
import { Effect, Option } from "effect";
import { revalidatePath } from "next/cache";
import { runPromise } from "@/lib/server";
import { dub } from "@/utils/dub";

async function getVideoUploadPresignedUrl({
	fileKey,
	duration,
	resolution,
	videoCodec,
	audioCodec,
}: {
	fileKey: string;
	duration?: string;
	resolution?: string;
	videoCodec?: string;
	audioCodec?: string;
}) {
	const user = await getCurrentUser();

	if (!user) {
		throw new Error("Unauthorized");
	}

	try {
		const [customBucket] = await db()
			.select()
			.from(s3Buckets)
			.where(eq(s3Buckets.ownerId, user.id));

		const s3Config = customBucket
			? {
					endpoint: customBucket.endpoint || undefined,
					region: customBucket.region,
					accessKeyId: customBucket.accessKeyId,
					secretAccessKey: customBucket.secretAccessKey,
				}
			: null;

		if (
			!customBucket ||
			!s3Config ||
			customBucket.bucketName !== serverEnv().CAP_AWS_BUCKET
		) {
			const distributionId = serverEnv().CAP_CLOUDFRONT_DISTRIBUTION_ID;
			if (distributionId) {
				const cloudfront = new CloudFrontClient({
					region: serverEnv().CAP_AWS_REGION || "us-east-1",
					credentials: {
						accessKeyId: serverEnv().CAP_AWS_ACCESS_KEY || "",
						secretAccessKey: serverEnv().CAP_AWS_SECRET_KEY || "",
					},
				});

				const pathToInvalidate = "/" + fileKey;

				try {
					await cloudfront.send(
						new CreateInvalidationCommand({
							DistributionId: distributionId,
							InvalidationBatch: {
								CallerReference: `${Date.now()}`,
								Paths: {
									Quantity: 1,
									Items: [pathToInvalidate],
								},
							},
						}),
					);
				} catch (error) {
					console.error("Failed to create CloudFront invalidation:", error);
				}
			}
		}

		const contentType = fileKey.endsWith(".aac")
			? "audio/aac"
			: fileKey.endsWith(".webm")
				? "audio/webm"
				: fileKey.endsWith(".mp4")
					? "video/mp4"
					: fileKey.endsWith(".mp3")
						? "audio/mpeg"
						: fileKey.endsWith(".m3u8")
							? "application/x-mpegURL"
							: "video/mp2t";

		const Fields = {
			"Content-Type": contentType,
			"x-amz-meta-userid": user.id,
			"x-amz-meta-duration": duration ?? "",
			"x-amz-meta-resolution": resolution ?? "",
			"x-amz-meta-videocodec": videoCodec ?? "",
			"x-amz-meta-audiocodec": audioCodec ?? "",
		};

		const presignedPostData = await Effect.gen(function* () {
			const [bucket] = yield* S3Buckets.getBucketAccess(
				Option.fromNullable(customBucket?.id),
			);

			const presignedPostData = yield* bucket.getPresignedPostUrl(fileKey, {
				Fields,
				Expires: 1800,
			});

			const customEndpoint = serverEnv().CAP_AWS_ENDPOINT;
			if (customEndpoint && !customEndpoint.includes("amazonaws.com")) {
				if (serverEnv().S3_PATH_STYLE) {
					presignedPostData.url = `${customEndpoint}/${bucket.bucketName}`;
				} else {
					presignedPostData.url = customEndpoint;
				}
			}

			return presignedPostData;
		}).pipe(runPromise);

		const videoId = fileKey.split("/")[1];
		if (videoId) {
			try {
				await fetch(`${serverEnv().WEB_URL}/api/revalidate`, {
					method: "POST",
					headers: {
						"Content-Type": "application/json",
					},
					body: JSON.stringify({ videoId }),
				});
			} catch (revalidateError) {
				console.error("Failed to revalidate page:", revalidateError);
			}
		}

		return { presignedPostData };
	} catch (error) {
		console.error("Error getting presigned URL:", error);
		throw new Error(
			error instanceof Error ? error.message : "Failed to get presigned URL",
		);
	}
}

export async function createVideoAndGetUploadUrl({
	videoId,
	duration,
	resolution,
	videoCodec,
	audioCodec,
	isScreenshot = false,
	isUpload = false,
	folderId,
<<<<<<< HEAD
	supportsUploadProgress = false,
=======
	orgId,
>>>>>>> 9054998f
}: {
	videoId?: Video.VideoId;
	duration?: number;
	resolution?: string;
	videoCodec?: string;
	audioCodec?: string;
	isScreenshot?: boolean;
	isUpload?: boolean;
	folderId?: Folder.FolderId;
<<<<<<< HEAD
	// TODO: Remove this once we are happy with it's stability
	supportsUploadProgress?: boolean;
=======
	orgId: string;
>>>>>>> 9054998f
}) {
	const user = await getCurrentUser();

	if (!user) throw new Error("Unauthorized");

	try {
		if (!userIsPro(user) && duration && duration > 300)
			throw new Error("upgrade_required");

		const [customBucket] = await db()
			.select()
			.from(s3Buckets)
			.where(eq(s3Buckets.ownerId, user.id));

		const date = new Date();
		const formattedDate = `${date.getDate()} ${date.toLocaleString("default", {
			month: "long",
		})} ${date.getFullYear()}`;

		if (videoId) {
			const [existingVideo] = await db()
				.select()
				.from(videos)
				.where(eq(videos.id, videoId));

			if (existingVideo) {
				const fileKey = `${user.id}/${videoId}/${
					isScreenshot ? "screenshot/screen-capture.jpg" : "result.mp4"
				}`;
				const { presignedPostData } = await getVideoUploadPresignedUrl({
					fileKey,
					duration: duration?.toString(),
					resolution,
					videoCodec,
					audioCodec,
				});

				return {
					id: existingVideo.id,
					presignedPostData,
				};
			}
		}

		const idToUse = Video.VideoId.make(videoId || nanoId());

		const videoData = {
			id: idToUse,
			name: `Cap ${
				isScreenshot ? "Screenshot" : isUpload ? "Upload" : "Recording"
			} - ${formattedDate}`,
			ownerId: user.id,
			orgId,
			source: { type: "desktopMP4" as const },
			isScreenshot,
			bucket: customBucket?.id,
			public: serverEnv().CAP_VIDEOS_DEFAULT_PUBLIC,
			...(folderId ? { folderId } : {}),
		};

		await db().insert(videos).values(videoData);

		if (supportsUploadProgress)
			await db().insert(videoUploads).values({
				videoId: idToUse,
			});

		const fileKey = `${user.id}/${idToUse}/${
			isScreenshot ? "screenshot/screen-capture.jpg" : "result.mp4"
		}`;
		const { presignedPostData } = await getVideoUploadPresignedUrl({
			fileKey,
			duration: duration?.toString(),
			resolution,
			videoCodec,
			audioCodec,
		});

		if (buildEnv.NEXT_PUBLIC_IS_CAP && NODE_ENV === "production") {
			await dub()
				.links.create({
					url: `${serverEnv().WEB_URL}/s/${idToUse}`,
					domain: "cap.link",
					key: idToUse,
				})
				.catch((err) => {
					console.error("Dub link create failed", err);
				});
		}

		revalidatePath("/dashboard/caps");
		revalidatePath("/dashboard/folder");
		revalidatePath("/dashboard/spaces");

		return {
			id: idToUse,
			presignedPostData,
		};
	} catch (error) {
		console.error("Error creating video and getting upload URL:", error);
		throw new Error(
			error instanceof Error ? error.message : "Failed to create video",
		);
	}
}<|MERGE_RESOLUTION|>--- conflicted
+++ resolved
@@ -164,11 +164,8 @@
 	isScreenshot = false,
 	isUpload = false,
 	folderId,
-<<<<<<< HEAD
+	orgId,
 	supportsUploadProgress = false,
-=======
-	orgId,
->>>>>>> 9054998f
 }: {
 	videoId?: Video.VideoId;
 	duration?: number;
@@ -178,12 +175,9 @@
 	isScreenshot?: boolean;
 	isUpload?: boolean;
 	folderId?: Folder.FolderId;
-<<<<<<< HEAD
+	orgId: string;
 	// TODO: Remove this once we are happy with it's stability
 	supportsUploadProgress?: boolean;
-=======
-	orgId: string;
->>>>>>> 9054998f
 }) {
 	const user = await getCurrentUser();
 
