"use client";

import Notifications from "@/app/dashboard/_components/Notifications";
import { UpgradeModal } from "@/components/UpgradeModal";
import { buildEnv } from "@cap/env";
import {
  Avatar,
  Command,
  CommandGroup,
  CommandItem,
  Popover,
  PopoverContent,
  PopoverTrigger,
} from "@cap/ui";
<<<<<<< HEAD
import {
  faBell,
  faMoon,
  faSun
} from "@fortawesome/free-solid-svg-icons";
=======
import { faMoon, faSun } from "@fortawesome/free-solid-svg-icons";
>>>>>>> ec1d2b99
import { FontAwesomeIcon } from "@fortawesome/react-fontawesome";
import { useClickAway } from "@uidotdev/usehooks";
import clsx from "clsx";
import { AnimatePresence } from "framer-motion";
import { MoreVertical } from "lucide-react";
import { signOut } from "next-auth/react";
import Image from "next/image";
import Link from "next/link";
import { usePathname } from "next/navigation";
import React, { cloneElement, memo, MutableRefObject, useMemo, useRef, useState } from "react";
import { useDashboardContext, useTheme } from "../Contexts";
import { MembersDialog } from "../spaces/[spaceId]/components/MembersDialog";
import {
  ArrowUpIcon,
  MessageCircleMoreIcon,
  DownloadIcon,
  HomeIcon,
  LogoutIcon,
  SettingsGearIcon,
  ReferIcon,
} from "./AnimatedIcons";
import { DownloadIconHandle } from "./AnimatedIcons/Download";
import { ReferIconHandle } from "./AnimatedIcons/Refer";

export const navItemClass =
  "flex items-center justify-start rounded-xl outline-none tracking-tight overflow-hidden";

export default function DashboardInner({
  children,
}: {
  children: React.ReactNode;
}) {
  const pathname = usePathname();
  const { activeOrganization, activeSpace } = useDashboardContext();
  const [membersDialogOpen, setMembersDialogOpen] = useState(false);

  const titles: Record<string, string> = {
    "/dashboard/caps": "Caps",
    "/dashboard/shared-caps": "Shared Caps",
    "/dashboard/settings/organization": "Organization Settings",
    "/dashboard/settings/account": "Account Settings",
    "/dashboard/spaces": "Spaces",
    "/dashboard/spaces/browse": "Browse Spaces",
  };

  const title = activeSpace ? activeSpace.name : titles[pathname] || "";
  const { theme, setThemeHandler } = useTheme();
  const [toggleNotifications, setToggleNotifications] = useState(false);
  const notificationsRef: MutableRefObject<HTMLDivElement> = useClickAway(
    (e) => {
      if (bellRef.current && !bellRef.current.contains(e.target as Node)) {
        setToggleNotifications(false);
      }
    }
  );
  const bellRef = useRef<HTMLDivElement>(null);
  const isSharedCapsPage = pathname === "/dashboard/shared-caps";
  return (
    <div className="flex flex-col min-h-screen">
      <div
        className={clsx(
          "flex sticky z-40 justify-between items-center px-5 mt-10 w-full border-b",
          "bg-gray-1 lg:bg-transparent min-h-16 lg:min-h-10 border-gray-3 lg:border-b-0 lg:pl-0 lg:pr-5 lg:top-0 lg:relative top-[64px] lg:mt-5 lg:h-8"
        )}
      >
        <div className="flex flex-col gap-0.5">
          {activeSpace && <span className="text-xs text-gray-11">Space</span>}
          <div className="flex gap-1.5 items-center">
            {activeSpace &&
              (activeSpace.iconUrl ? (
                <Image
                  src={activeSpace?.iconUrl}
                  alt={activeSpace?.name || "Space"}
                  width={20}
                  height={20}
                  className="rounded-full"
                />
              ) : (
                <Avatar
                  letterClass="text-xs"
                  className="relative flex-shrink-0 size-5"
                  name={activeSpace?.name}
                />
              ))}
            <p className="relative text-lg truncate text-gray-12 lg:text-2xl">
              {title}
            </p>
          </div>
        </div>
        <div className="flex gap-4 items-center">
          {buildEnv.NEXT_PUBLIC_IS_CAP && <ReferButton />}
          <div
            data-state={toggleNotifications ? "open" : "closed"}
            ref={bellRef}
            onClick={() => {
              setToggleNotifications(!toggleNotifications);
            }}
            className="hidden relative justify-center data-[state=open]:hover:bg-gray-5 items-center bg-gray-3
            rounded-full transition-colors cursor-pointer lg:flex
            hover:bg-gray-5 data-[state=open]:bg-gray-5
            size-9"
          >
            <div className="absolute top-0.5 border border-gray-1 right-0 rounded-full z-[10] size-2 bg-red-400" />
            <FontAwesomeIcon className="text-gray-12 size-3.5" icon={faBell} />
            <AnimatePresence>
              {toggleNotifications && <Notifications ref={notificationsRef} />}
            </AnimatePresence>
          </div>
          <div
            onClick={() => {
              if (document.startViewTransition) {
                document.startViewTransition(() => {
                  setThemeHandler(theme === "light" ? "dark" : "light");
                });
              } else {
                setThemeHandler(theme === "light" ? "dark" : "light");
              }
            }}
            className="hidden justify-center items-center rounded-full transition-colors cursor-pointer bg-gray-3 lg:flex hover:bg-gray-5 size-9"
          >
            <FontAwesomeIcon
              className="text-gray-12 size-3.5 view-transition-theme-icon"
              icon={theme === "dark" ? faMoon : faSun}
            />
          </div>
          <User />
        </div>
      </div>
      <main
        className={
          "flex flex-col flex-1 p-5 pb-5 mt-5 border border-b-0 min-h-fit bg-gray-2 border-gray-3 lg:rounded-tl-2xl lg:p-8"
        }
      >
        <div className="flex flex-col flex-1 gap-4">{children}</div>
      </main>
      {isSharedCapsPage && activeOrganization?.members && (
        <MembersDialog
          open={membersDialogOpen}
          onOpenChange={setMembersDialogOpen}
          members={activeOrganization.members}
          organizationName={activeOrganization.organization.name || ""}
        />
      )}
    </div>
  );
}

const User = () => {
  const [menuOpen, setMenuOpen] = useState(false);
  const [upgradeModalOpen, setUpgradeModalOpen] = useState(false);
  const { user, isSubscribed } = useDashboardContext();

  const menuItems = useMemo(
    () => [
      {
        name: "Homepage",
        icon: <HomeIcon />,
        href: "/home",
        onClick: () => setMenuOpen(false),
        iconClassName: "text-gray-11 group-hover:text-gray-12",
        showCondition: true,
      },
      {
        name: "Upgrade to Pro",
        icon: <ArrowUpIcon />,
        onClick: () => {
          setMenuOpen(false);
          setUpgradeModalOpen(true);
        },
        iconClassName: "text-amber-400 group-hover:text-amber-500",
        showCondition: !isSubscribed && buildEnv.NEXT_PUBLIC_IS_CAP,
      },
      {
        name: "Earn 40% Referral",
        icon: <ReferIcon />,
        href: "/dashboard/refer",
        onClick: () => setMenuOpen(false),
        iconClassName: "text-gray-11 group-hover:text-gray-12",
        showCondition: buildEnv.NEXT_PUBLIC_IS_CAP,
      },
      {
        name: "Settings",
        icon: <SettingsGearIcon />,
        href: "/dashboard/settings/account",
        onClick: () => setMenuOpen(false),
        iconClassName: "text-gray-11 group-hover:text-gray-12",
        showCondition: true,
      },
      {
        name: "Chat Support",
        icon: <MessageCircleMoreIcon />,
        onClick: () => window.open("https://cap.link/discord", "_blank"),
        iconClassName: "text-gray-11 group-hover:text-gray-12",
        showCondition: true,
      },
      {
        name: "Download App",
        icon: <DownloadIcon />,
        onClick: () => window.open("https://cap.so/download", "_blank"),
        iconClassName: "text-gray-11 group-hover:text-gray-12",
        showCondition: true,
      },
      {
        name: "Sign Out",
        icon: <LogoutIcon />,
        onClick: () => signOut(),
        iconClassName: "text-gray-11 group-hover:text-gray-12",
        showCondition: true,
      },
    ],
    []
  );

  return (
    <>
      <UpgradeModal
        open={upgradeModalOpen}
        onOpenChange={setUpgradeModalOpen}
      />
      <Popover open={menuOpen} onOpenChange={setMenuOpen}>
        <PopoverTrigger asChild>
          <div
            data-state={menuOpen ? "open" : "closed"}
            className="flex gap-2 justify-between  items-center p-2 rounded-xl border data-[state=open]:border-gray-3 data-[state=open]:bg-gray-3 border-transparent transition-colors cursor-pointer group lg:gap-6 hover:border-gray-3"
          >
            <div className="flex items-center">
              {user.image ? (
                <Image
                  src={user.image}
                  alt={user.name ?? "User"}
                  width={24}
                  height={24}
                  className="rounded-full"
                />
              ) : (
                <Avatar
                  letterClass="text-xs lg:text-md"
                  name={user.name ?? "User"}
                  className="size-[24px] text-gray-12"
                />
              )}
              <span className="ml-2 text-sm truncate lg:ml-2 lg:text-md text-gray-12">
                {user.name ?? "User"}
              </span>
            </div>
            <MoreVertical
              data-state={menuOpen ? "open" : "closed"}
              className="w-5 h-5 data-[state=open]:text-gray-12 transition-colors text-gray-10 group-hover:text-gray-12"
            />
          </div>
        </PopoverTrigger>
        <PopoverContent className="p-1 w-48">
          <Command>
            <CommandGroup>
              {menuItems
                .filter((item) => item.showCondition)
                .map((item, index) => (
                  <MenuItem
                    key={index}
                    icon={item.icon}
                    name={item.name}
                    href={item.href ?? "#"}
                    onClick={item.onClick}
                    iconClassName={item.iconClassName}
                  />
                ))}
            </CommandGroup>
          </Command>
        </PopoverContent>
      </Popover>
    </>
  );
};

interface Props {
  icon: React.ReactElement;
  name: string;
  href?: string;
  onClick: () => void;
  iconClassName?: string;
}

const MenuItem = memo(({ icon, name, href, onClick, iconClassName }: Props) => {
  const iconRef = useRef<DownloadIconHandle>(null);
  return (
    <CommandItem
      key={name}
      className="px-2 py-1.5 rounded-lg transition-colors duration-300 cursor-pointer hover:bg-gray-5 group"
      onSelect={onClick}
      onMouseEnter={() => {
        iconRef.current?.startAnimation();
      }}
      onMouseLeave={() => {
        iconRef.current?.stopAnimation();
      }}
    >
      <Link
        className="flex gap-2 items-center w-full"
        href={href ?? "#"}
        onClick={onClick}
      >
        <div className="flex-shrink-0 flex items-center justify-center w-3.5 h-3.5">
          {cloneElement(icon, {
            ref: iconRef,
            className: iconClassName,
            size: 14,
          })}
        </div>
        <p className={clsx("text-sm text-gray-12")}>{name}</p>
      </Link>
    </CommandItem>
  );
});

const ReferButton = () => {
  const iconRef = useRef<ReferIconHandle>(null);

  return (
    <Link href="/dashboard/refer" className="hidden relative lg:block">
      {/* Red notification dot with pulse animation */}
      <div className="absolute right-0 top-1 z-10">
        <div className="relative">
          <div className="absolute inset-0 w-2 h-2 bg-red-500 rounded-full opacity-75 animate-ping" />
          <div className="relative w-2 h-2 bg-red-500 rounded-full" />
        </div>
      </div>

      <div
        onMouseEnter={() => {
          iconRef.current?.startAnimation();
        }}
        onMouseLeave={() => {
          iconRef.current?.stopAnimation();
        }}
        className="flex justify-center items-center rounded-full transition-colors cursor-pointer bg-gray-3 hover:bg-gray-5 size-9"
      >
        {cloneElement(<ReferIcon />, {
          ref: iconRef,
          className: "text-gray-12 size-3.5",
        })}
      </div>
    </Link>
  );
};<|MERGE_RESOLUTION|>--- conflicted
+++ resolved
@@ -12,15 +12,11 @@
   PopoverContent,
   PopoverTrigger,
 } from "@cap/ui";
-<<<<<<< HEAD
 import {
   faBell,
   faMoon,
   faSun
 } from "@fortawesome/free-solid-svg-icons";
-=======
-import { faMoon, faSun } from "@fortawesome/free-solid-svg-icons";
->>>>>>> ec1d2b99
 import { FontAwesomeIcon } from "@fortawesome/react-fontawesome";
 import { useClickAway } from "@uidotdev/usehooks";
 import clsx from "clsx";
