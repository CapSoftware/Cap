import { getCurrentUser } from "@cap/database/auth/session";
import { cookies } from "next/headers";
import { redirect } from "next/navigation";
import DashboardInner from "./_components/DashboardInner";
import MobileTab from "./_components/MobileTab";
import DesktopNav from "./_components/Navbar/Desktop";
import MobileNav from "./_components/Navbar/Mobile";
import { DashboardContexts } from "./Contexts";
import { UploadingProvider } from "./caps/UploadingContext";
import {
	getDashboardData,
	type Organization,
	type Spaces,
	type UserPreferences,
} from "./dashboard-data";

export const dynamic = "force-dynamic";

export default async function DashboardLayout({
	children,
}: {
	children: React.ReactNode;
}) {
	const user = await getCurrentUser();

	if (!user || !user.id) {
		redirect("/login");
	}

	if (!user.name || user.name.length === 0) {
		redirect("/onboarding");
	}

	let organizationSelect: Organization[] = [];
	let spacesData: Spaces[] = [];
	let anyNewNotifications = false;
	let userPreferences: UserPreferences;
	try {
		const dashboardData = await getDashboardData(user);
		organizationSelect = dashboardData.organizationSelect;
		userPreferences = dashboardData.userPreferences?.preferences || null;
		spacesData = dashboardData.spacesData;
		anyNewNotifications = dashboardData.anyNewNotifications;
	} catch (error) {
		console.error("Failed to load dashboard data", error);
		organizationSelect = [];
		spacesData = [];
		anyNewNotifications = false;
		userPreferences = null;
	}

	let activeOrganization = organizationSelect.find(
		(organization) =>
			organization.organization.id === user.activeOrganizationId,
	);

	if (!activeOrganization && organizationSelect.length > 0) {
		activeOrganization = organizationSelect[0];
	}

	const isSubscribed =
		(user.stripeSubscriptionId &&
			user.stripeSubscriptionStatus !== "cancelled") ||
		!!user.thirdPartyStripeSubscriptionId;

<<<<<<< HEAD
	const theme = (await cookies()).get("theme")?.value ?? "light";
	const sidebar = (await cookies()).get("sidebarCollapsed")?.value ?? "false";
=======
	const theme = cookies().get("theme")?.value ?? "light";
	const sidebar = cookies().get("sidebarCollapsed")?.value ?? "false";
	const referClicked = cookies().get("referClicked")?.value ?? "false";
>>>>>>> 0720f679

	return (
		<UploadingProvider>
			<DashboardContexts
				organizationData={organizationSelect}
				activeOrganization={activeOrganization || null}
				spacesData={spacesData}
				user={user}
				isSubscribed={isSubscribed}
				initialTheme={theme as "light" | "dark"}
				initialSidebarCollapsed={sidebar === "true"}
				anyNewNotifications={anyNewNotifications}
				userPreferences={userPreferences}
				referClicked={referClicked === "true"}
			>
				<div className="bg-gray-2 dashboard-grid">
					<DesktopNav />
					<div className="flex h-full [grid-area:main] focus:outline-none">
						<MobileNav />
						<DashboardInner>{children}</DashboardInner>
					</div>
					<MobileTab />
				</div>
			</DashboardContexts>
		</UploadingProvider>
	);
}<|MERGE_RESOLUTION|>--- conflicted
+++ resolved
@@ -63,14 +63,9 @@
 			user.stripeSubscriptionStatus !== "cancelled") ||
 		!!user.thirdPartyStripeSubscriptionId;
 
-<<<<<<< HEAD
 	const theme = (await cookies()).get("theme")?.value ?? "light";
 	const sidebar = (await cookies()).get("sidebarCollapsed")?.value ?? "false";
-=======
-	const theme = cookies().get("theme")?.value ?? "light";
-	const sidebar = cookies().get("sidebarCollapsed")?.value ?? "false";
-	const referClicked = cookies().get("referClicked")?.value ?? "false";
->>>>>>> 0720f679
+	const referClicked = (await cookies()).get("referClicked")?.value ?? "false";
 
 	return (
 		<UploadingProvider>
