--- conflicted
+++ resolved
@@ -1,15 +1,9 @@
 import { db } from "@cap/database";
 import { getCurrentUser } from "@cap/database/auth/session";
 import {
-<<<<<<< HEAD
   comments,
   folders, organizations,
   sharedVideos, users,
-=======
-  comments, organizations,
-  sharedVideos,
-  users,
->>>>>>> 3b1fb2ef
   videos
 } from "@cap/database/schema";
 import { and, count, desc, eq, isNull, sql } from "drizzle-orm";
@@ -218,17 +212,12 @@
     };
   });
 
-  console.log(foldersData, 'folders')
-
   return (
     <Caps
       data={processedVideoData}
-<<<<<<< HEAD
       folders={foldersData}
-=======
       customDomain={customDomain}
       domainVerified={domainVerified}
->>>>>>> 3b1fb2ef
       count={totalCount}
       dubApiKeyEnabled={!!serverEnv().DUB_API_KEY}
     />
