"use client";

import { Button } from "@cap/ui";
import { userIsPro } from "@cap/utils";
<<<<<<< HEAD
import type { Folder, Video } from "@cap/web-domain";
=======
import type { Folder, Organisation } from "@cap/web-domain";
>>>>>>> e9d1dc1f
import { faUpload } from "@fortawesome/free-solid-svg-icons";
import { FontAwesomeIcon } from "@fortawesome/react-fontawesome";
import { type QueryClient, useQueryClient } from "@tanstack/react-query";
import { useStore } from "@tanstack/react-store";
import { useRouter } from "next/navigation";
import { useRef, useState } from "react";
import { toast } from "sonner";
import { createVideoAndGetUploadUrl } from "@/actions/video/upload";
import { useDashboardContext } from "@/app/(org)/dashboard/Contexts";
import {
	type UploadStatus,
	useUploadingContext,
} from "@/app/(org)/dashboard/caps/UploadingContext";
import { UpgradeModal } from "@/components/UpgradeModal";
<<<<<<< HEAD
import { imageUrlQuery } from "@/components/VideoThumbnail";
import { useEffectMutation } from "@/lib/EffectRuntime";
import { Effect, Queue, Stream } from "effect";
import { useFeatureFlag } from "@/app/Layout/features";
=======
import { ThumbnailRequest } from "@/lib/Requests/ThumbnailRequest";
>>>>>>> e9d1dc1f

export const UploadCapButton = ({
	size = "md",
	folderId,
}: {
	size?: "sm" | "lg" | "md";
	grey?: boolean;
	folderId?: Folder.FolderId;
}) => {
	const { user, activeOrganization } = useDashboardContext();
	const inputRef = useRef<HTMLInputElement>(null);
	const { uploadingStore, setUploadStatus } = useUploadingContext();
	const isUploading = useStore(uploadingStore, (s) => !!s.uploadStatus);
	const [upgradeModalOpen, setUpgradeModalOpen] = useState(false);
	const router = useRouter();
	const queryClient = useQueryClient();

	const handleClick = () => {
		if (!user) return;

		const isCapPro = userIsPro(user);

		if (!isCapPro) {
			setUpgradeModalOpen(true);
			return;
		}

		inputRef.current?.click();
	};

	const uploadCapMutation = useEffectMutation({
		mutationFn: (file: File) =>
			uploadCap(file, folderId, setUploadStatus, queryClient),
		onSuccess: () => {
			router.refresh();
			if (inputRef.current) inputRef.current.value = "";
		},
		onError: (error) => {
			console.error("Upload failed:", error);
			toast.error(
				"Failed to process video file. This format may not be supported for upload.",
			);
			if (inputRef.current) inputRef.current.value = "";
		},
	});

	const useEffectForUploadButton = useFeatureFlag("enableEffectOnUploadButton");
	const handleChange = async (e: React.ChangeEvent<HTMLInputElement>) => {
		const file = e.target.files?.[0];
		if (!file || !user) return;

<<<<<<< HEAD
		if (useEffectForUploadButton) uploadCapMutation.mutate(file);
		else {
			const ok = await legacyUploadCap(
				file,
				folderId,
				setUploadStatus,
				queryClient,
			);
			if (ok) router.refresh();
			if (inputRef.current) inputRef.current.value = "";
		}
=======
		// This should be unreachable.
		if (activeOrganization === null) {
			alert("No organization active!");
			return;
		}

		const ok = await legacyUploadCap(
			file,
			folderId,
			activeOrganization.organization.id,
			setUploadStatus,
			queryClient,
		);
		if (ok) router.refresh();
		if (inputRef.current) inputRef.current.value = "";
>>>>>>> e9d1dc1f
	};

	return (
		<>
			<Button
				onClick={handleClick}
				disabled={isUploading}
				variant="dark"
				className="flex gap-2 items-center"
				size={size}
				spinner={isUploading}
			>
				<FontAwesomeIcon className="size-3.5" icon={faUpload} />
				{isUploading ? "Uploading..." : "Upload Video"}
			</Button>
			<input
				ref={inputRef}
				type="file"
				accept="video/*,.mov,.MOV,.mp4,.MP4,.avi,.AVI,.mkv,.MKV,.webm,.WEBM,.m4v,.M4V"
				onChange={handleChange}
				className="hidden"
			/>
			<UpgradeModal
				open={upgradeModalOpen}
				onOpenChange={setUpgradeModalOpen}
			/>
		</>
	);
};

const uploadCap = (
	file: File,
	folderId: Folder.FolderId | undefined,
	setUploadStatus: (state: UploadStatus | undefined) => void,
	queryClient: QueryClient,
) =>
	Effect.gen(function* () {
		const parser = yield* Effect.promise(
			() => import("@remotion/media-parser"),
		);
		const webcodecs = yield* Effect.promise(
			() => import("@remotion/webcodecs"),
		);

		setUploadStatus({ status: "parsing" });

		const metadata = yield* Effect.promise(() =>
			parser.parseMedia({
				src: file,
				fields: {
					durationInSeconds: true,
					dimensions: true,
					fps: true,
					numberOfAudioChannels: true,
					sampleRate: true,
				},
			}),
		);

		const duration = metadata.durationInSeconds
			? Math.round(metadata.durationInSeconds)
			: undefined;

		setUploadStatus({ status: "creating" });

		const videoData = yield* Effect.promise(() =>
			createVideoAndGetUploadUrl({
				duration,
				resolution: metadata.dimensions
					? `${metadata.dimensions.width}x${metadata.dimensions.height}`
					: undefined,
				videoCodec: "h264",
				audioCodec: "aac",
				isScreenshot: false,
				isUpload: true,
				folderId,
			}),
		);

		const uploadId = videoData.id;
		setUploadStatus({ status: "converting", capId: uploadId, progress: 0 });

		const calculateResizeOptions = () => {
			if (!metadata.dimensions) return undefined;

			const { width, height } = metadata.dimensions;
			const maxWidth = 1920;
			const maxHeight = 1080;

			if (width <= maxWidth && height <= maxHeight) {
				return undefined;
			}

			const widthScale = maxWidth / width;
			const heightScale = maxHeight / height;
			const scale = Math.min(widthScale, heightScale);

			return { mode: "scale" as const, scale };
		};

		const resizeOptions = calculateResizeOptions();

		const optimizedBlob = yield* Effect.promise(() => {
			return webcodecs
				.convertMedia({
					src: file,
					container: "mp4",
					videoCodec: "h264",
					audioCodec: "aac",
					...(resizeOptions && { resize: resizeOptions }),
					onProgress: ({ overallProgress }) => {
						if (overallProgress !== null) {
							const progressValue = overallProgress * 100;
							setUploadStatus({
								status: "converting",
								capId: uploadId,
								progress: progressValue,
							});
						}
					},
				})
				.then((result) => result.save());
		}).pipe(
			Effect.filterOrFail(
				(blob) => blob.size > 0,
				() => new Error("Conversion produced empty file"),
			),
			Effect.catchAll((error) => {
				console.error("Video conversion failed:", error);
				toast.error(
					"Failed to process video file. This format may not be supported for upload.",
				);
				setUploadStatus(undefined);
				return Effect.fail(error);
			}),
		);

		const isValidVideo = yield* Effect.promise(
			() =>
				new Promise<boolean>((resolve) => {
					const testVideo = document.createElement("video");
					testVideo.muted = true;
					testVideo.playsInline = true;
					testVideo.preload = "metadata";

					const timeout = setTimeout(() => {
						console.warn("Video validation timed out");
						URL.revokeObjectURL(testVideo.src);
						resolve(false);
					}, 15000);

					let metadataLoaded = false;

					const validateVideo = () => {
						if (metadataLoaded) return;
						metadataLoaded = true;

						const hasValidDuration =
							testVideo.duration > 0 &&
							!isNaN(testVideo.duration) &&
							isFinite(testVideo.duration);

						const hasValidDimensions =
							(testVideo.videoWidth > 0 && testVideo.videoHeight > 0) ||
							(metadata.dimensions &&
								metadata.dimensions.width > 0 &&
								metadata.dimensions.height > 0);

						if (hasValidDuration && hasValidDimensions) {
							clearTimeout(timeout);
							URL.revokeObjectURL(testVideo.src);
							resolve(true);
						} else {
							console.warn(
								`Invalid video properties - Duration: ${testVideo.duration}, Dimensions: ${testVideo.videoWidth}x${testVideo.videoHeight}, Original dimensions: ${metadata.dimensions?.width}x${metadata.dimensions?.height}`,
							);
							clearTimeout(timeout);
							URL.revokeObjectURL(testVideo.src);
							resolve(false);
						}
					};

					testVideo.addEventListener("loadedmetadata", validateVideo);
					testVideo.addEventListener("loadeddata", validateVideo);
					testVideo.addEventListener("canplay", validateVideo);

					testVideo.addEventListener("error", (e) => {
						console.error("Video validation error:", e);
						clearTimeout(timeout);
						URL.revokeObjectURL(testVideo.src);
						resolve(false);
					});

					testVideo.addEventListener("loadstart", () => {});
					testVideo.src = URL.createObjectURL(optimizedBlob);
				}),
		).pipe(
			Effect.filterOrFail(
				(valid) => valid,
				() => new Error("Converted video is not playable"),
			),
		);

		const thumbnailBlob = yield* Effect.promise(
			() =>
				new Promise<Blob | null>((resolve) => {
					const video = document.createElement("video");
					video.src = URL.createObjectURL(optimizedBlob);
					video.muted = true;
					video.playsInline = true;
					video.crossOrigin = "anonymous";

					const cleanup = () => {
						URL.revokeObjectURL(video.src);
					};

					const timeout = setTimeout(() => {
						cleanup();
						console.warn(
							"Thumbnail generation timed out, proceeding without thumbnail",
						);
						resolve(null);
					}, 10000);

					video.addEventListener("loadedmetadata", () => {
						try {
							const seekTime = Math.min(1, video.duration / 4);
							video.currentTime = seekTime;
						} catch (err) {
							console.warn("Failed to seek video for thumbnail:", err);
							clearTimeout(timeout);
							cleanup();
							resolve(null);
						}
					});

					video.addEventListener("seeked", () => {
						try {
							const canvas = document.createElement("canvas");
							canvas.width = video.videoWidth || 640;
							canvas.height = video.videoHeight || 480;
							const ctx = canvas.getContext("2d");
							if (!ctx) {
								console.warn("Failed to get canvas context");
								clearTimeout(timeout);
								cleanup();
								resolve(null);
								return;
							}
							ctx.drawImage(video, 0, 0, canvas.width, canvas.height);
							canvas.toBlob(
								(blob) => {
									clearTimeout(timeout);
									cleanup();
									if (blob) {
										resolve(blob);
									} else {
										console.warn("Failed to create thumbnail blob");
										resolve(null);
									}
								},
								"image/jpeg",
								0.8,
							);
						} catch (err) {
							console.warn("Error during thumbnail capture:", err);
							clearTimeout(timeout);
							cleanup();
							resolve(null);
						}
					});

					video.addEventListener("error", (err) => {
						console.warn("Video loading error for thumbnail:", err);
						clearTimeout(timeout);
						cleanup();
						resolve(null);
					});

					video.addEventListener("loadstart", () => {});
				}),
		);

		const thumbnailUrl = thumbnailBlob
			? URL.createObjectURL(thumbnailBlob)
			: undefined;

		yield* Effect.gen(function* () {
			const videoUpload = createUploadEffect(
				optimizedBlob,
				videoData,
				uploadId,
				thumbnailUrl,
				setUploadStatus,
				"video",
			);

			if (thumbnailBlob) {
				const screenshotData = yield* Effect.promise(() =>
					createVideoAndGetUploadUrl({
						videoId: uploadId,
						isScreenshot: true,
						isUpload: true,
					}),
				);

				const thumbnailUpload = createUploadEffect(
					thumbnailBlob,
					screenshotData,
					uploadId,
					undefined,
					setUploadStatus,
					"thumbnail",
				).pipe(
					Effect.tap(() => queryClient.refetchQueries(imageUrlQuery(uploadId))),
				);

				yield* Effect.all([videoUpload, thumbnailUpload], { concurrency: 2 });
			} else {
				yield* videoUpload;
			}
		});

		setUploadStatus(undefined);
		return true;
	}).pipe(
		Effect.catchAll((error) => {
			console.error("Video upload failed", error);
			setUploadStatus(undefined);
			return Effect.succeed(false);
		}),
	);

const createUploadEffect = (
	blob: Blob,
	uploadData: any,
	uploadId: string,
	thumbnailUrl: string | undefined,
	setUploadStatus: (state: UploadStatus | undefined) => void,
	uploadType: "video" | "thumbnail",
) =>
	Effect.gen(function* () {
		const formData = new FormData();
		Object.entries(uploadData.presignedPostData.fields).forEach(
			([key, value]) => {
				formData.append(key, value as string);
			},
		);
		formData.append("file", blob);

		const progressQueue = yield* Queue.unbounded<{
			loaded: number;
			total: number;
		}>();

		if (uploadType === "video") {
			setUploadStatus({
				status: "uploadingVideo",
				capId: uploadId,
				progress: 0,
				thumbnailUrl,
			});
		} else {
			setUploadStatus({
				status: "uploadingThumbnail",
				capId: uploadId,
				progress: 0,
			});
		}

		const progressTracker = createProgressTracker();

		const progressStream = Stream.fromQueue(progressQueue).pipe(
			Stream.tap(({ loaded, total }) =>
				Effect.sync(() => {
					const percent = (loaded / total) * 100;
					if (uploadType === "video") {
						setUploadStatus({
							status: "uploadingVideo",
							capId: uploadId,
							progress: percent,
							thumbnailUrl,
						});
						progressTracker.scheduleProgressUpdate(uploadId, loaded, total);
					} else {
						const thumbnailProgress = 90 + percent * 0.1;
						setUploadStatus({
							status: "uploadingThumbnail",
							capId: uploadId,
							progress: thumbnailProgress,
						});
					}
				}),
			),
			Stream.runDrain,
		);

		const uploadEffect = Effect.promise(
			() =>
				new Promise<void>((resolve, reject) => {
					const xhr = new XMLHttpRequest();
					xhr.open("POST", uploadData.presignedPostData.url);

					xhr.upload.onprogress = (event) => {
						if (event.lengthComputable) {
							Effect.runSync(
								Queue.offer(progressQueue, {
									loaded: event.loaded,
									total: event.total,
								}),
							);
						}
					};

					xhr.onload = () => {
						if (xhr.status >= 200 && xhr.status < 300) {
							progressTracker.cleanup();
							if (uploadType === "video") {
								const total = progressTracker.getTotal() || 1;
								sendProgressUpdate(uploadId, total, total);
							}
							Effect.runSync(Queue.shutdown(progressQueue));
							resolve();
						} else {
							progressTracker.cleanup();
							Effect.runSync(Queue.shutdown(progressQueue));
							reject(new Error(`Upload failed with status ${xhr.status}`));
						}
					};
					xhr.onerror = () => {
						progressTracker.cleanup();
						Effect.runSync(Queue.shutdown(progressQueue));
						reject(new Error("Upload failed"));
					};

					xhr.send(formData);
				}),
		);

		yield* Effect.race(progressStream, uploadEffect);
	});

const createProgressTracker = () => {
	const uploadState = {
		videoId: "",
		uploaded: 0,
		total: 0,
		pendingTask: undefined as ReturnType<typeof setTimeout> | undefined,
		lastUpdateTime: Date.now(),
	};

	const scheduleProgressUpdate = (
		videoId: string,
		uploaded: number,
		total: number,
	) => {
		uploadState.videoId = videoId;
		uploadState.uploaded = uploaded;
		uploadState.total = total;
		uploadState.lastUpdateTime = Date.now();

		if (uploadState.pendingTask) {
			clearTimeout(uploadState.pendingTask);
			uploadState.pendingTask = undefined;
		}

		const shouldSendImmediately = uploaded >= total;

		if (shouldSendImmediately) {
			return;
		} else {
			uploadState.pendingTask = setTimeout(() => {
				if (uploadState.videoId) {
					sendProgressUpdate(
						uploadState.videoId,
						uploadState.uploaded,
						uploadState.total,
					);
				}
				uploadState.pendingTask = undefined;
			}, 2000);
		}
	};

	const cleanup = () => {
		if (uploadState.pendingTask) {
			clearTimeout(uploadState.pendingTask);
			uploadState.pendingTask = undefined;
		}
	};

	const getTotal = () => uploadState.total;

	return { scheduleProgressUpdate, cleanup, getTotal };
};

async function legacyUploadCap(
	file: File,
	folderId: Folder.FolderId | undefined,
	orgId: Organisation.OrganisationId,
	setUploadStatus: (state: UploadStatus | undefined) => void,
	queryClient: QueryClient,
) {
	const parser = await import("@remotion/media-parser");
	const webcodecs = await import("@remotion/webcodecs");

	try {
		setUploadStatus({ status: "parsing" });
		const metadata = await parser.parseMedia({
			src: file,
			fields: {
				durationInSeconds: true,
				dimensions: true,
				fps: true,
				numberOfAudioChannels: true,
				sampleRate: true,
			},
		});

		const duration = metadata.durationInSeconds
			? Math.round(metadata.durationInSeconds)
			: undefined;

		setUploadStatus({ status: "creating" });
		const videoData = await createVideoAndGetUploadUrl({
			duration,
			resolution: metadata.dimensions
				? `${metadata.dimensions.width}x${metadata.dimensions.height}`
				: undefined,
			videoCodec: "h264",
			audioCodec: "aac",
			isScreenshot: false,
			isUpload: true,
			folderId,
<<<<<<< HEAD
			supportsUploadProgress: false,
=======
			orgId,
>>>>>>> e9d1dc1f
		});

		const uploadId = videoData.id;

		setUploadStatus({ status: "converting", capId: uploadId, progress: 0 });

		let optimizedBlob: Blob;

		try {
			const calculateResizeOptions = () => {
				if (!metadata.dimensions) return undefined;

				const { width, height } = metadata.dimensions;
				const maxWidth = 1920;
				const maxHeight = 1080;

				if (width <= maxWidth && height <= maxHeight) {
					return undefined;
				}

				const widthScale = maxWidth / width;
				const heightScale = maxHeight / height;
				const scale = Math.min(widthScale, heightScale);

				return { mode: "scale" as const, scale };
			};

			const resizeOptions = calculateResizeOptions();

			const convertResult = await webcodecs.convertMedia({
				src: file,
				container: "mp4",
				videoCodec: "h264",
				audioCodec: "aac",
				...(resizeOptions && { resize: resizeOptions }),
				onProgress: ({ overallProgress }) => {
					if (overallProgress !== null) {
						const progressValue = overallProgress * 100;
						setUploadStatus({
							status: "converting",
							capId: uploadId,
							progress: progressValue,
						});
					}
				},
			});
			optimizedBlob = await convertResult.save();

			if (optimizedBlob.size === 0)
				throw new Error("Conversion produced empty file");
			const isValidVideo = await new Promise<boolean>((resolve) => {
				const testVideo = document.createElement("video");
				testVideo.muted = true;
				testVideo.playsInline = true;
				testVideo.preload = "metadata";

				const timeout = setTimeout(() => {
					console.warn("Video validation timed out");
					URL.revokeObjectURL(testVideo.src);
					resolve(false);
				}, 15000);

				let metadataLoaded = false;

				const validateVideo = () => {
					if (metadataLoaded) return;
					metadataLoaded = true;

					const hasValidDuration =
						testVideo.duration > 0 &&
						!isNaN(testVideo.duration) &&
						isFinite(testVideo.duration);

					const hasValidDimensions =
						(testVideo.videoWidth > 0 && testVideo.videoHeight > 0) ||
						(metadata.dimensions &&
							metadata.dimensions.width > 0 &&
							metadata.dimensions.height > 0);

					if (hasValidDuration && hasValidDimensions) {
						clearTimeout(timeout);
						URL.revokeObjectURL(testVideo.src);
						resolve(true);
					} else {
						console.warn(
							`Invalid video properties - Duration: ${testVideo.duration}, Dimensions: ${testVideo.videoWidth}x${testVideo.videoHeight}, Original dimensions: ${metadata.dimensions?.width}x${metadata.dimensions?.height}`,
						);
						clearTimeout(timeout);
						URL.revokeObjectURL(testVideo.src);
						resolve(false);
					}
				};

				testVideo.addEventListener("loadedmetadata", validateVideo);
				testVideo.addEventListener("loadeddata", validateVideo);
				testVideo.addEventListener("canplay", validateVideo);

				testVideo.addEventListener("error", (e) => {
					console.error("Video validation error:", e);
					clearTimeout(timeout);
					URL.revokeObjectURL(testVideo.src);
					resolve(false);
				});

				testVideo.addEventListener("loadstart", () => {});

				testVideo.src = URL.createObjectURL(optimizedBlob);
			});

			if (!isValidVideo) {
				throw new Error("Converted video is not playable");
			}
		} catch (conversionError) {
			console.error("Video conversion failed:", conversionError);
			toast.error(
				"Failed to process video file. This format may not be supported for upload.",
			);
			setUploadStatus(undefined);
			return false;
		}

		const captureThumbnail = (): Promise<Blob | null> => {
			return new Promise((resolve) => {
				const video = document.createElement("video");
				video.src = URL.createObjectURL(optimizedBlob);
				video.muted = true;
				video.playsInline = true;
				video.crossOrigin = "anonymous";

				const cleanup = () => {
					URL.revokeObjectURL(video.src);
				};

				const timeout = setTimeout(() => {
					cleanup();
					console.warn(
						"Thumbnail generation timed out, proceeding without thumbnail",
					);
					resolve(null);
				}, 10000);

				video.addEventListener("loadedmetadata", () => {
					try {
						const seekTime = Math.min(1, video.duration / 4);
						video.currentTime = seekTime;
					} catch (err) {
						console.warn("Failed to seek video for thumbnail:", err);
						clearTimeout(timeout);
						cleanup();
						resolve(null);
					}
				});

				video.addEventListener("seeked", () => {
					try {
						const canvas = document.createElement("canvas");
						canvas.width = video.videoWidth || 640;
						canvas.height = video.videoHeight || 480;
						const ctx = canvas.getContext("2d");
						if (!ctx) {
							console.warn("Failed to get canvas context");
							clearTimeout(timeout);
							cleanup();
							resolve(null);
							return;
						}
						ctx.drawImage(video, 0, 0, canvas.width, canvas.height);
						canvas.toBlob(
							(blob) => {
								clearTimeout(timeout);
								cleanup();
								if (blob) {
									resolve(blob);
								} else {
									console.warn("Failed to create thumbnail blob");
									resolve(null);
								}
							},
							"image/jpeg",
							0.8,
						);
					} catch (err) {
						console.warn("Error during thumbnail capture:", err);
						clearTimeout(timeout);
						cleanup();
						resolve(null);
					}
				});

				video.addEventListener("error", (err) => {
					console.warn("Video loading error for thumbnail:", err);
					clearTimeout(timeout);
					cleanup();
					resolve(null);
				});

				video.addEventListener("loadstart", () => {});
			});
		};

		const thumbnailBlob = await captureThumbnail();
		const thumbnailUrl = thumbnailBlob
			? URL.createObjectURL(thumbnailBlob)
			: undefined;

		const formData = new FormData();
		Object.entries(videoData.presignedPostData.fields).forEach(
			([key, value]) => {
				formData.append(key, value as string);
			},
		);
		formData.append("file", optimizedBlob);

		setUploadStatus({
			status: "uploadingVideo",
			capId: uploadId,
			progress: 0,
			thumbnailUrl,
		});

		await new Promise<void>((resolve, reject) => {
			const xhr = new XMLHttpRequest();
			xhr.open("POST", videoData.presignedPostData.url);

			xhr.upload.onprogress = (event) => {
				if (event.lengthComputable) {
					const percent = (event.loaded / event.total) * 100;
					setUploadStatus({
						status: "uploadingVideo",
						capId: uploadId,
						progress: percent,
						thumbnailUrl,
					});
				}
			};

			xhr.onload = () => {
				if (xhr.status >= 200 && xhr.status < 300) {
					resolve();
				} else {
					reject(new Error(`Upload failed with status ${xhr.status}`));
				}
			};
			xhr.onerror = () => {
				reject(new Error("Upload failed"));
			};

			xhr.send(formData);
		});

		if (thumbnailBlob) {
			const screenshotData = await createVideoAndGetUploadUrl({
				videoId: uploadId,
				isScreenshot: true,
				isUpload: true,
				orgId,
			});

			const screenshotFormData = new FormData();
			Object.entries(screenshotData.presignedPostData.fields).forEach(
				([key, value]) => {
					screenshotFormData.append(key, value as string);
				},
			);
			screenshotFormData.append("file", thumbnailBlob);

			setUploadStatus({
				status: "uploadingThumbnail",
				capId: uploadId,
				progress: 0,
			});
			await new Promise<void>((resolve, reject) => {
				const xhr = new XMLHttpRequest();
				xhr.open("POST", screenshotData.presignedPostData.url);

				xhr.upload.onprogress = (event) => {
					if (event.lengthComputable) {
						const percent = (event.loaded / event.total) * 100;
						const thumbnailProgress = 90 + percent * 0.1;
						setUploadStatus({
							status: "uploadingThumbnail",
							capId: uploadId,
							progress: thumbnailProgress,
						});
					}
				};

				xhr.onload = () => {
					if (xhr.status >= 200 && xhr.status < 300) {
						resolve();
						queryClient.refetchQueries({
							queryKey: ThumbnailRequest.queryKey(uploadId),
						});
					} else {
						reject(
							new Error(`Screenshot upload failed with status ${xhr.status}`),
						);
					}
				};
				xhr.onerror = () => reject(new Error("Screenshot upload failed"));

				xhr.send(screenshotFormData);
			});
		}

		setUploadStatus(undefined);
		return true;
	} catch (err) {
		console.error("Video upload failed", err);
	}

	setUploadStatus(undefined);
	return false;
}

const sendProgressUpdate = async (
	videoId: string,
	uploaded: number,
	total: number,
) => {
	try {
		const response = await fetch("/api/desktop/video/progress", {
			method: "POST",
			headers: {
				"Content-Type": "application/json",
			},
			body: JSON.stringify({
				videoId,
				uploaded,
				total,
				updatedAt: new Date().toISOString(),
			}),
		});

		if (!response.ok)
			console.error("Failed to send progress update:", response.status);
	} catch (err) {
		console.error("Error sending progress update:", err);
	}
};<|MERGE_RESOLUTION|>--- conflicted
+++ resolved
@@ -2,11 +2,7 @@
 
 import { Button } from "@cap/ui";
 import { userIsPro } from "@cap/utils";
-<<<<<<< HEAD
-import type { Folder, Video } from "@cap/web-domain";
-=======
-import type { Folder, Organisation } from "@cap/web-domain";
->>>>>>> e9d1dc1f
+import type { Folder, Organisation, Video } from "@cap/web-domain";
 import { faUpload } from "@fortawesome/free-solid-svg-icons";
 import { FontAwesomeIcon } from "@fortawesome/react-fontawesome";
 import { type QueryClient, useQueryClient } from "@tanstack/react-query";
@@ -21,14 +17,10 @@
 	useUploadingContext,
 } from "@/app/(org)/dashboard/caps/UploadingContext";
 import { UpgradeModal } from "@/components/UpgradeModal";
-<<<<<<< HEAD
-import { imageUrlQuery } from "@/components/VideoThumbnail";
 import { useEffectMutation } from "@/lib/EffectRuntime";
 import { Effect, Queue, Stream } from "effect";
 import { useFeatureFlag } from "@/app/Layout/features";
-=======
 import { ThumbnailRequest } from "@/lib/Requests/ThumbnailRequest";
->>>>>>> e9d1dc1f
 
 export const UploadCapButton = ({
 	size = "md",
@@ -80,35 +72,24 @@
 		const file = e.target.files?.[0];
 		if (!file || !user) return;
 
-<<<<<<< HEAD
+		// This should be unreachable.
+		if (activeOrganization === null) {
+			alert("No organization active!");
+			return;
+		}
+
 		if (useEffectForUploadButton) uploadCapMutation.mutate(file);
 		else {
 			const ok = await legacyUploadCap(
 				file,
 				folderId,
+				activeOrganization.organization.id,
 				setUploadStatus,
 				queryClient,
 			);
 			if (ok) router.refresh();
 			if (inputRef.current) inputRef.current.value = "";
 		}
-=======
-		// This should be unreachable.
-		if (activeOrganization === null) {
-			alert("No organization active!");
-			return;
-		}
-
-		const ok = await legacyUploadCap(
-			file,
-			folderId,
-			activeOrganization.organization.id,
-			setUploadStatus,
-			queryClient,
-		);
-		if (ok) router.refresh();
-		if (inputRef.current) inputRef.current.value = "";
->>>>>>> e9d1dc1f
 	};
 
 	return (
@@ -643,11 +624,8 @@
 			isScreenshot: false,
 			isUpload: true,
 			folderId,
-<<<<<<< HEAD
+			orgId,
 			supportsUploadProgress: false,
-=======
-			orgId,
->>>>>>> e9d1dc1f
 		});
 
 		const uploadId = videoData.id;
