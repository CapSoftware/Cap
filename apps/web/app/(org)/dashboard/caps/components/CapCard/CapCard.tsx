import type { VideoMetadata } from "@cap/database/types";
import {
	DropdownMenu,
	DropdownMenuContent,
	DropdownMenuItem,
	DropdownMenuTrigger,
} from "@cap/ui";
import type { Video } from "@cap/web-domain";
import { HttpClient } from "@effect/platform";
import {
	faCheck,
	faCopy,
	faDownload,
	faEllipsis,
	faLink,
	faLock,
	faTrash,
	faUnlock,
	faVideo,
} from "@fortawesome/free-solid-svg-icons";
import { FontAwesomeIcon } from "@fortawesome/react-fontawesome";
import { useMutation } from "@tanstack/react-query";
import clsx from "clsx";
import { Effect, Option } from "effect";
import Link from "next/link";
import { useRouter } from "next/navigation";
import { type PropsWithChildren, useState } from "react";
import { toast } from "sonner";
import { ConfirmationDialog } from "@/app/(org)/dashboard/_components/ConfirmationDialog";
import { useDashboardContext } from "@/app/(org)/dashboard/Contexts";
import ProgressCircle, {
	useUploadProgress,
} from "@/app/s/[videoId]/_components/ProgressCircle";
import { VideoThumbnail } from "@/components/VideoThumbnail";
import { useEffectMutation } from "@/lib/EffectRuntime";
import { withRpc } from "@/lib/Rpcs";
import { PasswordDialog } from "../PasswordDialog";
import { SettingsDialog } from "../SettingsDialog";
import { SharingDialog } from "../SharingDialog";
import { CapCardAnalytics } from "./CapCardAnalytics";
import { CapCardButton } from "./CapCardButton";
import { CapCardContent } from "./CapCardContent";

export interface CapCardProps extends PropsWithChildren {
	cap: {
		id: Video.VideoId;
		ownerId: string;
		name: string;
		createdAt: Date;
		public?: boolean;
		totalComments: number;
		totalReactions: number;
		sharedOrganizations?: {
			id: string;
			name: string;
			iconUrl?: string | null;
		}[];
		sharedSpaces?: {
			id: string;
			name: string;
			iconUrl?: string | null;
			organizationId: string;
		}[];
		ownerName: string | null;
		metadata?: VideoMetadata;
		hasPassword?: boolean;
		hasActiveUpload: boolean | undefined;
		duration?: number;
	};
	analytics: number;
	isLoadingAnalytics: boolean;
	onDelete?: () => void;
	userId?: string;
	sharedCapCard?: boolean;
	isSelected?: boolean;
	onSelectToggle?: () => void;
	customDomain?: string | null;
	domainVerified?: boolean;
	hideSharedStatus?: boolean;
	anyCapSelected?: boolean;
	isDeleting?: boolean;
	onDragStart?: () => void;
	onDragEnd?: () => void;
}

export const CapCard = ({
	cap,
	analytics,
	children,
	onDelete,
	userId,
	isLoadingAnalytics,
	sharedCapCard = false,
	hideSharedStatus = false,
	customDomain,
	domainVerified,
	isSelected = false,
	onSelectToggle,
	anyCapSelected = false,
	isDeleting = false,
}: CapCardProps) => {
	const [isSharingDialogOpen, setIsSharingDialogOpen] = useState(false);
	const [isPasswordDialogOpen, setIsPasswordDialogOpen] = useState(false);
	const [isSettingsDialogOpen, setIsSettingsDialogOpen] = useState(false);
	const [isDropdownOpen, setIsDropdownOpen] = useState(false);
	const [passwordProtected, setPasswordProtected] = useState(
		cap.hasPassword || false,
	);
	const [copyPressed, setCopyPressed] = useState(false);
	const [isDragging, setIsDragging] = useState(false);
	const { isSubscribed, setUpgradeModalOpen } = useDashboardContext();

	const [confirmOpen, setConfirmOpen] = useState(false);

	const router = useRouter();

	const downloadMutation = useEffectMutation({
		mutationFn: () =>
			Effect.gen(function* () {
				const result = yield* withRpc((r) => r.VideoGetDownloadInfo(cap.id));
				const httpClient = yield* HttpClient.HttpClient;
				if (Option.isSome(result)) {
					const fetchResponse = yield* httpClient.get(result.value.downloadUrl);
					const blob = yield* fetchResponse.arrayBuffer;

					const blobUrl = window.URL.createObjectURL(new Blob([blob]));
					const link = document.createElement("a");
					link.href = blobUrl;
					link.download = result.value.fileName;
					link.style.display = "none";
					document.body.appendChild(link);
					link.click();
					document.body.removeChild(link);

					window.URL.revokeObjectURL(blobUrl);
				} else {
					throw new Error("Failed to get download URL");
				}
			}),
	});

	const deleteMutation = useMutation({
		mutationFn: async () => {
			await onDelete?.();
		},
		onError: (error) => {
			console.error("Error deleting cap:", error);
		},
		onSettled: () => {
			setConfirmOpen(false);
		},
	});

	const duplicateMutation = useEffectMutation({
		mutationFn: () => withRpc((r) => r.VideoDuplicate(cap.id)),
		onSuccess: () => {
			router.refresh();
		},
	});

	const handleSharingUpdated = () => {
		router.refresh();
	};

	const handlePasswordUpdated = (protectedStatus: boolean) => {
		setPasswordProtected(protectedStatus);
		router.refresh();
	};

	const isOwner = userId === cap.ownerId;

	const uploadProgress = useUploadProgress(
		cap.id,
		cap.hasActiveUpload || false,
	);

	// Helper function to create a drag preview element
	const createDragPreview = (text: string): HTMLElement => {
		// Create the element
		const element = document.createElement("div");

		// Add text content
		element.textContent = text;

		// Apply Tailwind-like styles directly
		element.className =
			"px-2 py-1.5 text-sm font-medium rounded-lg shadow-md text-gray-1 bg-gray-12";

		// Position off-screen
		element.style.position = "absolute";
		element.style.top = "-9999px";
		element.style.left = "-9999px";

		return element;
	};

	const handleDragStart = (e: React.DragEvent<HTMLDivElement>) => {
		if (anyCapSelected || !isOwner) return;

		// Set the data transfer
		e.dataTransfer.setData(
			"application/cap",
			JSON.stringify({
				id: cap.id,
				name: cap.name,
			}),
		);

		// Set drag effect to 'move' to avoid showing the + icon
		e.dataTransfer.effectAllowed = "move";

		// Set the drag image using the helper function
		try {
			const dragPreview = createDragPreview(cap.name);
			document.body.appendChild(dragPreview);
			e.dataTransfer.setDragImage(dragPreview, 10, 10);

			// Clean up after a short delay
			setTimeout(() => document.body.removeChild(dragPreview), 100);
		} catch (error) {
			console.error("Error setting drag image:", error);
		}

		setIsDragging(true);
	};

	const handleDragEnd = () => {
		setIsDragging(false);
	};

	const handleCopy = (text: string) => {
		navigator.clipboard.writeText(text);
		setCopyPressed(true);
		setTimeout(() => {
			setCopyPressed(false);
		}, 2000);
	};

	const handleDownload = async () => {
		if (downloadMutation.isPending) return;

		toast.promise(downloadMutation.mutateAsync(), {
			loading: "Preparing download...",
			success: "Download started successfully",
			error: (error) => {
				if (error instanceof Error) {
					return error.message;
				}
				return "Failed to download video - please try again.";
			},
		});
	};

	const handleCardClick = (e: React.MouseEvent) => {
		if (anyCapSelected) {
			e.preventDefault();
			e.stopPropagation();
			if (onSelectToggle) {
				onSelectToggle();
			}
		}
	};

	const handleSelectClick = (e: React.MouseEvent) => {
		e.preventDefault();
		e.stopPropagation();
		if (onSelectToggle) {
			onSelectToggle();
		}
	};

	return (
		<>
			<SettingsDialog
				isOpen={isSettingsDialogOpen}
				onClose={() => setIsSettingsDialogOpen(false)}
			/>
			<SharingDialog
				isOpen={isSharingDialogOpen}
				onClose={() => setIsSharingDialogOpen(false)}
				capId={cap.id}
				capName={cap.name}
				sharedSpaces={cap.sharedSpaces || []}
				onSharingUpdated={handleSharingUpdated}
				isPublic={cap.public}
			/>
			<PasswordDialog
				isOpen={isPasswordDialogOpen}
				onClose={() => setIsPasswordDialogOpen(false)}
				videoId={cap.id}
				hasPassword={passwordProtected}
				onPasswordUpdated={handlePasswordUpdated}
			/>
			<div
				onClick={handleCardClick}
				draggable={isOwner && !anyCapSelected}
				onDragStart={handleDragStart}
				onDragEnd={handleDragEnd}
				className={clsx(
					"flex relative overflow-hidden transition-colors duration-200 flex-col gap-4 w-full h-full rounded-xl cursor-default bg-gray-1 border border-gray-3 group",
					isSelected
						? "!border-blue-10"
						: anyCapSelected
							? "border-blue-10 hover:border-blue-10"
							: "hover:border-blue-10",
					isDragging && "opacity-50",
					isOwner && !anyCapSelected && "cursor-grab active:cursor-grabbing",
				)}
			>
				{anyCapSelected && !sharedCapCard && (
					<div className="absolute inset-0 z-10" onClick={handleCardClick} />
				)}
<<<<<<< HEAD
				{!sharedCapCard && (
					<div
						className={clsx(
							"flex absolute duration-200",
							anyCapSelected
								? "opacity-0"
								: isDropdownOpen
									? "opacity-100"
									: "opacity-0 group-hover:opacity-100",
							"top-2 right-2 flex-col gap-2 z-[20]",
						)}
					>
						<CapCardButtons
							capId={cap.id}
							copyPressed={copyPressed}
							customDomain={customDomain}
							domainVerified={domainVerified}
							setIsSettingsDialogOpen={setIsSettingsDialogOpen}
							handleCopy={handleCopy}
						/>
=======
>>>>>>> 2cebeaa5

				<div
					className={clsx(
						"flex absolute duration-200",
						anyCapSelected
							? "opacity-0"
							: isDropdownOpen
								? "opacity-100"
								: "opacity-0 group-hover:opacity-100",
						"top-2 right-2 flex-col gap-2 z-[20]",
					)}
				>
					<CapCardButton
						tooltipContent="Copy link"
						onClick={(e) => {
							e.stopPropagation();
							handleCopy(cap.id);
						}}
						className="delay-0"
						icon={() => {
							return !copyPressed ? (
								<FontAwesomeIcon
									className="text-gray-12 size-4"
									icon={faLink}
								/>
							) : (
								<svg
									xmlns="http://www.w3.org/2000/svg"
									width="24"
									height="24"
									viewBox="0 0 24 24"
									fill="none"
									stroke="currentColor"
									strokeWidth="2"
									strokeLinecap="round"
									strokeLinejoin="round"
									className="text-gray-12 size-5 svgpathanimation"
								>
									<path d="M20 6 9 17l-5-5" />
								</svg>
							);
						}}
					/>
					<CapCardButton
						tooltipContent="Download Cap"
						onClick={(e) => {
							e.stopPropagation();
							handleDownload();
						}}
						disabled={downloadMutation.isPending}
						className="delay-25"
						icon={() => {
							return downloadMutation.isPending ? (
								<div className="animate-spin size-3">
									<svg
										className="size-3"
										xmlns="http://www.w3.org/2000/svg"
										fill="none"
										viewBox="0 0 24 24"
										aria-hidden="true"
									>
										<circle
											className="opacity-25"
											cx="12"
											cy="12"
											r="10"
											stroke="currentColor"
											strokeWidth="4"
										></circle>
										<path
											className="opacity-75"
											fill="currentColor"
											d="m2 12c0-5.523 4.477-10 10-10v3c-3.866 0-7 3.134-7 7s3.134 7 7 7 7-3.134 7-7c0-1.457-.447-2.808-1.208-3.926l2.4-1.6c1.131 1.671 1.808 3.677 1.808 5.526 0 5.523-4.477 10-10 10s-10-4.477-10-10z"
										></path>
									</svg>
								</div>
							) : (
								<FontAwesomeIcon
									className="text-gray-12 size-3"
									icon={faDownload}
								/>
							);
						}}
					/>

					{isOwner && (
						<DropdownMenu modal={false} onOpenChange={setIsDropdownOpen}>
							<DropdownMenuTrigger>
								<CapCardButton
									tooltipContent="More options"
									className="delay-75"
									icon={() => (
										<FontAwesomeIcon className="size-4" icon={faEllipsis} />
									)}
								/>
							</DropdownMenuTrigger>
							<DropdownMenuContent align="end" sideOffset={5}>
								<DropdownMenuItem
									onClick={handleDownload}
									disabled={downloadMutation.isPending}
									className="flex gap-2 items-center rounded-lg"
								>
									<FontAwesomeIcon className="size-3" icon={faDownload} />
									<p className="text-sm text-gray-12">Download</p>
								</DropdownMenuItem>
								<DropdownMenuItem
									onClick={() => {
										toast.promise(duplicateMutation.mutateAsync(), {
											loading: "Duplicating cap...",
											success: "Cap duplicated successfully",
											error: "Failed to duplicate cap",
										});
									}}
									disabled={duplicateMutation.isPending}
									className="flex gap-2 items-center rounded-lg"
								>
									<FontAwesomeIcon className="size-3" icon={faCopy} />
									<p className="text-sm text-gray-12">Duplicate</p>
								</DropdownMenuItem>
								<DropdownMenuItem
									onClick={() => {
										if (!isSubscribed) setUpgradeModalOpen(true);
										else setIsPasswordDialogOpen(true);
									}}
									className="flex gap-2 items-center rounded-lg"
								>
									<FontAwesomeIcon
										className="size-3"
										icon={passwordProtected ? faLock : faUnlock}
									/>
									<p className="text-sm text-gray-12">
										{passwordProtected ? "Edit password" : "Add password"}
									</p>
								</DropdownMenuItem>
								<DropdownMenuItem
									onClick={(e) => {
										e.stopPropagation();
										setConfirmOpen(true);
									}}
									className="flex gap-2 items-center rounded-lg"
								>
									<FontAwesomeIcon className="size-3" icon={faTrash} />
									<p className="text-sm text-gray-12">Delete Cap</p>
								</DropdownMenuItem>
							</DropdownMenuContent>
						</DropdownMenu>
					)}

					<ConfirmationDialog
						open={confirmOpen}
						icon={<FontAwesomeIcon icon={faVideo} />}
						title="Delete Cap"
						description={`Are you sure you want to delete the cap "${cap.name}"? This action cannot be undone.`}
						confirmLabel={deleteMutation.isPending ? "Deleting..." : "Delete"}
						cancelLabel="Cancel"
						loading={deleteMutation.isPending}
						onConfirm={() => deleteMutation.mutate()}
						onCancel={() => setConfirmOpen(false)}
					/>
				</div>

				{!sharedCapCard && onSelectToggle && (
					<div
						className={clsx(
							"absolute top-2 left-2 z-[51] duration-200",
							isSelected || anyCapSelected || isDropdownOpen
								? "opacity-100"
								: "group-hover:opacity-100 opacity-0",
						)}
						onClick={(e) => {
							e.stopPropagation();
							handleSelectClick(e);
						}}
					>
						<div
							className={clsx(
								"flex justify-center items-center w-6 h-6 rounded-md border transition-colors cursor-pointer hover:bg-gray-3/60",
								isSelected
									? "bg-blue-10 border-blue-10"
									: "border-white-95 bg-gray-1/80",
							)}
						>
							{isSelected && (
								<FontAwesomeIcon icon={faCheck} className="text-white size-3" />
							)}
						</div>
					</div>
				)}
				<div className="relative">
					<Link
						className={clsx(
							"block group",
							anyCapSelected && "cursor-pointer pointer-events-none",
						)}
						onClick={(e) => {
							if (isDeleting) {
								e.preventDefault();
							}
						}}
						href={`/s/${cap.id}`}
					>
						<VideoThumbnail
							videoDuration={cap.duration}
							imageClass={clsx(
								anyCapSelected
									? "opacity-50"
									: isDropdownOpen
										? "opacity-30"
										: "group-hover:opacity-30",
								"transition-opacity duration-200",
								uploadProgress && "opacity-30",
							)}
							videoId={cap.id}
							alt={`${cap.name} Thumbnail`}
						/>
					</Link>
					{uploadProgress && (
						<div className="flex absolute inset-0 z-50 justify-center items-center bg-black rounded-t-xl">
							{uploadProgress.status === "failed" ? (
								<div className="flex flex-col items-center">
									<div className="flex justify-center items-center mb-2 w-8 h-8 bg-red-500 rounded-full">
										<FontAwesomeIcon
											icon={faVideo}
											className="text-white size-3"
										/>
									</div>
									<p className="text-[13px] text-center text-white">
										Upload failed
									</p>
								</div>
							) : (
								<div className="relative size-20 md:size-16">
									<ProgressCircle
										progressTextClassName="md:!text-[11px]"
										subTextClassName="!mt-0 md:!text-[7px] !text-[10px] mb-1"
										className="md:scale-[1.5] scale-[1.2]"
										progress={uploadProgress.progress}
									/>
								</div>
							)}
						</div>
					)}
				</div>
				<div
					className={clsx(
						"flex flex-col flex-grow gap-3 px-4 pb-4 w-full",
						!sharedCapCard ? "cursor-pointer" : "cursor-default",
					)}
				>
					<CapCardContent
						cap={cap}
						userId={userId}
						sharedCapCard={sharedCapCard}
						hideSharedStatus={hideSharedStatus}
						isOwner={isOwner}
						setIsSharingDialogOpen={setIsSharingDialogOpen}
					/>
					{children}
					<CapCardAnalytics
						capId={cap.id}
						displayCount={analytics}
						isLoadingAnalytics={isLoadingAnalytics}
						totalComments={cap.totalComments}
						totalReactions={cap.totalReactions}
					/>
				</div>
			</div>
		</>
	);
};<|MERGE_RESOLUTION|>--- conflicted
+++ resolved
@@ -35,7 +35,6 @@
 import { useEffectMutation } from "@/lib/EffectRuntime";
 import { withRpc } from "@/lib/Rpcs";
 import { PasswordDialog } from "../PasswordDialog";
-import { SettingsDialog } from "../SettingsDialog";
 import { SharingDialog } from "../SharingDialog";
 import { CapCardAnalytics } from "./CapCardAnalytics";
 import { CapCardButton } from "./CapCardButton";
@@ -101,7 +100,6 @@
 }: CapCardProps) => {
 	const [isSharingDialogOpen, setIsSharingDialogOpen] = useState(false);
 	const [isPasswordDialogOpen, setIsPasswordDialogOpen] = useState(false);
-	const [isSettingsDialogOpen, setIsSettingsDialogOpen] = useState(false);
 	const [isDropdownOpen, setIsDropdownOpen] = useState(false);
 	const [passwordProtected, setPasswordProtected] = useState(
 		cap.hasPassword || false,
@@ -271,10 +269,6 @@
 
 	return (
 		<>
-			<SettingsDialog
-				isOpen={isSettingsDialogOpen}
-				onClose={() => setIsSettingsDialogOpen(false)}
-			/>
 			<SharingDialog
 				isOpen={isSharingDialogOpen}
 				onClose={() => setIsSharingDialogOpen(false)}
@@ -310,29 +304,6 @@
 				{anyCapSelected && !sharedCapCard && (
 					<div className="absolute inset-0 z-10" onClick={handleCardClick} />
 				)}
-<<<<<<< HEAD
-				{!sharedCapCard && (
-					<div
-						className={clsx(
-							"flex absolute duration-200",
-							anyCapSelected
-								? "opacity-0"
-								: isDropdownOpen
-									? "opacity-100"
-									: "opacity-0 group-hover:opacity-100",
-							"top-2 right-2 flex-col gap-2 z-[20]",
-						)}
-					>
-						<CapCardButtons
-							capId={cap.id}
-							copyPressed={copyPressed}
-							customDomain={customDomain}
-							domainVerified={domainVerified}
-							setIsSettingsDialogOpen={setIsSettingsDialogOpen}
-							handleCopy={handleCopy}
-						/>
-=======
->>>>>>> 2cebeaa5
 
 				<div
 					className={clsx(
@@ -430,14 +401,6 @@
 								/>
 							</DropdownMenuTrigger>
 							<DropdownMenuContent align="end" sideOffset={5}>
-								<DropdownMenuItem
-									onClick={handleDownload}
-									disabled={downloadMutation.isPending}
-									className="flex gap-2 items-center rounded-lg"
-								>
-									<FontAwesomeIcon className="size-3" icon={faDownload} />
-									<p className="text-sm text-gray-12">Download</p>
-								</DropdownMenuItem>
 								<DropdownMenuItem
 									onClick={() => {
 										toast.promise(duplicateMutation.mutateAsync(), {
