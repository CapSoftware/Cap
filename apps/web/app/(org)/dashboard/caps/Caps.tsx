"use client";

import { VideoMetadata } from "@cap/database/types";
import { Button } from "@cap/ui";
import { faFolderPlus } from "@fortawesome/free-solid-svg-icons";
import { FontAwesomeIcon } from "@fortawesome/react-fontawesome";
import { useRouter, useSearchParams } from "next/navigation";
import { useEffect, useRef, useState } from "react";
import { toast } from "sonner";
import { NewFolderDialog } from "./components/NewFolderDialog";
import { useDashboardContext } from "../Contexts";
import { CapCard } from "./components/CapCard/CapCard";
import { CapPagination } from "./components/CapPagination";
import { EmptyCapState } from "./components/EmptyCapState";
import { SelectedCapsBar } from "./components/SelectedCapsBar";
import { UploadCapButton } from "./components/UploadCapButton";
import { UploadPlaceholderCard } from "./components/UploadPlaceholderCard";
import Folder from "./components/Folder";
import { faInfoCircle } from "@fortawesome/free-solid-svg-icons";
import type { FolderDataType } from "./components/Folder";
import { useUploadingContext } from "./UploadingContext";
<<<<<<< HEAD
import { useSuspenseQuery } from "@tanstack/react-query";
import { useEffectMutation } from "@/lib/EffectRuntime";
import { Effect, Exit } from "effect";
import { Rpc, withRpc } from "@/lib/Rpcs";
import { Video } from "@cap/web-domain";
=======
import { useQuery } from "@tanstack/react-query";
>>>>>>> ccd7fbed

export type VideoData = {
  id: Video.VideoId;
  ownerId: string;
  name: string;
  createdAt: Date;
  public: boolean;
  totalComments: number;
  totalReactions: number;
  foldersData: FolderDataType[];
  sharedOrganizations: { id: string; name: string; iconUrl?: string }[];
  sharedSpaces?: {
    id: string;
    name: string;
    iconUrl: string;
    isOrg: boolean;
    organizationId: string;
  }[];
  ownerName: string;
  metadata?: VideoMetadata;
  hasPassword: boolean;
}[];

export const Caps = ({
  data,
  count,
  customDomain,
  domainVerified,
  dubApiKeyEnabled,
  folders,
}: {
  data: VideoData;
  count: number;
  customDomain: string | null;
  domainVerified: boolean;
  folders: FolderDataType[];
  dubApiKeyEnabled: boolean;
}) => {
  const router = useRouter();
  const params = useSearchParams();
  const page = Number(params.get("page")) || 1;
  const { user } = useDashboardContext();
  const limit = 15;
  const [openNewFolderDialog, setOpenNewFolderDialog] = useState(false);
  const totalPages = Math.ceil(count / limit);
  const previousCountRef = useRef<number>(0);
  const [selectedCaps, setSelectedCaps] = useState<Video.VideoId[]>([]);
  const [isDraggingCap, setIsDraggingCap] = useState(false);
  const {
    isUploading,
    setIsUploading,
    setUploadingCapId,
    setUploadProgress,
    setUploadingThumbnailUrl,
  } = useUploadingContext();

  const anyCapSelected = selectedCaps.length > 0;

<<<<<<< HEAD
  const { data: analyticsData } = useSuspenseQuery({
    queryKey: ["analytics", data.map((video) => video.id)],
=======
  const { data: analyticsData } = useQuery({
    queryKey: ['analytics', data.map(video => video.id)],
>>>>>>> ccd7fbed
    queryFn: async () => {
      if (!dubApiKeyEnabled || data.length === 0) {
        return {};
      }

      const analyticsPromises = data.map(async (video) => {
        try {
          const response = await fetch(`/api/analytics?videoId=${video.id}`, {
            method: "GET",
            headers: {
              "Content-Type": "application/json",
            },
          });

          if (response.ok) {
            const responseData = await response.json();
            return { videoId: video.id, count: responseData.count || 0 };
          }
          return { videoId: video.id, count: 0 };
        } catch (error) {
          console.warn(
            `Failed to fetch analytics for video ${video.id}:`,
            error
          );
          return { videoId: video.id, count: 0 };
        }
      });

      const results = await Promise.allSettled(analyticsPromises);
      const analyticsData: Record<string, number> = {};

      results.forEach((result) => {
        if (result.status === "fulfilled" && result.value) {
          analyticsData[result.value.videoId] = result.value.count;
        }
      });

      return analyticsData;
    },
    staleTime: 30000, // 30 seconds
    refetchOnWindowFocus: false,
  });

  const analytics = analyticsData || {};

  useEffect(() => {
    const handleKeyDown = (e: KeyboardEvent) => {
      if (e.key === "Escape" && selectedCaps.length > 0) {
        setSelectedCaps([]);
      }

      if (
        (e.key === "Delete" || e.key === "Backspace") &&
        selectedCaps.length > 0
      ) {
        if (e.key === "Backspace") {
          e.preventDefault();
        }

        if (
          !["INPUT", "TEXTAREA", "SELECT"].includes(
            document.activeElement?.tagName || ""
          )
        ) {
          deleteCaps.mutate(selectedCaps);
        }
      }

      if (e.key === "a" && (e.ctrlKey || e.metaKey) && data.length > 0) {
        if (
          !["INPUT", "TEXTAREA", "SELECT"].includes(
            document.activeElement?.tagName || ""
          )
        ) {
          e.preventDefault();
          setSelectedCaps(data.map((cap) => cap.id));
        }
      }
    };

    window.addEventListener("keydown", handleKeyDown);

    return () => {
      window.removeEventListener("keydown", handleKeyDown);
    };
  }, [selectedCaps.length, data]);

  useEffect(() => {
    const handleDragStart = () => setIsDraggingCap(true);
    const handleDragEnd = () => setIsDraggingCap(false);

    window.addEventListener("dragstart", handleDragStart);
    window.addEventListener("dragend", handleDragEnd);

    return () => {
      window.removeEventListener("dragstart", handleDragStart);
      window.removeEventListener("dragend", handleDragEnd);
    };
  }, []);

  const handleCapSelection = (capId: Video.VideoId) => {
    setSelectedCaps((prev) => {
      const newSelection = prev.includes(capId)
        ? prev.filter((id) => id !== capId)
        : [...prev, capId];

      previousCountRef.current = prev.length;

      return newSelection;
    });
  };

  const deleteCaps = useEffectMutation({
    mutationFn: Effect.fn(function* (ids: Video.VideoId[]) {
      if (ids.length === 0) return;

      const rpc = yield* Rpc;

      const fiber = yield* Effect.gen(function* () {
        const results = yield* Effect.all(
          ids.map((id) => rpc.VideoDelete(id).pipe(Effect.exit)),
          { concurrency: 10 }
        );

        const successCount = results.filter(Exit.isSuccess).length;

        const errorCount = ids.length - successCount;

        if (successCount > 0 && errorCount > 0) {
          return { success: successCount, error: errorCount };
        } else if (successCount > 0) {
          return { success: successCount };
        } else {
          return yield* Effect.fail(
            new Error(
              `Failed to delete ${errorCount} cap${errorCount === 1 ? "" : "s"}`
            )
          );
        }
      }).pipe(Effect.fork);

      toast.promise(Effect.runPromise(fiber.await.pipe(Effect.flatten)), {
        loading: `Deleting ${selectedCaps.length} cap${
          selectedCaps.length === 1 ? "" : "s"
        }...`,
        success: (data) => {
          if (data.error) {
            return `Successfully deleted ${data.success} cap${
              data.success === 1 ? "" : "s"
            }, but failed to delete ${data.error} cap${
              data.error === 1 ? "" : "s"
            }`;
          }
          return `Successfully deleted ${data.success} cap${
            data.success === 1 ? "" : "s"
          }`;
        },
        error: (error) =>
          error.message || "An error occurred while deleting caps",
      });

      return yield* fiber.await.pipe(Effect.flatten);
    }),
    onSuccess: Effect.fn(function* () {
      setSelectedCaps([]);
      router.refresh();
    }),
  });

  const deleteCap = useEffectMutation({
    mutationFn: (id: Video.VideoId) => withRpc((r) => r.VideoDelete(id)),
    onSuccess: Effect.fn(function* () {
      toast.success("Cap deleted successfully");
      router.refresh();
    }),
    onError: Effect.fn(function* () {
      toast.error("Failed to delete cap");
    }),
  });

  if (count === 0) return <EmptyCapState />;

  return (
    <div className="flex relative flex-col w-full h-full">
      <NewFolderDialog
        open={openNewFolderDialog}
        onOpenChange={setOpenNewFolderDialog}
      />
      <div className="flex gap-3 items-center mb-10 w-full">
        <Button
          onClick={() => setOpenNewFolderDialog(true)}
          size="sm"
          variant="dark"
          className="flex gap-2 items-center w-fit"
        >
          <FontAwesomeIcon className="size-3.5" icon={faFolderPlus} />
          New Folder
        </Button>
        <UploadCapButton
          onStart={(id, thumbnailUrl) => {
            setIsUploading(true);
            setUploadingCapId(id);
            setUploadingThumbnailUrl(thumbnailUrl);
            setUploadProgress(0);
          }}
          size="sm"
          onComplete={() => {
            setIsUploading(false);
            setUploadingCapId(null);
            setUploadingThumbnailUrl(undefined);
            setUploadProgress(0);
          }}
        />
      </div>
      {folders.length > 0 && (
        <>
          <div className="flex gap-3 items-center mb-6 w-full">
            <h1 className="text-2xl font-medium text-gray-12">Folders</h1>
          </div>
          <div className="grid grid-cols-[repeat(auto-fill,minmax(250px,1fr))] gap-4 mb-10">
            {folders.map((folder) => (
              <Folder key={folder.id} {...folder} />
            ))}
          </div>
        </>
      )}
      {data.length > 0 && (
        <>
          <div className="flex justify-between items-center mb-6 w-full">
            <h1 className="text-2xl font-medium text-gray-12">Videos</h1>
          </div>

          <div className="grid grid-cols-1 gap-4 sm:gap-6 sm:grid-cols-2 lg:grid-cols-3 xl:grid-cols-4 2xl:grid-cols-5">
            {isUploading && (
              <UploadPlaceholderCard key={"upload-placeholder"} />
            )}
            {data.map((cap) => (
              <CapCard
                key={cap.id}
                cap={cap}
                analytics={analytics[cap.id] || 0}
                onDelete={async () => {
                  if (selectedCaps.length > 0) {
                    await deleteCaps.mutateAsync(selectedCaps);
                  } else {
                    deleteCap.mutateAsync(cap.id);
                  }
                }}
                userId={user?.id}
                customDomain={customDomain}
                domainVerified={domainVerified}
                isSelected={selectedCaps.includes(cap.id)}
                anyCapSelected={anyCapSelected}
                onSelectToggle={() => handleCapSelection(cap.id)}
              />
            ))}
          </div>
        </>
      )}
      {(data.length > limit || data.length === limit || page !== 1) && (
        <div className="mt-7">
          <CapPagination currentPage={page} totalPages={totalPages} />
        </div>
      )}
      <SelectedCapsBar
        selectedCaps={selectedCaps}
        setSelectedCaps={setSelectedCaps}
        deleteSelectedCaps={() => deleteCaps.mutate(selectedCaps)}
        isDeleting={deleteCaps.isPending}
      />
      {isDraggingCap && (
        <div className="fixed inset-0 z-50 pointer-events-none">
          <div className="flex justify-center items-center w-full h-full">
            <div className="flex gap-2 items-center px-5 py-3 text-sm font-medium text-white rounded-xl bg-blue-12">
              <FontAwesomeIcon
                className="size-3.5 text-white opacity-50"
                icon={faInfoCircle}
              />
              <p className="text-white">
                Drag to a space to share or folder to move
              </p>
            </div>
          </div>
        </div>
      )}
    </div>
  );
};<|MERGE_RESOLUTION|>--- conflicted
+++ resolved
@@ -19,15 +19,11 @@
 import { faInfoCircle } from "@fortawesome/free-solid-svg-icons";
 import type { FolderDataType } from "./components/Folder";
 import { useUploadingContext } from "./UploadingContext";
-<<<<<<< HEAD
-import { useSuspenseQuery } from "@tanstack/react-query";
 import { useEffectMutation } from "@/lib/EffectRuntime";
 import { Effect, Exit } from "effect";
 import { Rpc, withRpc } from "@/lib/Rpcs";
 import { Video } from "@cap/web-domain";
-=======
 import { useQuery } from "@tanstack/react-query";
->>>>>>> ccd7fbed
 
 export type VideoData = {
   id: Video.VideoId;
@@ -86,13 +82,8 @@
 
   const anyCapSelected = selectedCaps.length > 0;
 
-<<<<<<< HEAD
-  const { data: analyticsData } = useSuspenseQuery({
+  const { data: analyticsData } = useQuery({
     queryKey: ["analytics", data.map((video) => video.id)],
-=======
-  const { data: analyticsData } = useQuery({
-    queryKey: ['analytics', data.map(video => video.id)],
->>>>>>> ccd7fbed
     queryFn: async () => {
       if (!dubApiKeyEnabled || data.length === 0) {
         return {};
