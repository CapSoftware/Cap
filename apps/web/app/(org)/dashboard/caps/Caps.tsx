--- conflicted
+++ resolved
@@ -49,12 +49,9 @@
 }: {
   data: VideoData;
   count: number;
-<<<<<<< HEAD
-  folders: FolderDataType[];
-=======
   customDomain: string | null;
   domainVerified: boolean;
->>>>>>> 3b1fb2ef
+  folders: FolderDataType[];
   dubApiKeyEnabled: boolean;
 }) => {
   const { refresh } = useRouter();
@@ -296,7 +293,6 @@
           New Folder
         </Button>
       </div>
-<<<<<<< HEAD
       <NewFolderDialog
         open={openNewFolderDialog}
         onOpenChange={setOpenNewFolderDialog}
@@ -312,66 +308,34 @@
         </>
       )}
       {data.length > 0 && (
-        <>
-          <h1 className="mb-3 text-xl font-medium text-gray-12">Videos</h1>
-          <div className="grid grid-cols-1 gap-4 sm:gap-6 sm:grid-cols-2 lg:grid-cols-3 xl:grid-cols-4 2xl:grid-cols-5">
-            {uploadPlaceholders.map((u) => (
-              <UploadPlaceholderCard
-                key={u.id}
-                thumbnail={u.thumbnail}
-                progress={u.progress}
-                uploadProgress={u.uploadProgress}
-              />
-            ))}
-            {data.map((cap) => (
-              <CapCard
-                key={cap.id}
-                cap={cap}
-                analytics={analytics[cap.id] || 0}
-                onDelete={deleteCap}
-                userId={user?.id}
-                isSelected={selectedCaps.includes(cap.id)}
-                onSelectToggle={() => handleCapSelection(cap.id)}
-                anyCapSelected={anyCapSelected}
-              />
-            ))}
-          </div>
-          {(data.length > limit || data.length === limit || page !== 1) && (
-            <div className="mt-7">
-              <CapPagination currentPage={page} totalPages={totalPages} />
-            </div>
-          )}
-        </>
-=======
-      <div className="grid grid-cols-1 gap-4 sm:gap-6 sm:grid-cols-2 lg:grid-cols-3 xl:grid-cols-4 2xl:grid-cols-5">
-        {uploadPlaceholders.map((u) => (
-          <UploadPlaceholderCard
-            key={u.id}
-            thumbnail={u.thumbnail}
-            progress={u.progress}
-            uploadProgress={u.uploadProgress}
-          />
-        ))}
-        {data.map((cap) => (
-          <CapCard
-            key={cap.id}
-            cap={cap}
-            analytics={analytics[cap.id] || 0}
-            onDelete={deleteCap}
-            userId={user?.id}
-            customDomain={customDomain}
-            domainVerified={domainVerified}
-            isSelected={selectedCaps.includes(cap.id)}
-            onSelectToggle={() => handleCapSelection(cap.id)}
-            anyCapSelected={anyCapSelected}
-          />
-        ))}
-      </div>
+        <div className="grid grid-cols-1 gap-4 sm:gap-6 sm:grid-cols-2 lg:grid-cols-3 xl:grid-cols-4 2xl:grid-cols-5">
+          {uploadPlaceholders.map((u) => (
+            <UploadPlaceholderCard
+              key={u.id}
+              thumbnail={u.thumbnail}
+              progress={u.progress}
+              uploadProgress={u.uploadProgress}
+            />
+          ))}
+          {data.map((cap) => (
+            <CapCard
+              key={cap.id}
+              cap={cap}
+              analytics={analytics[cap.id] || 0}
+              onDelete={deleteCap}
+              userId={user?.id}
+              customDomain={customDomain}
+              domainVerified={domainVerified}
+              isSelected={selectedCaps.includes(cap.id)}
+              onSelectToggle={() => handleCapSelection(cap.id)}
+              anyCapSelected={anyCapSelected}
+            />
+          ))}
+        </div>
       {(data.length > limit || data.length === limit || page !== 1) && (
         <div className="mt-7">
           <CapPagination currentPage={page} totalPages={totalPages} />
         </div>
->>>>>>> 3b1fb2ef
       )}
 
       <SelectedCapsBar
