--- conflicted
+++ resolved
@@ -1,13 +1,8 @@
 import { Effect, Store, useStore } from "@tanstack/react-store";
 
-<<<<<<< HEAD
 const defaultFeatureFlags = {
-	enableUploadProgress: false,
 	enableEffectOnUploadButton: false,
 };
-=======
-const defaultFeatureFlags = {};
->>>>>>> e9d1dc1f
 
 type FeatureFlags = typeof defaultFeatureFlags;
 
