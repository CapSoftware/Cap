--- conflicted
+++ resolved
@@ -313,10 +313,7 @@
 @media all and (max-width: 1024px) {
 	.dashboard-grid {
 		grid-template-columns: 1fr;
-<<<<<<< HEAD
 		grid-template-rows: 1fr;
-=======
->>>>>>> e2139070
 		grid-template-areas:
 			"main"
 			"main";
