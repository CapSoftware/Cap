@import "@radix-ui/colors/red.css";
@import "@radix-ui/colors/red-dark.css";
@import "@radix-ui/colors/gray.css";
@import "@radix-ui/colors/gray-alpha.css";
@import "@radix-ui/colors/gray-dark.css";
@import "@radix-ui/colors/blue.css";

@tailwind base;
@tailwind components;
@tailwind utilities;

:root {
  --primary: #005cb1;
  --primary-2: #004c93;
  --primary-3: #003b73;
  --secondary: #2eb4ff;
  --secondary-2: #1696e0;
  --secondary-3: #117ebd;
  --tertiary: #c5eaff;
  --tertiary-2: #d3e5ff;
  --tertiary-3: #e0edff;
  --filler: #efefef;
  --filler-2: #e4e4e4;
  --filler-3: #e2e2e2;
  --filler-txt: #b3b3b3;
  --text-primary: #0d1b2a;
  --text-secondary: #ffffff;
  --header-height: 80px;
  --vh100-offset: calc(100vh - var(--header-height));
  --foreground-rgb: #000000;
  --background-start-rgb: 214, 219, 220;
  --background-end-rgb: 255, 255, 255;
  --gradient-border-radius: 12px;
}

@media (prefers-color-scheme: dark) {
  :root {
    --foreground-rgb: #ffffff;
    --background-start-rgb: 0, 0, 0;
    --background-end-rgb: 0, 0, 0;
  }
}

body {
  overflow-x: hidden;
}

body,
html {
  color: #000000;
  background-color: #F2F2F2;
}

::-webkit-scrollbar {
  width: 4px;
  height: 4px;
}

/* Track */
::-webkit-scrollbar-track {
  border-radius: 10px;
}

/* Handle */
::-webkit-scrollbar-thumb {
  background: rgb(116, 116, 116);
  border-radius: 10px;
}

::selection {
  background: black;
  color: #ffffff;
}

.wrapper {
  @apply mx-auto w-[92%] max-w-screen-2xl;
}

.wrapper-max {
  @apply max-w-screen-2xl;
}

.wrapper-sm {
  @apply max-w-5xl;
}

.prose
  :where(blockquote p:first-of-type):not(
    :where([class~="not-prose"], [class~="not-prose"] *)
  )::before {
  content: "“" !important;
  display: none;
}

*,
*:before,
*:after {
  box-sizing: border-box;
}

* {
  min-width: 0;
  min-height: 0;
}

.text-primary {
  color: var(--primary);
}

a.text-primary:hover {
  color: var(--primary-2);
}

.text-secondary {
  color: var(--secondary);
}

a.text-secondary:hover {
  color: var(--secondary-2);
}

a.bg-primary:hover {
  background-color: var(--primary-2);
}

.bg-dark {
  background-color: var(--secondary-3);
}

.bg-gradient {
  @apply bg-gradient-to-r transition-all duration-300 from-secondary-2 to-secondary-3;
}

.bg-gradient:hover {
  @apply bg-gradient-to-r from-secondary to-secondary-3;
}

.bg-animated {
  content: "";
  background: linear-gradient(60deg, var(--primary), var(--secondary));
  animation: animatedgradient 2s ease infinite;
  background-size: 300% 300%;
}

.animated-yaxis {
  animation: animatedyaxis 6s ease infinite forwards;
}

.TooltipContent[data-side="left"] {
  animation: slideLeft 0.2s ease-out;
}

.TooltipContent[data-side="right"] {
  animation: slideRight 0.2s ease-out;
}

.TooltipContent[data-side="top"] {
  animation: slideUp 0.2s ease-out;
}

.TooltipContent[data-side="bottom"] {
  animation: slideDown 0.2s ease-out;
}

.TooltipContent {
  transform-origin: var(--radix-tooltip-content-transform-origin);
}

@keyframes slideRight {
  from {
    opacity: 0;
    transform: translateX(-10px);
  }
  to {
    transform: translateX(0px);
    opacity: 1;
  }
}

/* SVG path animation */

@keyframes svgpathframes {
  0% {
    stroke-dasharray: 100;
    stroke-dashoffset: 100;
  }
  50% {
  }
  100% {
    stroke-dashoffset: 0;
  }
}

.svgpathanimation {
  stroke-dasharray: 100;
  stroke-dashoffset: 100;
  animation: svgpathframes 0.5s ease-in-out forwards;
}

.svgpathanimationrepeat {
  animation: svgpathframes 0.5s ease-in-out forwards;
  animation-iteration-count: infinite;
}

@keyframes slideLeft {
  from {
    opacity: 0;
    transform: translateX(10px);
  }
  to {
    transform: translateX(0px);
    opacity: 1;
  }
}

@keyframes slideUp {
  from {
    opacity: 0;
    transform: translateY(-5px);
  }
  to {
    transform: translateY(0px);
    opacity: 1;
  }
}

@keyframes slideDown {
  from {
    opacity: 0;
    transform: translateY(5px);
  }
  to {
    transform: translateY(0px);
    opacity: 1;
  }
}

.button-gradient-border::before {
  content: "";
  position: absolute;
  inset: 0;
  padding: 1px;
  border-radius: var(--gradient-border-radius);
  background: linear-gradient(to bottom, #ffffff40 70%, #ffffff00 100%);
  -webkit-mask: linear-gradient(#fff 0 0) content-box, linear-gradient(#fff 0 0);
  -webkit-mask-composite: xor;
  mask-composite: exclude;
}

@media (prefers-color-scheme: dark) {
  body,
  html {
    color: #000000;
  }
}

h1,
h2,
h3,
h4,
h5 {
  @apply font-normal tracking-normal text-[1.75rem] leading-[2.5rem] md:text-[2.5rem] md:leading-[3.25rem];
}

a,
p,
span,
input,
<<<<<<< HEAD
label, button {
  @apply tracking-normal text-gray-10 font-normal leading-[1.5rem];
=======
label,
button {
  @apply tracking-tight text-gray-10 font-normal text-[1rem] leading-[1.5rem];
>>>>>>> e78a446a
}

a,
button {
  @apply transition-all;
}

nav ul {
  @apply list-none;
}

nav.mobile a {
  @apply flex w-full;
}


label {
  @apply block text-sm font-semibold text-left;
}

.play-button-outer-border::before {
  content: "";
  position: absolute;
  inset: 0;
  padding: 1px;
  border-radius: 100px;
  background: linear-gradient(to bottom, #fff, transparent 100%);
  -webkit-mask: linear-gradient(#fff 0 0) content-box, linear-gradient(#fff 0 0);
  -webkit-mask-composite: xor;
  mask-composite: exclude;
}

.inner-play-button-border-two::before {
  content: "";
  position: absolute;
  inset: 0;
  padding: 1px;
  border-radius: 100px;
  background: linear-gradient(to bottom, #446fae 20%, transparent 90%);
  -webkit-mask: linear-gradient(#fff 0 0) content-box, linear-gradient(#fff 0 0);
  -webkit-mask-composite: xor;
  mask-composite: exclude;
}

.inner-play-button-border::before {
  content: "";
  position: absolute;
  inset: 0;
  padding: 1px;
  border-radius: 100px;
  background: linear-gradient(to bottom, #fff 10%, transparent 50%);
  -webkit-mask: linear-gradient(#fff 0 0) content-box, linear-gradient(#fff 0 0);
  -webkit-mask-composite: xor;
  mask-composite: exclude;
}

<<<<<<< HEAD
=======
.custom-bg {
  background: linear-gradient(180deg, #4785ff 0%, #85adff 100%);
}

>>>>>>> e78a446a
.muted-custom-bg {
  background: radial-gradient(
    50.01% 50.01% at 53.53% 49.99%,
    var(--tertiary-3) 4.65%,
    var(--tertiary-3) 68.48%,
    #ffffff 100%
  );
}

.muted-custom-bg-2 {
  background: radial-gradient(
    50.01% 50.01% at 53.53% 49.99%,
    var(--tertiary-2) 4.65%,
    var(--tertiary) 68.48%,
    #ffffff 100%
  );
}

.theme-transition {
  transition: background-color 0.5s ease-in-out;
}

/* View Transitions for theme switching */
/* Icon animations */
@keyframes rotate-sun {
  from { transform: rotate(0deg); }
  to { transform: rotate(360deg); }
}

@keyframes rotate-moon {
  from { transform: rotate(-360deg); }
  to { transform: rotate(0deg); }
}

::view-transition-old(theme-icon) {
  animation: 0.5s cubic-bezier(0.4, 0, 0.2, 1) both fade-out,
            0.5s cubic-bezier(0.4, 0, 0.2, 1) both rotate-sun;
}

::view-transition-new(theme-icon) {
  animation: 0.5s cubic-bezier(0.4, 0, 0.2, 1) 0.1s both fade-in,
            0.5s cubic-bezier(0.4, 0, 0.2, 1) both rotate-moon;
}

/* Wipe effect for the entire theme change */
@keyframes wipe-in-right {
  from { clip-path: inset(0 100% 0 0); }
  to { clip-path: inset(0 0 0 0); }
}

@keyframes wipe-out-left {
  from { clip-path: inset(0 0 0 0); }
  to { clip-path: inset(0 0 0 100%); }
}

::view-transition-old(root) {
  animation: 0.7s cubic-bezier(0.4, 0, 0.2, 1) both wipe-out-left;
}

::view-transition-new(root) {
  animation: 0.7s cubic-bezier(0.4, 0, 0.2, 1) both wipe-in-right;
}

@keyframes fade-in {
  from { opacity: 0; }
  to { opacity: 1; }
}

@keyframes fade-out {
  from { opacity: 1; }
  to { opacity: 0; }
}

.view-transition-theme-icon {
  view-transition-name: theme-icon;
}

::view-transition-group(root) {
  animation-duration: 0.7s;
}

.styled-links a {
  @apply font-semibold underline;
}

.absolute-middle {
  @apply absolute top-1/2 left-1/2 transform -translate-x-1/2 -translate-y-1/2;
}

.fade-in-down {
  animation: fadeInDown 1s forwards;
  opacity: 0;
}

.fade-in {
  animation: fadeIn 1s forwards;
  opacity: 0;
}

.fade-in-up {
  animation: fadeInUp 1s forwards;
  opacity: 0;
}

@keyframes fadeInDown {
  from {
    opacity: 0;
    transform: translateY(-20px);
  }
  to {
    transform: translateY(0px);
    opacity: 1;
  }
}
@keyframes fadeIn {
  from {
    opacity: 0;
  }
  to {
    opacity: 1;
  }
}

@keyframes fadeInUp {
  from {
    opacity: 0;
    transform: translateY(20px);
  }
  to {
    transform: translateY(0px);
    opacity: 1;
  }
}

.animate-delay-1 {
  animation-delay: 0.3s;
}

.animate-delay-2 {
  animation-delay: 0.6s;
}

.animate-delay-3 {
  animation-delay: 1.2s;
}

.page-intro {
  @apply space-y-3;
}

.page-intro h1 {
  @apply text-3xl sm:text-4xl lg:text-6xl fade-in-down;
}

.page-intro p {
  @apply mx-auto max-w-2xl text-base fade-in-down animate-delay-1 sm:text-xl;
}

ul {
  @apply pl-5 list-disc;
}
/*
.embossed {
  @apply bg-white-a12 border-2 border-filler-3 relative w-[320px] max-w-full min-h-[60px] rounded-xl z-10;
}

.embossed button {
  width: 100%;
} */

.dashboard-page {
  @apply flex flex-col flex-1 items-stretch;
}

.dashboard-header {
  @apply flex justify-between items-center mb-4 space-y-2;
}

.dashboard-header.has-title {
  @apply pb-4 border-b border-filler;
}

.dashboard-page h1,
.dashboard-page h2,
.dashboard-page h3,
.dashboard-page h4,
.dashboard-page h5 {
  @apply text-[1rem] font-medium leading-[1.25rem] text-gray-12 !important;
}

.dashboard-header p {
  @apply text-lg;
}

/* Stops slot tags from being styled in dashboard, causing weird layout issues */
slot:not(.dashboard-layout slot) {
  display: block;
}

.dashboard-layout {
  @apply bg-gray-50;
}

/* Custom scrollbar */
.custom-scroll {
  overflow-y: scroll;
}

.custom-scroll::-webkit-scrollbar {
  width: 3px;
  background-color: transparent;
}

.custom-scroll::-webkit-scrollbar-thumb {
  @apply bg-gray-7 w-[3px] rounded-full;
}

#scrolling-section slot {
  display: block;
}

.shadow-recording-btn {
  --tw-shadow: 0px 0px 15px rgba(247, 74, 58, 0.2),
    0px 0px 6px rgba(247, 74, 58, 0.1);
  --tw-shadow-colored: 0px 0px 15px var(--tw-shadow-color),
    0px 0px 6px var(--tw-shadow-color);
}

.shadow-active-clip,
.shadow-recording-button {
  box-shadow: var(--tw-ring-offset-shadow, 0 0 #0000),
    var(--tw-ring-shadow, 0 0 #0000), var(--tw-shadow);
}

.group:enabled .group-enabled\:hover\:shadow-recording-heavy-button:hover {
  --tw-shadow: 0px 0px 15px rgba(247, 74, 58, 0.4),
    0px 0px 6px rgba(247, 74, 58, 0.2);
  --tw-shadow-colored: 0px 0px 15px var(--tw-shadow-color),
    0px 0px 6px var(--tw-shadow-color);
  box-shadow: var(--tw-ring-offset-shadow, 0 0 #0000),
    var(--tw-ring-shadow, 0 0 #0000), var(--tw-shadow);
}

.resize-handle {
  display: none;
}

.rnd:hover .resize-handle {
  display: block;
}

.crosshair {
  display: none;
}

body.react-draggable-transparent-selection .crosshair {
  display: block;
}

@keyframes wobble {
  0% {
    transform: rotate(-3deg) scale(1.05);
  }
  10% {
    transform: rotate(3deg) scale(1.05);
  }
  20% {
    transform: rotate(-3deg) scale(1.05);
  }
  30% {
    transform: rotate(3deg) scale(1.05);
  }
  40% {
    transform: rotate(-2deg) scale(1.05);
  }
  50% {
    transform: rotate(2deg) scale(1.05);
  }
  60% {
    transform: rotate(-1deg) scale(1.05);
  }
  70% {
    transform: rotate(1deg) scale(1.05);
  }
  80% {
    transform: rotate(-1deg) scale(1.05);
  }
  90% {
    transform: rotate(1deg) scale(1.05);
  }
  100% {
    transform: rotate(-3deg) scale(1.05);
  }
}

.wobble {
  animation: wobble 2.5s infinite linear;
}

footer ul {
  @apply p-0 list-none;
}

footer h3 {
  @apply text-xl font-semibold !important;
}

footer a {
  @apply text-base text-gray-700 hover:text-black hover:underline;
}

.legal-body p,
.legal-body li {
  @apply text-[16px] my-3;
}

.legal-body h3 {
  @apply mt-6 text-2xl font-semibold;
}

<<<<<<< HEAD
/* Logo Marquee Animation */
@keyframes marquee {
  0% {
    transform: translateX(0);
  }
  100% {
    transform: translateX(-50%);
  }
}

.animate-marquee {
  animation: marquee 30s linear infinite;
  min-width: max-content;
}

.prose p, .prose li, .prose a {
  @apply tracking-normal font-normal text-[1.125rem] leading-[1.75rem] !important;
=======
.prose p,
.prose li,
.prose a {
  @apply tracking-tight font-normal text-[1.125rem] leading-[1.75rem] !important;
>>>>>>> e78a446a
}

.prose p,
.prose li {
  @apply text-gray-12 !important;
}

.new-card-style {
  background: #ffffff;
  border: 1px solid #e7eaf0;
  box-shadow: 0px 8px 16px rgba(18, 22, 31, 0.04);
  border-radius: 20px;
}

@keyframes slideUp {
  from {
    opacity: 0;
    transform: translateY(5px);
  }
  to {
    opacity: 1;
    transform: translateY(0);
  }
}

.animate-slideUp {
  animation: slideUp 0.3s ease-out forwards;
}

/* Safari-specific styles using CSS hacks */
@media screen and (-webkit-min-device-pixel-ratio: 0) {
  _::-webkit-full-page-media,
  _:future,
  :root #video-container {
    height: calc(100% - 1.7rem) !important;
  }
}<|MERGE_RESOLUTION|>--- conflicted
+++ resolved
@@ -266,14 +266,8 @@
 p,
 span,
 input,
-<<<<<<< HEAD
 label, button {
   @apply tracking-normal text-gray-10 font-normal leading-[1.5rem];
-=======
-label,
-button {
-  @apply tracking-tight text-gray-10 font-normal text-[1rem] leading-[1.5rem];
->>>>>>> e78a446a
 }
 
 a,
@@ -330,13 +324,6 @@
   mask-composite: exclude;
 }
 
-<<<<<<< HEAD
-=======
-.custom-bg {
-  background: linear-gradient(180deg, #4785ff 0%, #85adff 100%);
-}
-
->>>>>>> e78a446a
 .muted-custom-bg {
   background: radial-gradient(
     50.01% 50.01% at 53.53% 49.99%,
@@ -657,7 +644,6 @@
   @apply mt-6 text-2xl font-semibold;
 }
 
-<<<<<<< HEAD
 /* Logo Marquee Animation */
 @keyframes marquee {
   0% {
@@ -675,12 +661,6 @@
 
 .prose p, .prose li, .prose a {
   @apply tracking-normal font-normal text-[1.125rem] leading-[1.75rem] !important;
-=======
-.prose p,
-.prose li,
-.prose a {
-  @apply tracking-tight font-normal text-[1.125rem] leading-[1.75rem] !important;
->>>>>>> e78a446a
 }
 
 .prose p,
