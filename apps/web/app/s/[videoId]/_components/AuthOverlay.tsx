--- conflicted
+++ resolved
@@ -137,7 +137,6 @@
 	emailId: string;
 }) => {
 	const videoId = useParams().videoId;
-<<<<<<< HEAD
 	const handleGoogleSignIn = () => {
 		trackEvent("auth_started", { method: "google", is_signup: true });
 		setLoading(true);
@@ -146,8 +145,6 @@
 			callbackUrl: `${window.location.origin}/s/${videoId}`,
 		});
 	};
-=======
->>>>>>> 68ff0f19
 	return (
 		<form
 			onSubmit={async (e) => {
@@ -216,19 +213,7 @@
 				variant="gray"
 				type="button"
 				className="flex gap-2 justify-center items-center my-1 w-full text-sm"
-<<<<<<< HEAD
 				onClick={handleGoogleSignIn}
-=======
-				onClick={() => {
-					trackEvent("auth_started", { method: "google", is_signup: true });
-					setLoading(true);
-					signIn("google", {
-						redirect: false,
-						callbackUrl: `${window.location.origin}/s/${videoId}`,
-					});
-					setLoading(false);
-				}}
->>>>>>> 68ff0f19
 				disabled={loading}
 			>
 				<Image src="/google.svg" alt="Google" width={16} height={16} />
