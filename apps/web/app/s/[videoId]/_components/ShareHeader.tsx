"use client";

import { Button } from "@cap/ui";
import { videos } from "@cap/database/schema";
import moment from "moment";
import { userSelectProps } from "@cap/database/auth/session";
import { faChevronDown, faLock } from "@fortawesome/free-solid-svg-icons";
import { FontAwesomeIcon } from "@fortawesome/react-fontawesome";
import { useRouter } from "next/navigation";
import { useState, useEffect } from "react";
import { toast } from "sonner";
import { Copy, Globe2 } from "lucide-react";
import { buildEnv } from "@cap/env";
import { editTitle } from "@/actions/videos/edit-title";
import { usePublicEnv } from "@/utils/public-env";
import { isUserOnProPlan } from "@cap/utils";
import { UpgradeModal } from "@/components/UpgradeModal";
import clsx from "clsx";
import { useDashboardContext } from "@/app/(org)/dashboard/Contexts";
import { SharingDialog } from "@/app/(org)/dashboard/caps/components/SharingDialog";

export const ShareHeader = ({
  data,
  user,
  customDomain,
  domainVerified,
  sharedOrganizations = [],
  sharedSpaces = [],
}: {
  data: typeof videos.$inferSelect;
  user: typeof userSelectProps | null;
  customDomain?: string | null;
  domainVerified?: boolean;
  sharedOrganizations?: { id: string; name: string }[];
  userOrganizations?: { id: string; name: string }[];
  sharedSpaces?: {
    id: string;
    name: string;
    iconUrl?: string;
    organizationId: string;
  }[];
  userSpaces?: {
    id: string;
    name: string;
    iconUrl?: string;
    organizationId: string;
  }[];
}) => {
  const { push, refresh } = useRouter();
  const [isEditing, setIsEditing] = useState(false);
  const [title, setTitle] = useState(data.name);
  const [upgradeModalOpen, setUpgradeModalOpen] = useState(false);
  const [isSharingDialogOpen, setIsSharingDialogOpen] = useState(false);

  const contextData = useDashboardContext();
  const contextSharedSpaces = contextData?.sharedSpaces || null;
  const effectiveSharedSpaces = contextSharedSpaces || sharedSpaces;

  const isOwner = user && user.id.toString() === data.ownerId;

  const { webUrl } = usePublicEnv();

  useEffect(() => {
    setTitle(data.name);
  }, [data.name]);

  const handleBlur = async () => {
    setIsEditing(false);

    try {
      await editTitle(data.id, title);
      toast.success("Video title updated");
      refresh();
    } catch (error) {
      if (error instanceof Error) {
        toast.error(error.message);
      } else {
        toast.error("Failed to update title - please try again.");
      }
    }
  };

  const handleKeyDown = async (event: { key: string }) => {
    if (event.key === "Enter") {
      handleBlur();
    }
  };

  const getVideoLink = () => {
<<<<<<< HEAD
    if (NODE_ENV === "development" && customDomain && domainVerified) {
      return `${customDomain}/s/${data.id}`;
    } else if (NODE_ENV === "development" && !customDomain && !domainVerified) {
      return `${webUrl}/s/${data.id}`;
    } else if (buildEnv.NEXT_PUBLIC_IS_CAP && customDomain && domainVerified) {
=======
    if (buildEnv.NEXT_PUBLIC_IS_CAP && customDomain && domainVerified) {
      return `https://${customDomain}/s/${data.id}`;
    } else if (buildEnv.NEXT_PUBLIC_IS_CAP && !customDomain && !domainVerified) {
      return `https://cap.link/${data.id}`;
    } else {
      return `${webUrl}/s/${data.id}`;
    }
  };

  const getDisplayLink = () => {
    if (buildEnv.NEXT_PUBLIC_IS_CAP && customDomain && domainVerified) {
>>>>>>> 093521ce
      return `${customDomain}/s/${data.id}`;
    } else if (buildEnv.NEXT_PUBLIC_IS_CAP && !customDomain && !domainVerified) {
      return `cap.link/${data.id}`;
    } else {
      return `${webUrl}/s/${data.id}`;
    }
  };

  const isUserPro = user
    ? isUserOnProPlan({
      subscriptionStatus: user.stripeSubscriptionStatus,
    })
    : false;

  const handleSharingUpdated = () => {
    refresh();
  };

  const renderSharedStatus = () => {
    const baseClassName =
      "text-sm text-gray-10 transition-colors duration-200 flex items-center";

    if (isOwner) {
      if (
        (sharedOrganizations?.length === 0 || !sharedOrganizations) &&
        (effectiveSharedSpaces?.length === 0 || !effectiveSharedSpaces)
      ) {
        return (
          <p
            className={clsx(baseClassName, "cursor-pointer hover:text-gray-12")}
            onClick={() => setIsSharingDialogOpen(true)}
          >
            Not shared{" "}
            <FontAwesomeIcon className="ml-2 size-2.5" icon={faChevronDown} />
          </p>
        );
      } else {
        return (
          <p
            className={clsx(baseClassName, "cursor-pointer hover:text-gray-12")}
            onClick={() => setIsSharingDialogOpen(true)}
          >
            Shared{" "}
            <FontAwesomeIcon className="ml-1 size-2.5" icon={faChevronDown} />
          </p>
        );
      }
    } else {
      return <p className={baseClassName}>Shared with you</p>;
    }
  };

  return (
    <>
      <SharingDialog
        isOpen={isSharingDialogOpen}
        onClose={() => setIsSharingDialogOpen(false)}
        capId={data.id}
        capName={data.name}
        sharedSpaces={effectiveSharedSpaces || []}
        onSharingUpdated={handleSharingUpdated}
      />
      <div>
        <div className="space-x-0 md:flex md:items-center md:justify-between md:space-x-6">
          <div className="items-center md:flex md:justify-between md:space-x-6">
            <div className="mb-3 md:mb-0">
              <div className="flex items-center space-x-3  lg:min-w-[400px]">
                {isEditing ? (
                  <input
                    value={title}
                    onChange={(e) => setTitle(e.target.value)}
                    onBlur={handleBlur}
                    onKeyDown={handleKeyDown}
                    autoFocus
                    className="w-full text-xl font-semibold sm:text-2xl"
                  />
                ) : (
                  <h1
                    className="text-xl sm:text-2xl"
                    onClick={() => {
                      if (user && user.id.toString() === data.ownerId) {
                        setIsEditing(true);
                      }
                    }}
                  >
                    {title}
                  </h1>
                )}
              </div>
              {user && renderSharedStatus()}
              <p className="mt-1 text-sm text-gray-10">
                {moment(data.createdAt).fromNow()}
              </p>
            </div>
          </div>
          {user !== null && (
            <div className="flex space-x-2">
              <div>
                <div className="flex gap-2 items-center">
                  {data.password && (
                    <FontAwesomeIcon
                      className="text-amber-600 size-4"
                      icon={faLock}
                    />
                  )}
                  <Button
                    variant="white"
                    onClick={() => {
                      navigator.clipboard.writeText(getVideoLink());
                      toast.success("Link copied to clipboard!");
                    }}
                  >
                    {getVideoLink()}
                    <Copy className="ml-2 w-4 h-4" />
                  </Button>
                </div>
                {user !== null && !isUserPro && (
                  <button
                    className="flex items-center mt-1 text-sm text-gray-400 cursor-pointer hover:text-blue-500"
                    onClick={() => setUpgradeModalOpen(true)}
                  >
                    <Globe2 className="mr-1 w-4 h-4" />
                    Connect a custom domain
                  </button>
                )}
              </div>
              {user !== null && (
                <div className="hidden md:flex">
                  <Button
                    onClick={() => {
                      push("/dashboard");
                    }}
                  >
                    <span className="hidden text-sm text-white lg:block">
                      Go to
                    </span>{" "}
                    Dashboard
                  </Button>
                </div>
              )}
            </div>
          )}
        </div>
      </div>
      <UpgradeModal
        open={upgradeModalOpen}
        onOpenChange={setUpgradeModalOpen}
      />
    </>
  );
};<|MERGE_RESOLUTION|>--- conflicted
+++ resolved
@@ -87,25 +87,11 @@
   };
 
   const getVideoLink = () => {
-<<<<<<< HEAD
     if (NODE_ENV === "development" && customDomain && domainVerified) {
       return `${customDomain}/s/${data.id}`;
     } else if (NODE_ENV === "development" && !customDomain && !domainVerified) {
       return `${webUrl}/s/${data.id}`;
     } else if (buildEnv.NEXT_PUBLIC_IS_CAP && customDomain && domainVerified) {
-=======
-    if (buildEnv.NEXT_PUBLIC_IS_CAP && customDomain && domainVerified) {
-      return `https://${customDomain}/s/${data.id}`;
-    } else if (buildEnv.NEXT_PUBLIC_IS_CAP && !customDomain && !domainVerified) {
-      return `https://cap.link/${data.id}`;
-    } else {
-      return `${webUrl}/s/${data.id}`;
-    }
-  };
-
-  const getDisplayLink = () => {
-    if (buildEnv.NEXT_PUBLIC_IS_CAP && customDomain && domainVerified) {
->>>>>>> 093521ce
       return `${customDomain}/s/${data.id}`;
     } else if (buildEnv.NEXT_PUBLIC_IS_CAP && !customDomain && !domainVerified) {
       return `cap.link/${data.id}`;
