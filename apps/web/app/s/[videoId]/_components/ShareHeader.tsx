--- conflicted
+++ resolved
@@ -130,11 +130,7 @@
 		}
 	};
 
-<<<<<<< HEAD
-	const isVideoOwnerPro = user && data.ownerId === user.id && userIsPro(user);
-=======
 	const isVideoOwnerPro: boolean = user && isOwner ? userIsPro(user) : false;
->>>>>>> 74149cc5
 
 	const handleSharingUpdated = () => {
 		refresh();
