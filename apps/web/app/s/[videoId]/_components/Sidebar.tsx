import type { userSelectProps } from "@cap/database/auth/session";
import type { comments as commentsSchema, videos } from "@cap/database/schema";
import { classNames, userIsPro } from "@cap/utils";
import type { ImageUpload, Video } from "@cap/web-domain";
import clsx from "clsx";
import { AnimatePresence, motion } from "framer-motion";
import { forwardRef, Suspense, useState } from "react";
import type { OrganizationSettings } from "@/app/(org)/dashboard/dashboard-data";
import { useCurrentUser } from "@/app/Layout/AuthContext";
import { Activity } from "./tabs/Activity";
import { Settings } from "./tabs/Settings";
import { Summary } from "./tabs/Summary";
import { Transcript } from "./tabs/Transcript";

type TabType = "activity" | "transcript" | "summary" | "settings";

type CommentType = typeof commentsSchema.$inferSelect & {
	authorName?: string | null;
	authorImage?: ImageUpload.ImageUrl | null;
};

type VideoWithOrganizationInfo = typeof videos.$inferSelect & {
	organizationMembers?: string[];
	organizationId?: string;
	orgSettings?: OrganizationSettings | null;
};

interface SidebarProps {
	data: VideoWithOrganizationInfo;
	commentsData: CommentType[];
	optimisticComments: CommentType[];
	handleCommentSuccess: (comment: CommentType) => void;
	setOptimisticComments: (newComment: CommentType) => void;
	setCommentsData: React.Dispatch<React.SetStateAction<CommentType[]>>;
	views: MaybePromise<number>;
	onSeek?: (time: number) => void;
	videoSettings?: OrganizationSettings | null;
	videoId: Video.VideoId;
	aiData?: {
		title?: string | null;
		summary?: string | null;
		chapters?: { title: string; start: number }[] | null;
		processing?: boolean;
	} | null;
	aiGenerationEnabled?: boolean;
	ownerIsPro?: boolean;
}

const TabContent = motion.div;

const tabVariants = {
	enter: (direction: number) => ({
		x: direction > 0 ? 1000 : -1000,
		opacity: 0,
	}),
	center: {
		zIndex: 1,
		x: 0,
		opacity: 1,
	},
	exit: (direction: number) => ({
		zIndex: 0,
		x: direction < 0 ? 1000 : -1000,
		opacity: 0,
	}),
};

const tabTransition = {
	x: { type: "spring", stiffness: 300, damping: 30 },
	opacity: { duration: 0.2 },
};

export const Sidebar = forwardRef<{ scrollToBottom: () => void }, SidebarProps>(
	(
		{
			data,
			commentsData,
			setCommentsData,
			optimisticComments,
			handleCommentSuccess,
			setOptimisticComments,
			views,
			videoSettings,
			onSeek,
			videoId,
			aiData,
			aiGenerationEnabled = false,
			ownerIsPro,
		},
		ref,
	) => {
		const user = useCurrentUser();

		const isOwnerOrMember: boolean = Boolean(
			user?.id === data.ownerId ||
				(data.organizationId &&
					data.organizationMembers?.includes(user?.id ?? "")),
		);

		const defaultTab = !(
			videoSettings?.disableComments ?? data.orgSettings?.disableComments
		)
			? "activity"
			: !(videoSettings?.disableSummary ?? data.orgSettings?.disableSummary)
				? "summary"
				: !(
							videoSettings?.disableTranscript ??
							data.orgSettings?.disableTranscript
						)
					? "transcript"
					: "activity";

		const [activeTab, setActiveTab] = useState<TabType>(defaultTab);
		const [[page, direction], setPage] = useState([0, 0]);

		const tabs = [
			{
				id: "activity",
				label: "Comments",
				disabled:
					videoSettings?.disableComments ?? data.orgSettings?.disableComments,
			},
			{
				id: "summary",
				label: "Summary",
				disabled:
					videoSettings?.disableSummary ?? data.orgSettings?.disableSummary,
			},
			{
				id: "transcript",
				label: "Transcript",
				disabled:
					videoSettings?.disableTranscript ??
					data.orgSettings?.disableTranscript,
			},
		];

		const paginate = (tabId: TabType) => {
			const currentIndex = tabs.findIndex((tab) => tab.id === activeTab);
			const newIndex = tabs.findIndex((tab) => tab.id === tabId);
			const direction = newIndex > currentIndex ? 1 : -1;

			setPage([page + direction, direction]);
			setActiveTab(tabId);
		};

<<<<<<< HEAD
		const isOwner = user?.id === data.ownerId;
		const isVideoOwnerPro = isOwner && user.isPro;

=======
>>>>>>> 94f8dffc
		const renderTabContent = () => {
			switch (activeTab) {
				case "activity":
					return (
						<Suspense
							fallback={<Activity.Skeleton isOwnerOrMember={isOwnerOrMember} />}
						>
							<Activity
								ref={ref}
								views={views}
								comments={commentsData}
								commentsDisabled={
									videoSettings?.disableComments ??
									data.orgSettings?.disableComments ??
									false
								}
								setComments={setCommentsData}
								optimisticComments={optimisticComments}
								setOptimisticComments={setOptimisticComments}
								handleCommentSuccess={handleCommentSuccess}
								isOwnerOrMember={isOwnerOrMember}
								onSeek={onSeek}
								videoId={videoId}
							/>
						</Suspense>
					);
				case "summary":
					return (
						<Summary
							videoId={videoId}
							onSeek={onSeek}
							isSummaryDisabled={videoSettings?.disableSummary}
							initialAiData={aiData || undefined}
							aiGenerationEnabled={aiGenerationEnabled}
							ownerIsPro={ownerIsPro}
						/>
					);
				case "transcript":
					return <Transcript data={data} onSeek={onSeek} user={user} />;
				case "settings":
					return <Settings />;
				default:
					return null;
			}
		};

		const allTabsDisabled = tabs.every((tab) => tab.disabled);

		return (
			<div className="bg-white rounded-2xl border border-gray-5 overflow-hidden h-[calc(100vh-16rem)] lg:h-full flex flex-col lg:aspect-video">
				<div className="flex-none">
					<div
						className={clsx(
							"flex border-b border-gray-5",
							allTabsDisabled && "hidden",
						)}
					>
						{tabs
							.filter((tab) => !tab.disabled)
							.map((tab) => (
								<button
									type="button"
									key={tab.id}
									onClick={() => paginate(tab.id as TabType)}
									className={classNames(
										"flex-1 px-5 py-3 text-sm font-medium relative transition-colors duration-200",
										"hover:bg-gray-1",
										activeTab === tab.id ? "bg-gray-3" : "",
									)}
								>
									<span
										className={classNames(
											"relative z-10 text-sm",
											activeTab === tab.id ? "text-gray-12" : "text-gray-9",
										)}
									>
										{tab.label}
									</span>
									{activeTab === tab.id && (
										<motion.div
											layoutId="activeTab"
											className="absolute bottom-0 left-0 right-0 h-0.5 bg-blue-500"
											initial={false}
											transition={{
												type: "spring",
												stiffness: 500,
												damping: 30,
											}}
										/>
									)}
								</button>
							))}
					</div>
				</div>
				<div className="flex-1 min-h-0">
					<div className="overflow-hidden relative h-full">
						<AnimatePresence initial={false} custom={direction}>
							<TabContent
								key={activeTab}
								custom={direction}
								variants={tabVariants}
								initial="enter"
								animate="center"
								exit="exit"
								transition={tabTransition}
								className="overflow-auto absolute inset-0"
							>
								<div className="h-full">{renderTabContent()}</div>
							</TabContent>
						</AnimatePresence>
					</div>
				</div>
			</div>
		);
	},
);<|MERGE_RESOLUTION|>--- conflicted
+++ resolved
@@ -106,7 +106,7 @@
 				: !(
 							videoSettings?.disableTranscript ??
 							data.orgSettings?.disableTranscript
-						)
+					  )
 					? "transcript"
 					: "activity";
 
@@ -144,12 +144,6 @@
 			setActiveTab(tabId);
 		};
 
-<<<<<<< HEAD
-		const isOwner = user?.id === data.ownerId;
-		const isVideoOwnerPro = isOwner && user.isPro;
-
-=======
->>>>>>> 94f8dffc
 		const renderTabContent = () => {
 			switch (activeTab) {
 				case "activity":
