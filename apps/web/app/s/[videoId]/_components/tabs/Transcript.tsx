"use client";

import { videos } from "@cap/database/schema";
import { clientEnv } from "@cap/env";
import { S3_BUCKET_URL } from "@cap/utils";
import { MessageSquare } from "lucide-react";
import { useEffect, useState } from "react";

interface TranscriptProps {
  data: typeof videos.$inferSelect;
  onSeek?: (time: number) => void;
}

interface TranscriptEntry {
  id: number;
  timestamp: string;
  text: string;
  startTime: number;
}

const parseVTT = (vttContent: string): TranscriptEntry[] => {
  const lines = vttContent.split("\n");
  const entries: TranscriptEntry[] = [];
  let currentEntry: Partial<TranscriptEntry & { startTime: number }> = {};
  let currentId = 0;

  const timeToSeconds = (timeStr: string): number | null => {
    const parts = timeStr.split(":");
    if (parts.length !== 3) return null;

    const [hoursStr, minutesStr, secondsStr] = parts;
    if (!hoursStr || !minutesStr || !secondsStr) return null;

    const hours = parseInt(hoursStr, 10);
    const minutes = parseInt(minutesStr, 10);
    const seconds = parseInt(secondsStr, 10);

    if (isNaN(hours) || isNaN(minutes) || isNaN(seconds)) return null;

    return hours * 3600 + minutes * 60 + seconds;
  };

  const parseTimestamp = (
    timestamp: string
  ): { mm_ss: string; totalSeconds: number } | null => {
    const parts = timestamp.split(":");
    if (parts.length !== 3) return null;

    const [hoursStr, minutesStr, secondsWithMs] = parts;
    if (!hoursStr || !minutesStr || !secondsWithMs) return null;

    const secondsPart = secondsWithMs.split(".")[0];
    if (!secondsPart) return null;

    const totalSeconds = timeToSeconds(
      `${hoursStr}:${minutesStr}:${secondsPart}`
    );
    if (totalSeconds === null) return null;

    return {
      mm_ss: `${minutesStr}:${secondsPart}`,
      totalSeconds,
    };
  };

  for (let i = 0; i < lines.length; i++) {
    const line = lines[i];
    if (!line?.trim()) continue;

    const trimmedLine = line.trim();

    if (trimmedLine === "WEBVTT") continue;

    if (/^\d+$/.test(trimmedLine)) {
      currentId = parseInt(trimmedLine, 10);
      continue;
    }

    if (trimmedLine.includes("-->")) {
      const [startTimeStr, endTimeStr] = trimmedLine.split(" --> ");
      if (!startTimeStr || !endTimeStr) continue;

      const startTimestamp = parseTimestamp(startTimeStr);
      if (startTimestamp) {
        currentEntry = {
          id: currentId,
          timestamp: startTimestamp.mm_ss,
          startTime: startTimestamp.totalSeconds,
        };
      }
      continue;
    }

    if (currentEntry.timestamp && !currentEntry.text) {
      currentEntry.text = trimmedLine;
      if (
        currentEntry.id !== undefined &&
        currentEntry.timestamp &&
        currentEntry.text &&
        currentEntry.startTime !== undefined
      ) {
        entries.push(currentEntry as TranscriptEntry);
      }
      currentEntry = {};
    }
  }

  return entries.sort((a, b) => a.startTime - b.startTime);
};

export const Transcript: React.FC<TranscriptProps> = ({ data, onSeek }) => {
  const [transcriptData, setTranscriptData] = useState<TranscriptEntry[]>([]);
  const [isLoading, setIsLoading] = useState(true);
  const [selectedEntry, setSelectedEntry] = useState<number | null>(null);
  const [isTranscriptionProcessing, setIsTranscriptionProcessing] =
    useState(false);
  const [hasTimedOut, setHasTimedOut] = useState(false);

  useEffect(() => {
    const fetchTranscript = async () => {
      let transcriptionUrl;

      if (
        data.bucket &&
        data.awsBucket !== clientEnv.NEXT_PUBLIC_CAP_AWS_BUCKET
      ) {
        transcriptionUrl = `/api/playlist?userId=${data.ownerId}&videoId=${data.id}&fileType=transcription`;
      } else {
        transcriptionUrl = `${S3_BUCKET_URL}/${data.ownerId}/${data.id}/transcription.vtt`;
      }

      try {
        const response = await fetch(transcriptionUrl);
        const vttContent = await response.text();
        const parsed = parseVTT(vttContent);
        setTranscriptData(parsed);
      } catch (error) {
        console.error("Error loading transcript:", error);
      }
      setIsLoading(false);
    };

    const videoCreationTime = new Date(data.createdAt).getTime();
    const fiveMinutesInMs = 5 * 60 * 1000;
    const isVideoOlderThanFiveMinutes =
      Date.now() - videoCreationTime > fiveMinutesInMs;

    if (data.transcriptionStatus === "COMPLETE") {
      fetchTranscript();
    } else if (isVideoOlderThanFiveMinutes && !data.transcriptionStatus) {
      setIsLoading(false);
      setHasTimedOut(true);
    } else {
      const startTime = Date.now();
      const maxDuration = 2 * 60 * 1000;

      const intervalId = setInterval(() => {
        if (Date.now() - startTime > maxDuration) {
          clearInterval(intervalId);
          setIsLoading(false);
          return;
        }

        fetch(`/api/video/transcribe/status?videoId=${data.id}`)
          .then((response) => response.json())
          .then(({ transcriptionStatus }) => {
            if (transcriptionStatus === "PROCESSING") {
              setIsTranscriptionProcessing(true);
            } else if (transcriptionStatus === "COMPLETE") {
              fetchTranscript();
              clearInterval(intervalId);
            } else if (transcriptionStatus === "ERROR") {
              clearInterval(intervalId);
              setIsLoading(false);
            }
          });
      }, 1000);

      return () => clearInterval(intervalId);
    }
  }, [
    data.id,
    data.ownerId,
    data.bucket,
    data.awsBucket,
    data.transcriptionStatus,
    data.createdAt,
  ]);

  const handleReset = () => {
    setIsLoading(true);
    const fetchTranscript = async () => {
      const transcriptionUrl =
        data.bucket && data.awsBucket !== clientEnv.NEXT_PUBLIC_CAP_AWS_BUCKET
          ? `/api/playlist?userId=${data.ownerId}&videoId=${data.id}&fileType=transcription`
          : `${S3_BUCKET_URL}/${data.ownerId}/${data.id}/transcription.vtt`;

      try {
        const response = await fetch(transcriptionUrl);
        const vttContent = await response.text();
        const parsed = parseVTT(vttContent);
        setTranscriptData(parsed);
      } catch (error) {
        console.error("Error resetting transcript:", error);
      }
      setIsLoading(false);
    };

    fetchTranscript();
  };

  const handleTranscriptClick = (entry: TranscriptEntry) => {
    setSelectedEntry(entry.id);

    if (onSeek) {
      onSeek(entry.startTime);
    }
  };

  if (isLoading) {
    return (
      <div className="flex items-center justify-center h-full">
        <svg
          xmlns="http://www.w3.org/2000/svg"
          className="w-8 h-8"
          viewBox="0 0 24 24"
        >
          <style>
            {"@keyframes spinner_AtaB{to{transform:rotate(360deg)}}"}
          </style>
          <path
            fill="#4B5563"
            d="M12 1a11 11 0 1 0 11 11A11 11 0 0 0 12 1Zm0 19a8 8 0 1 1 8-8 8 8 0 0 1-8 8Z"
            opacity={0.25}
          />
          <path
            fill="#4B5563"
            d="M10.14 1.16a11 11 0 0 0-9 8.92A1.59 1.59 0 0 0 2.46 12a1.52 1.52 0 0 0 1.65-1.3 8 8 0 0 1 6.66-6.61A1.42 1.42 0 0 0 12 2.69a1.57 1.57 0 0 0-1.86-1.53Z"
            style={{
              transformOrigin: "center",
              animation: "spinner_AtaB .75s infinite linear",
            }}
          />
        </svg>
      </div>
    );
  }

  if (isTranscriptionProcessing) {
    return (
      <div className="flex items-center justify-center h-full text-gray-1">
        <div className="text-center">
<<<<<<< HEAD
          <MessageSquare className="w-8 h-8 mx-auto mb-2 text-gray-8 animate-pulse" />
=======
          <div className="mb-3">
            <svg
              xmlns="http://www.w3.org/2000/svg"
              className="w-8 h-8 mx-auto"
              viewBox="0 0 24 24"
            >
              <style>
                {"@keyframes spinner_AtaB{to{transform:rotate(360deg)}}"}
              </style>
              <path
                fill="#9CA3AF"
                d="M12 1a11 11 0 1 0 11 11A11 11 0 0 0 12 1Zm0 19a8 8 0 1 1 8-8 8 8 0 0 1-8 8Z"
                opacity={0.25}
              />
              <path
                fill="#9CA3AF"
                d="M10.14 1.16a11 11 0 0 0-9 8.92A1.59 1.59 0 0 0 2.46 12a1.52 1.52 0 0 0 1.65-1.3 8 8 0 0 1 6.66-6.61A1.42 1.42 0 0 0 12 2.69a1.57 1.57 0 0 0-1.86-1.53Z"
                style={{
                  transformOrigin: "center",
                  animation: "spinner_AtaB .75s infinite linear",
                }}
              />
            </svg>
          </div>
>>>>>>> db5ecf95
          <p>Transcription in progress...</p>
        </div>
      </div>
    );
  }

  if (hasTimedOut || (!transcriptData.length && !isTranscriptionProcessing)) {
    return (
      <div className="flex items-center justify-center h-full text-gray-1">
        <div className="text-center">
          <MessageSquare className="w-8 h-8 mx-auto mb-2 text-gray-300" />
          <p className="text-sm text-gray-1 font-medium">
            No transcript available
          </p>
        </div>
      </div>
    );
  }

  return (
    <div className="flex flex-col h-full">
      <div className="flex-1 overflow-y-auto">
        <div className="space-y-3 p-4">
          {transcriptData.map((entry) => (
            <div
              key={entry.id}
              className={`group rounded-lg p-2 transition-colors cursor-pointer ${
                selectedEntry === entry.id ? "bg-blue-50" : "hover:bg-gray-1"
              }`}
              onClick={() => handleTranscriptClick(entry)}
            >
              <div className="text-sm text-gray-1 mb-1">{entry.timestamp}</div>
              <div className="text-sm text-gray-900">{entry.text}</div>
            </div>
          ))}
        </div>
      </div>
    </div>
  );
};<|MERGE_RESOLUTION|>--- conflicted
+++ resolved
@@ -219,7 +219,7 @@
 
   if (isLoading) {
     return (
-      <div className="flex items-center justify-center h-full">
+      <div className="flex justify-center items-center h-full">
         <svg
           xmlns="http://www.w3.org/2000/svg"
           className="w-8 h-8"
@@ -248,15 +248,12 @@
 
   if (isTranscriptionProcessing) {
     return (
-      <div className="flex items-center justify-center h-full text-gray-1">
+      <div className="flex justify-center items-center h-full text-gray-1">
         <div className="text-center">
-<<<<<<< HEAD
-          <MessageSquare className="w-8 h-8 mx-auto mb-2 text-gray-8 animate-pulse" />
-=======
           <div className="mb-3">
             <svg
               xmlns="http://www.w3.org/2000/svg"
-              className="w-8 h-8 mx-auto"
+              className="mx-auto w-8 h-8"
               viewBox="0 0 24 24"
             >
               <style>
@@ -277,7 +274,6 @@
               />
             </svg>
           </div>
->>>>>>> db5ecf95
           <p>Transcription in progress...</p>
         </div>
       </div>
@@ -286,10 +282,10 @@
 
   if (hasTimedOut || (!transcriptData.length && !isTranscriptionProcessing)) {
     return (
-      <div className="flex items-center justify-center h-full text-gray-1">
+      <div className="flex justify-center items-center h-full text-gray-1">
         <div className="text-center">
-          <MessageSquare className="w-8 h-8 mx-auto mb-2 text-gray-300" />
-          <p className="text-sm text-gray-1 font-medium">
+          <MessageSquare className="mx-auto mb-2 w-8 h-8 text-gray-300" />
+          <p className="text-sm font-medium text-gray-1">
             No transcript available
           </p>
         </div>
@@ -299,8 +295,8 @@
 
   return (
     <div className="flex flex-col h-full">
-      <div className="flex-1 overflow-y-auto">
-        <div className="space-y-3 p-4">
+      <div className="overflow-y-auto flex-1">
+        <div className="p-4 space-y-3">
           {transcriptData.map((entry) => (
             <div
               key={entry.id}
@@ -309,7 +305,7 @@
               }`}
               onClick={() => handleTranscriptClick(entry)}
             >
-              <div className="text-sm text-gray-1 mb-1">{entry.timestamp}</div>
+              <div className="mb-1 text-sm text-gray-1">{entry.timestamp}</div>
               <div className="text-sm text-gray-900">{entry.text}</div>
             </div>
           ))}
