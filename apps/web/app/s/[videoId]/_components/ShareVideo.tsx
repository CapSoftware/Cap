--- conflicted
+++ resolved
@@ -1129,7 +1129,6 @@
             handleSeekMouseMove(e);
           }}
         >
-<<<<<<< HEAD
           {!isLoading && (
             <Suspense>
               <CommentIndicators
@@ -1137,54 +1136,6 @@
                 comments={comments}
               />
             </Suspense>
-=======
-          {!isLoading && comments !== null && (
-            <div className="-mt-6 w-full md:-mt-6">
-              {comments.map((comment) => {
-                const commentPosition =
-                  comment.timestamp === null
-                    ? 0
-                    : (comment.timestamp / longestDuration) * 100;
-
-                let tooltipContent = "";
-                if (comment.type === "text") {
-                  tooltipContent =
-                    comment.authorId === "anonymous"
-                      ? `Anonymous: ${comment.content}`
-                      : `${comment.authorName || "User"}: ${comment.content}`;
-                } else {
-                  tooltipContent =
-                    comment.authorId === "anonymous"
-                      ? "Anonymous"
-                      : comment.authorName || "User";
-                }
-
-                return (
-                  <div
-                    key={comment.id}
-                    className="absolute z-10 -mt-5 text-sm transition-all hover:scale-125 md:-mt-5"
-                    style={{
-                      left: `${commentPosition}%`,
-                    }}
-                    data-tooltip-id={comment.id}
-                    data-tooltip-content={tooltipContent}
-                  >
-                    <span>
-                      {comment.type === "text" ? (
-                        <MessageSquare
-                          fill="#646464"
-                          className="w-auto h-[18px] sm:h-[22px] text-white"
-                        />
-                      ) : (
-                        comment.content
-                      )}
-                    </span>
-                    <Tooltip id={comment.id} />
-                  </div>
-                );
-              })}
-            </div>
->>>>>>> 3906e51c
           )}
 
           <div
