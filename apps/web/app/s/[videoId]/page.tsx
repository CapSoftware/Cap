import { db } from "@cap/database";
import { eq, desc, sql, count } from "drizzle-orm";
import { Logo } from "@cap/ui";
import {
  videos,
  comments,
  users,
  sharedVideos,
  organizationMembers,
  organizations,
} from "@cap/database/schema";
import { VideoMetadata } from "@cap/database/types";
import { getCurrentUser, userSelectProps } from "@cap/database/auth/session";
import type { Metadata, ResolvingMetadata } from "next";
import { notFound } from "next/navigation";
import { buildEnv } from "@cap/env";
import { getVideoAnalytics } from "@/actions/videos/get-analytics";
import { transcribeVideo } from "@/actions/videos/transcribe";
import { getScreenshot } from "@/actions/screenshots/get-screenshot";
import { cookies, headers } from "next/headers";
import { generateAiMetadata } from "@/actions/videos/generate-ai-metadata";
import { isAiGenerationEnabled, isAiUiEnabled } from "@/utils/flags";

import { Share } from "./Share";
import { PasswordOverlay } from "./_components/PasswordOverlay";
import { ImageViewer } from "./_components/ImageViewer";
import { decrypt } from "@cap/database/crypto";
import { ShareHeader } from "./_components/ShareHeader";

export const dynamic = "auto";
export const dynamicParams = true;
export const revalidate = 30;

type Props = {
  params: { [key: string]: string | string[] | undefined };
};

type CommentWithAuthor = typeof comments.$inferSelect & {
  authorName: string | null;
};

type VideoWithOrganization = typeof videos.$inferSelect & {
  sharedOrganization?: {
    organizationId: string;
  } | null;
  organizationMembers?: string[];
  organizationId?: string;
  sharedOrganizations?: { id: string; name: string }[];
  password?: string | null;
  hasPassword?: boolean;
};

export async function generateMetadata(
  { params }: Props,
  parent: ResolvingMetadata
): Promise<Metadata> {
  const videoId = params.videoId as string;
  console.log(
    "[generateMetadata] Fetching video metadata for videoId:",
    videoId
  );
  const query = await db().select().from(videos).where(eq(videos.id, videoId));

  if (query.length === 0) {
    console.log("[generateMetadata] No video found for videoId:", videoId);
    return notFound();
  }

  const video = query[0];

  if (!video) {
    return notFound();
  }

  // Get the headers from the middleware
  const headersList = headers();
  const referrer = headersList.get("x-referrer") || "";

  // Check if referrer is from allowed platforms
  const allowedReferrers = [
    "x.com",
    "twitter.com",
    "facebook.com",
    "fb.com",
    "slack.com",
    "notion.so",
    "linkedin.com",
  ];

  const isAllowedReferrer = allowedReferrers.some((domain) =>
    referrer.includes(domain)
  );

  // Set robots metadata based on referrer and video publicity
  const robotsDirective = isAllowedReferrer
    ? "index, follow"
    : "noindex, nofollow";

  if (video.public === false) {
    return {
      title: "Cap: This video is private",
      description: "This video is private and cannot be shared.",
      openGraph: {
        images: [
          {
            url: new URL(
              `/api/video/og?videoId=${videoId}`,
              buildEnv.NEXT_PUBLIC_WEB_URL
            ).toString(),
            width: 1200,
            height: 630,
          },
        ],
        videos: [
          {
            url: new URL(
              `/api/playlist?userId=${video.ownerId}&videoId=${video.id}`,
              buildEnv.NEXT_PUBLIC_WEB_URL
            ).toString(),
            width: 1280,
            height: 720,
            type: "video/mp4",
          },
        ],
      },
      robots: "noindex, nofollow",
    };
  }

  if (video.password !== null) {
    return {
      title: "Cap: Password Protected Video",
      description: "This video is password protected.",
      openGraph: {
        images: [
          {
            url: new URL(
              `/api/video/og?videoId=${videoId}`,
              buildEnv.NEXT_PUBLIC_WEB_URL
            ).toString(),
            width: 1200,
            height: 630,
          },
        ],
      },
      twitter: {
        card: "summary_large_image",
        title: "Cap: Password Protected Video",
        description: "This video is password protected.",
        images: [
          new URL(
            `/api/video/og?videoId=${videoId}`,
            buildEnv.NEXT_PUBLIC_WEB_URL
          ).toString(),
        ],
      },
      robots: "noindex, nofollow",
    };
  }

  return {
    title: video.name + " | Cap Recording",
    description: "Watch this video on Cap",
    openGraph: {
      images: [
        {
          url: new URL(
            `/api/video/og?videoId=${videoId}`,
            buildEnv.NEXT_PUBLIC_WEB_URL
          ).toString(),
          width: 1200,
          height: 630,
        },
      ],
      videos: [
        {
          url: new URL(
            `/api/playlist?userId=${video.ownerId}&videoId=${video.id}`,
            buildEnv.NEXT_PUBLIC_WEB_URL
          ).toString(),
          width: 1280,
          height: 720,
          type: "video/mp4",
        },
      ],
    },
<<<<<<< HEAD
=======
    twitter: {
      card: "player",
      title: video.name + " | Cap Recording",
      description: "Watch this video on Cap",
      images: [
        new URL(
          `/api/video/og?videoId=${videoId}`,
          buildEnv.NEXT_PUBLIC_WEB_URL
        ).toString(),
      ],
      player: new URL(
        `/s/${videoId}`,
        buildEnv.NEXT_PUBLIC_WEB_URL
      ).toString(),
      playerWidth: 1280,
      playerHeight: 720,
      playerStream: new URL(
        `/api/playlist?userId=${video.ownerId}&videoId=${video.id}`,
        buildEnv.NEXT_PUBLIC_WEB_URL
      ).toString(),
      playerStreamContentType: "video/mp4",
    },
>>>>>>> 870d91f8
    robots: robotsDirective,
  };
}

export default async function ShareVideoPage(props: Props) {
  const params = props.params;
  const videoId = params.videoId as string;
  console.log("[ShareVideoPage] Starting page load for videoId:", videoId);

  const user = (await getCurrentUser()) as typeof userSelectProps | null;
  const userId = user?.id as string | undefined;
  console.log("[ShareVideoPage] Current user:", userId);

  const videoWithOrganization = await db()
    .select({
      id: videos.id,
      name: videos.name,
      ownerId: videos.ownerId,
      createdAt: videos.createdAt,
      updatedAt: videos.updatedAt,
      awsRegion: videos.awsRegion,
      awsBucket: videos.awsBucket,
      bucket: videos.bucket,
      metadata: videos.metadata,
      public: videos.public,
      videoStartTime: videos.videoStartTime,
      audioStartTime: videos.audioStartTime,
      xStreamInfo: videos.xStreamInfo,
      jobId: videos.jobId,
      jobStatus: videos.jobStatus,
      isScreenshot: videos.isScreenshot,
      skipProcessing: videos.skipProcessing,
      transcriptionStatus: videos.transcriptionStatus,
      password: videos.password,
      source: videos.source,
      sharedOrganization: {
        organizationId: sharedVideos.organizationId,
      },
    })
    .from(videos)
    .leftJoin(sharedVideos, eq(videos.id, sharedVideos.videoId))
    .where(eq(videos.id, videoId))
    .execute();

  const video = videoWithOrganization[0];

  if (!video) {
    console.log("[ShareVideoPage] No video found for videoId:", videoId);
    return <p>No video found</p>;
  }

  let aiGenerationEnabled = false;
  const videoOwnerQuery = await db()
    .select({
      email: users.email,
      stripeSubscriptionStatus: users.stripeSubscriptionStatus,
    })
    .from(users)
    .where(eq(users.id, video.ownerId))
    .limit(1);

  if (videoOwnerQuery.length > 0 && videoOwnerQuery[0]) {
    const videoOwner = videoOwnerQuery[0];
    aiGenerationEnabled = await isAiGenerationEnabled(videoOwner);
  }

  if (video.sharedOrganization?.organizationId) {
    const organization = await db()
      .select()
      .from(organizations)
      .where(eq(organizations.id, video.sharedOrganization.organizationId))
      .limit(1);

    if (organization[0]?.allowedEmailDomain) {
      if (
        !user?.email ||
        !user.email.endsWith(`@${organization[0].allowedEmailDomain}`)
      ) {
        console.log(
          "[ShareVideoPage] Access denied - domain restriction:",
          organization[0].allowedEmailDomain
        );
        return (
          <div className="flex flex-col justify-center items-center p-4 min-h-screen text-center">
            <h1 className="mb-4 text-2xl font-bold">Access Restricted</h1>
            <p className="mb-2 text-gray-10">
              This video is only accessible to members of this organization.
            </p>
            <p className="text-gray-600">
              Please sign in with your organization email address to access this
              content.
            </p>
          </div>
        );
      }
    }
  }

  if (
    video.transcriptionStatus !== "COMPLETE" &&
    video.transcriptionStatus !== "PROCESSING"
  ) {
    console.log("[ShareVideoPage] Starting transcription for video:", videoId);
    await transcribeVideo(videoId, video.ownerId, aiGenerationEnabled);

    const updatedVideoQuery = await db()
      .select({
        id: videos.id,
        name: videos.name,
        ownerId: videos.ownerId,
        createdAt: videos.createdAt,
        updatedAt: videos.updatedAt,
        awsRegion: videos.awsRegion,
        awsBucket: videos.awsBucket,
        bucket: videos.bucket,
        metadata: videos.metadata,
        public: videos.public,
        videoStartTime: videos.videoStartTime,
        audioStartTime: videos.audioStartTime,
        xStreamInfo: videos.xStreamInfo,
        jobId: videos.jobId,
        jobStatus: videos.jobStatus,
        isScreenshot: videos.isScreenshot,
        skipProcessing: videos.skipProcessing,
        transcriptionStatus: videos.transcriptionStatus,
        source: videos.source,
        sharedOrganization: {
          organizationId: sharedVideos.organizationId,
        },
      })
      .from(videos)
      .leftJoin(sharedVideos, eq(videos.id, sharedVideos.videoId))
      .where(eq(videos.id, videoId))
      .execute();

    if (updatedVideoQuery[0]) {
      Object.assign(video, updatedVideoQuery[0]);
      console.log(
        "[ShareVideoPage] Updated transcription status:",
        video.transcriptionStatus
      );
    }
  }

  const currentMetadata = (video.metadata as VideoMetadata) || {};
  const metadata = currentMetadata;
  let initialAiData = null;

  if (metadata.summary || metadata.chapters || metadata.aiTitle) {
    initialAiData = {
      title: metadata.aiTitle || null,
      summary: metadata.summary || null,
      chapters: metadata.chapters || null,
      processing: metadata.aiProcessing || false,
    };
  } else if (metadata.aiProcessing) {
    initialAiData = {
      title: null,
      summary: null,
      chapters: null,
      processing: true,
    };
  }

  if (
    video.transcriptionStatus === "COMPLETE" &&
    !currentMetadata.aiProcessing &&
    !currentMetadata.summary &&
    !currentMetadata.chapters &&
    !currentMetadata.generationError &&
    aiGenerationEnabled
  ) {
    try {
      generateAiMetadata(videoId, video.ownerId).catch((error) => {
        console.error(
          `[ShareVideoPage] Error generating AI metadata for video ${videoId}:`,
          error
        );
      });
    } catch (error) {
      console.error(
        `[ShareVideoPage] Error starting AI metadata generation for video ${videoId}:`,
        error
      );
    }
  }

  if (video.public === false && userId !== video.ownerId) {
    return <p>This video is private</p>;
  }

  const commentsQuery: CommentWithAuthor[] = await db()
    .select({
      id: comments.id,
      content: comments.content,
      timestamp: comments.timestamp,
      type: comments.type,
      authorId: comments.authorId,
      videoId: comments.videoId,
      createdAt: comments.createdAt,
      updatedAt: comments.updatedAt,
      parentCommentId: comments.parentCommentId,
      authorName: users.name,
    })
    .from(comments)
    .leftJoin(users, eq(comments.authorId, users.id))
    .where(eq(comments.videoId, videoId));

  let screenshotUrl;
  if (video.isScreenshot === true) {
    try {
      const data = await getScreenshot(video.ownerId, videoId);
      screenshotUrl = data.url;

      return (
        <ImageViewer
          imageSrc={screenshotUrl}
          data={video}
          user={user}
          comments={commentsQuery}
        />
      );
    } catch (error) {
      console.error("[ShareVideoPage] Error fetching screenshot:", error);
      return <p>Failed to load screenshot</p>;
    }
  }

  const analyticsData = await getVideoAnalytics(videoId);

  const initialAnalytics = {
    views: analyticsData.count || 0,
    comments: commentsQuery.filter((c) => c.type === "text").length,
    reactions: commentsQuery.filter((c) => c.type === "emoji").length,
  };

  let customDomain: string | null = null;
  let domainVerified = false;

  if (video.sharedOrganization?.organizationId) {
    const organizationData = await db()
      .select({
        customDomain: organizations.customDomain,
        domainVerified: organizations.domainVerified,
      })
      .from(organizations)
      .where(eq(organizations.id, video.sharedOrganization.organizationId))
      .limit(1);

    if (
      organizationData.length > 0 &&
      organizationData[0] &&
      organizationData[0].customDomain
    ) {
      customDomain = organizationData[0].customDomain;
      if (organizationData[0].domainVerified !== null) {
        domainVerified = true;
      }
    }
  }

  if (!customDomain && video.ownerId) {
    const ownerOrganizations = await db()
      .select({
        customDomain: organizations.customDomain,
        domainVerified: organizations.domainVerified,
      })
      .from(organizations)
      .where(eq(organizations.ownerId, video.ownerId))
      .limit(1);

    if (
      ownerOrganizations.length > 0 &&
      ownerOrganizations[0] &&
      ownerOrganizations[0].customDomain
    ) {
      customDomain = ownerOrganizations[0].customDomain;
      if (ownerOrganizations[0].domainVerified !== null) {
        domainVerified = true;
      }
    }
  }

  const sharedOrganizationsData = await db()
    .select({
      id: sharedVideos.organizationId,
      name: organizations.name,
    })
    .from(sharedVideos)
    .innerJoin(organizations, eq(sharedVideos.organizationId, organizations.id))
    .where(eq(sharedVideos.videoId, videoId));

  let userOrganizations: { id: string; name: string }[] = [];
  if (userId) {
    const ownedOrganizations = await db()
      .select({
        id: organizations.id,
        name: organizations.name,
      })
      .from(organizations)
      .where(eq(organizations.ownerId, userId));

    const memberOrganizations = await db()
      .select({
        id: organizations.id,
        name: organizations.name,
      })
      .from(organizations)
      .innerJoin(
        organizationMembers,
        eq(organizations.id, organizationMembers.organizationId)
      )
      .where(eq(organizationMembers.userId, userId));

    const allOrganizations = [...ownedOrganizations, ...memberOrganizations];
    const uniqueOrganizationIds = new Set();
    userOrganizations = allOrganizations.filter((organization) => {
      if (uniqueOrganizationIds.has(organization.id)) return false;
      uniqueOrganizationIds.add(organization.id);
      return true;
    });
  }

  const membersList = video.sharedOrganization?.organizationId
    ? await db()
        .select({
          userId: organizationMembers.userId,
        })
        .from(organizationMembers)
        .where(
          eq(
            organizationMembers.organizationId,
            video.sharedOrganization.organizationId
          )
        )
    : [];

  const videoWithOrganizationInfo: VideoWithOrganization = {
    ...video,
    organizationMembers: membersList.map((member) => member.userId),
    organizationId: video.sharedOrganization?.organizationId ?? undefined,
    sharedOrganizations: sharedOrganizationsData,
    password: null,
    hasPassword: video.password !== null,
  };

  let aiUiEnabled = false;
  if (user?.email) {
    aiUiEnabled = await isAiUiEnabled({
      email: user.email,
      stripeSubscriptionStatus: user.stripeSubscriptionStatus,
    });
    console.log(
      `[ShareVideoPage] AI UI feature flag check for viewer ${user.id}: ${aiUiEnabled} (email: ${user.email})`
    );
  }

  const authorized =
    !videoWithOrganizationInfo.hasPassword ||
    user?.id === videoWithOrganizationInfo.ownerId ||
    (await verifyPasswordCookie(video.password ?? ""));

  return (
    <div className="min-h-screen flex flex-col bg-[#F7F8FA]">
      <PasswordOverlay
        isOpen={!authorized}
        videoId={videoWithOrganizationInfo.id}
      />
      {authorized && (
        <>
          <div className="container flex-1 px-4 py-4 mx-auto">
            <ShareHeader
              data={{
                ...videoWithOrganizationInfo,
                createdAt: video.metadata?.customCreatedAt
                  ? new Date(video.metadata.customCreatedAt)
                  : video.createdAt,
              }}
              user={user}
              customDomain={customDomain}
              domainVerified={domainVerified}
              sharedOrganizations={
                videoWithOrganizationInfo.sharedOrganizations || []
              }
              userOrganizations={userOrganizations}
            />

            <Share
              data={videoWithOrganizationInfo}
              user={user}
              comments={commentsQuery}
              initialAnalytics={initialAnalytics}
              customDomain={customDomain}
              domainVerified={domainVerified}
              userOrganizations={userOrganizations}
              initialAiData={initialAiData}
              aiGenerationEnabled={aiGenerationEnabled}
              aiUiEnabled={aiUiEnabled}
            />
          </div>
          <div className="py-4 mt-auto">
            <a
              target="_blank"
              href={`/?ref=video_${video.id}`}
              className="flex justify-center items-center px-4 py-2 mx-auto space-x-2 bg-gray-1 rounded-full new-card-style w-fit"
            >
              <span className="text-sm">Recorded with</span>
              <Logo className="w-14 h-auto" />
            </a>
          </div>
        </>
      )}
    </div>
  );
}

async function verifyPasswordCookie(videoPassword: string) {
  const password = cookies().get("x-cap-password")?.value;
  if (!password) return false;

  const decrypted = await decrypt(password).catch(() => "");
  return decrypted === videoPassword;
}<|MERGE_RESOLUTION|>--- conflicted
+++ resolved
@@ -184,8 +184,6 @@
         },
       ],
     },
-<<<<<<< HEAD
-=======
     twitter: {
       card: "player",
       title: video.name + " | Cap Recording",
@@ -196,10 +194,7 @@
           buildEnv.NEXT_PUBLIC_WEB_URL
         ).toString(),
       ],
-      player: new URL(
-        `/s/${videoId}`,
-        buildEnv.NEXT_PUBLIC_WEB_URL
-      ).toString(),
+      player: new URL(`/s/${videoId}`, buildEnv.NEXT_PUBLIC_WEB_URL).toString(),
       playerWidth: 1280,
       playerHeight: 720,
       playerStream: new URL(
@@ -208,7 +203,6 @@
       ).toString(),
       playerStreamContentType: "video/mp4",
     },
->>>>>>> 870d91f8
     robots: robotsDirective,
   };
 }
