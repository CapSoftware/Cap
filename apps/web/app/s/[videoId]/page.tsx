--- conflicted
+++ resolved
@@ -264,15 +264,9 @@
           organization[0].allowedEmailDomain
         );
         return (
-<<<<<<< HEAD
-          <div className="flex flex-col items-center justify-center min-h-screen p-4 text-center">
-            <h1 className="text-2xl font-medium mb-4">Access Restricted</h1>
-            <p className="text-gray-600 mb-2">
-=======
           <div className="flex flex-col justify-center items-center p-4 min-h-screen text-center">
             <h1 className="mb-4 text-2xl font-bold">Access Restricted</h1>
-            <p className="mb-2 text-gray-600">
->>>>>>> d9ada9d7
+            <p className="mb-2 text-gray-10">
               This video is only accessible to members of this organization.
             </p>
             <p className="text-gray-600">
