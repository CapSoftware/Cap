import { db } from "@cap/database";
import { getCurrentUser } from "@cap/database/auth/session";
import {
	comments,
	organizationMembers,
	organizations,
	sharedVideos,
	spaces,
	spaceVideos,
	users,
	videos,
	videoUploads,
} from "@cap/database/schema";
import type { VideoMetadata } from "@cap/database/types";
import { buildEnv } from "@cap/env";
import { Logo } from "@cap/ui";
import {
	Database,
	ImageUploads,
	provideOptionalAuth,
	Videos,
} from "@cap/web-backend";
import { VideosPolicy } from "@cap/web-backend/src/Videos/VideosPolicy";
import {
	Comment,
	type ImageUpload,
	type Organisation,
	Policy,
	type Video,
} from "@cap/web-domain";
import { eq, type InferSelectModel, sql } from "drizzle-orm";
import { Effect, Option } from "effect";
import type { Metadata } from "next";
import { headers } from "next/headers";
import Link from "next/link";
import { notFound } from "next/navigation";
import { generateAiMetadata } from "@/actions/videos/generate-ai-metadata";
import { getVideoAnalytics } from "@/actions/videos/get-analytics";
import {
	getDashboardData,
	type OrganizationSettings,
} from "@/app/(org)/dashboard/dashboard-data";
import { createNotification } from "@/lib/Notification";
import * as EffectRuntime from "@/lib/server";
import { runPromise } from "@/lib/server";
import { transcribeVideo } from "@/lib/transcribe";
import { optionFromTOrFirst } from "@/utils/effect";
import { isAiGenerationEnabled } from "@/utils/flags";
import { PasswordOverlay } from "./_components/PasswordOverlay";
import { ShareHeader } from "./_components/ShareHeader";
import { Share } from "./Share";

// Helper function to fetch shared spaces data for a video
async function getSharedSpacesForVideo(videoId: Video.VideoId) {
	// Fetch space-level sharing
	const spaceSharing = await db()
		.select({
			id: spaces.id,
			name: spaces.name,
			organizationId: spaces.organizationId,
			iconUrl: organizations.iconUrl,
		})
		.from(spaceVideos)
		.innerJoin(spaces, eq(spaceVideos.spaceId, spaces.id))
		.innerJoin(organizations, eq(spaces.organizationId, organizations.id))
		.where(eq(spaceVideos.videoId, videoId));

	// Fetch organization-level sharing
	const orgSharing = await db()
		.select({
			id: organizations.id,
			name: organizations.name,
			organizationId: organizations.id,
			iconUrl: organizations.iconUrl,
		})
		.from(sharedVideos)
		.innerJoin(organizations, eq(sharedVideos.organizationId, organizations.id))
		.where(eq(sharedVideos.videoId, videoId));

	const sharedSpaces: Array<{
		id: string;
		name: string;
		organizationId: string;
		iconUrl?: string;
	}> = [];

	// Add space-level sharing
	spaceSharing.forEach((space) => {
		sharedSpaces.push({
			id: space.id,
			name: space.name,
			organizationId: space.organizationId,
			iconUrl: space.iconUrl || undefined,
		});
	});

	// Add organization-level sharing
	orgSharing.forEach((org) => {
		sharedSpaces.push({
			id: org.id,
			name: org.name,
			organizationId: org.organizationId,
			iconUrl: org.iconUrl || undefined,
		});
	});

	return sharedSpaces;
}

type VideoWithOrganization = typeof videos.$inferSelect & {
	sharedOrganization?: {
		organizationId: string;
	} | null;
	organizationMembers?: string[];
	organizationId?: string;
	sharedOrganizations?: { id: string; name: string }[];
	password?: string | null;
	hasPassword?: boolean;
	ownerIsPro?: boolean;
	orgSettings?: OrganizationSettings | null;
};

const ALLOWED_REFERRERS = [
	"x.com",
	"twitter.com",
	"facebook.com",
	"fb.com",
	"slack.com",
	"notion.so",
	"linkedin.com",
];

export async function generateMetadata(
	props: PageProps<"/s/[videoId]">,
): Promise<Metadata> {
	const params = await props.params;
	const videoId = params.videoId as Video.VideoId;

	const referrer = (await headers()).get("x-referrer") || "";
	const isAllowedReferrer = ALLOWED_REFERRERS.some((domain) =>
		referrer.includes(domain),
	);

	return Effect.flatMap(Videos, (v) => v.getByIdForViewing(videoId)).pipe(
		Effect.map(
			Option.match({
				onNone: () => notFound(),
				onSome: ([video]) => ({
					title: video.name + " | Cap Recording",
					description: "Watch this video on Cap",
					openGraph: {
						images: [
							{
								url: new URL(
									`/api/video/og?videoId=${videoId}`,
									buildEnv.NEXT_PUBLIC_WEB_URL,
								).toString(),
								width: 1200,
								height: 630,
							},
						],
						videos: [
							{
								url: new URL(
									`/api/playlist?videoId=${video.id}`,
									buildEnv.NEXT_PUBLIC_WEB_URL,
								).toString(),
								width: 1280,
								height: 720,
								type: "video/mp4",
							},
						],
					},
					twitter: {
						card: "player",
						title: video.name + " | Cap Recording",
						description: "Watch this video on Cap",
						images: [
							new URL(
								`/api/video/og?videoId=${videoId}`,
								buildEnv.NEXT_PUBLIC_WEB_URL,
							).toString(),
						],
						players: {
							playerUrl: new URL(
								`/s/${videoId}`,
								buildEnv.NEXT_PUBLIC_WEB_URL,
							).toString(),
							streamUrl: new URL(
								`/api/playlist?videoId=${video.id}`,
								buildEnv.NEXT_PUBLIC_WEB_URL,
							).toString(),
							width: 1280,
							height: 720,
						},
					},
					robots: isAllowedReferrer ? "index, follow" : "noindex, nofollow",
				}),
			}),
		),
		Effect.catchTags({
			PolicyDenied: () =>
				Effect.succeed({
					title: "Cap: This video is private",
					description: "This video is private and cannot be shared.",
					openGraph: {
						images: [
							{
								url: new URL(
									`/api/video/og?videoId=${videoId}`,
									buildEnv.NEXT_PUBLIC_WEB_URL,
								).toString(),
								width: 1200,
								height: 630,
							},
						],
						videos: [
							{
								url: new URL(
									`/api/playlist?videoId=${videoId}`,
									buildEnv.NEXT_PUBLIC_WEB_URL,
								).toString(),
								width: 1280,
								height: 720,
								type: "video/mp4",
							},
						],
					},
					robots: "noindex, nofollow",
				}),
			VerifyVideoPasswordError: () =>
				Effect.succeed({
					title: "Cap: Password Protected Video",
					description: "This video is password protected.",
					openGraph: {
						images: [
							{
								url: new URL(
									`/api/video/og?videoId=${videoId}`,
									buildEnv.NEXT_PUBLIC_WEB_URL,
								).toString(),
								width: 1200,
								height: 630,
							},
						],
					},
					twitter: {
						card: "summary_large_image",
						title: "Cap: Password Protected Video",
						description: "This video is password protected.",
						images: [
							new URL(
								`/api/video/og?videoId=${videoId}`,
								buildEnv.NEXT_PUBLIC_WEB_URL,
							).toString(),
						],
					},
					robots: "noindex, nofollow",
				}),
		}),
		provideOptionalAuth,
		EffectRuntime.runPromise,
	);
}

export default async function ShareVideoPage(props: PageProps<"/s/[videoId]">) {
	const params = await props.params;
	const searchParams = await props.searchParams;
	const videoId = params.videoId as Video.VideoId;

	return Effect.gen(function* () {
		const videosPolicy = yield* VideosPolicy;

		const [video] = yield* Effect.promise(() =>
			db()
				.select({
					id: videos.id,
					name: videos.name,
					ownerId: videos.ownerId,
					ownerName: users.name,
					ownerImageUrlOrKey: users.image,
					orgId: videos.orgId,
					createdAt: videos.createdAt,
					updatedAt: videos.updatedAt,
					bucket: videos.bucket,
					metadata: videos.metadata,
					public: videos.public,
					videoStartTime: videos.videoStartTime,
					audioStartTime: videos.audioStartTime,
					awsRegion: videos.awsRegion,
					awsBucket: videos.awsBucket,
					xStreamInfo: videos.xStreamInfo,
					jobId: videos.jobId,
					jobStatus: videos.jobStatus,
					isScreenshot: videos.isScreenshot,
					skipProcessing: videos.skipProcessing,
					transcriptionStatus: videos.transcriptionStatus,
					source: videos.source,
					videoSettings: videos.settings,
					width: videos.width,
					height: videos.height,
					duration: videos.duration,
					fps: videos.fps,
					hasPassword: sql`${videos.password} IS NOT NULL`.mapWith(Boolean),
					sharedOrganization: {
						organizationId: sharedVideos.organizationId,
					},
					orgSettings: organizations.settings,
					ownerIsPro:
						sql`${users.stripeSubscriptionStatus} IN ('active','trialing','complete','paid') OR ${users.thirdPartyStripeSubscriptionId} IS NOT NULL`.mapWith(
							Boolean,
						),
					hasActiveUpload: sql`${videoUploads.videoId} IS NOT NULL`.mapWith(
						Boolean,
					),
				})
				.from(videos)
				.leftJoin(sharedVideos, eq(videos.id, sharedVideos.videoId))
				.leftJoin(users, eq(videos.ownerId, users.id))
				.leftJoin(videoUploads, eq(videos.id, videoUploads.videoId))
				.leftJoin(organizations, eq(videos.orgId, organizations.id))
				.where(eq(videos.id, videoId)),
		).pipe(Policy.withPublicPolicy(videosPolicy.canView(videoId)));

		return Option.fromNullable(video);
	}).pipe(
		Effect.flatten,
		Effect.map((video) => ({ needsPassword: false, video }) as const),
		Effect.catchTag("VerifyVideoPasswordError", () =>
			Effect.succeed({ needsPassword: true } as const),
		),
		Effect.map((data) => (
			<div key={videoId} className="flex flex-col min-h-screen bg-gray-2">
				<PasswordOverlay isOpen={data.needsPassword} videoId={videoId} />
				{!data.needsPassword && (
					<AuthorizedContent video={data.video} searchParams={searchParams} />
				)}
			</div>
		)),
		Effect.catchTags({
			PolicyDenied: () =>
				Effect.succeed(
					<div
						key={videoId}
						className="flex flex-col justify-center items-center p-4 min-h-screen text-center"
					>
						<Logo className="size-32" />
						<h1 className="mb-2 text-2xl font-semibold">
							This video is private
						</h1>
						<p className="text-gray-400">
							If you own this video, please <Link href="/login">sign in</Link>{" "}
							to manage sharing.
						</p>
					</div>,
				),
			NoSuchElementException: () => Effect.sync(() => notFound()),
		}),
		provideOptionalAuth,
		EffectRuntime.runPromise,
	);
}

async function AuthorizedContent({
	video,
	searchParams,
}: {
	video: Omit<
		InferSelectModel<typeof videos>,
		"folderId" | "password" | "settings"
	> & {
		sharedOrganization: { organizationId: Organisation.OrganisationId } | null;
		hasPassword: boolean;
		ownerIsPro?: boolean;
		ownerName?: string | null;
		ownerImageUrlOrKey?: ImageUpload.ImageUrlOrKey | null;
		orgSettings?: OrganizationSettings | null;
		videoSettings?: OrganizationSettings | null;
	};
	searchParams: { [key: string]: string | string[] | undefined };
}) {
	// will have already been fetched if auth is required
	const user = await getCurrentUser();
	const videoId = video.id;

	if (user && video && user.id !== video.ownerId) {
		try {
			await createNotification({
				type: "view",
				videoId: video.id,
				authorId: user.id,
			});
		} catch (error) {
			console.warn("Failed to create view notification:", error);
		}
	}

	const userId = user?.id;
	const commentId = optionFromTOrFirst(searchParams.comment).pipe(
		Option.map(Comment.CommentId.make),
	);
	const replyId = optionFromTOrFirst(searchParams.reply).pipe(
		Option.map(Comment.CommentId.make),
	);

	// Fetch spaces data for the sharing dialog
	let spacesData = null;
	if (user) {
		try {
			const dashboardData = await getDashboardData(user);
			spacesData = dashboardData.spacesData;
		} catch (error) {
			console.error("Failed to fetch spaces data for sharing dialog:", error);
			spacesData = [];
		}
	}

	// Fetch shared spaces data for this video
	const sharedSpaces = await getSharedSpacesForVideo(videoId);

	let aiGenerationEnabled = false;
	const videoOwnerQuery = await db()
		.select({
			email: users.email,
			stripeSubscriptionStatus: users.stripeSubscriptionStatus,
		})
		.from(users)
		.where(eq(users.id, video.ownerId))
		.limit(1);

	if (videoOwnerQuery.length > 0 && videoOwnerQuery[0]) {
		const videoOwner = videoOwnerQuery[0];
		aiGenerationEnabled = await isAiGenerationEnabled(videoOwner);
	}

	if (video.sharedOrganization?.organizationId) {
		const organization = await db()
			.select()
			.from(organizations)
			.where(eq(organizations.id, video.sharedOrganization.organizationId))
			.limit(1);

		if (organization[0]?.allowedEmailDomain) {
			if (
				!user?.email ||
				!user.email.endsWith(`@${organization[0].allowedEmailDomain}`)
			) {
				console.log(
					"[ShareVideoPage] Access denied - domain restriction:",
					organization[0].allowedEmailDomain,
				);
				return (
					<div className="flex flex-col justify-center items-center p-4 min-h-screen text-center">
						<h1 className="mb-4 text-2xl font-bold">Access Restricted</h1>
						<p className="mb-2 text-gray-10">
							This video is only accessible to members of this organization.
						</p>
						<p className="text-gray-600">
							Please sign in with your organization email address to access this
							content.
						</p>
					</div>
				);
			}
		}
	}

	if (
		video.transcriptionStatus !== "COMPLETE" &&
		video.transcriptionStatus !== "PROCESSING"
	) {
		console.log("[ShareVideoPage] Starting transcription for video:", videoId);
		await transcribeVideo(videoId, video.ownerId, aiGenerationEnabled);

		const updatedVideoQuery = await db()
			.select({
				id: videos.id,
				name: videos.name,
				ownerId: videos.ownerId,
				ownerName: users.name,
				ownerImageUrlOrKey: users.image,
				ownerIsPro:
					sql`${users.stripeSubscriptionStatus} IN ('active','trialing','complete','paid') OR ${users.thirdPartyStripeSubscriptionId} IS NOT NULL`.mapWith(
						Boolean,
					),
				createdAt: videos.createdAt,
				updatedAt: videos.updatedAt,
				bucket: videos.bucket,
				metadata: videos.metadata,
				public: videos.public,
				videoStartTime: videos.videoStartTime,
				audioStartTime: videos.audioStartTime,
				xStreamInfo: videos.xStreamInfo,
				jobId: videos.jobId,
				jobStatus: videos.jobStatus,
				isScreenshot: videos.isScreenshot,
				skipProcessing: videos.skipProcessing,
				transcriptionStatus: videos.transcriptionStatus,
				source: videos.source,
				sharedOrganization: {
					organizationId: sharedVideos.organizationId,
				},
				orgSettings: organizations.settings,
				videoSettings: videos.settings,
			})
			.from(videos)
			.leftJoin(sharedVideos, eq(videos.id, sharedVideos.videoId))
			.leftJoin(users, eq(videos.ownerId, users.id))
			.leftJoin(organizations, eq(videos.orgId, organizations.id))
			.where(eq(videos.id, videoId))
			.execute();

		if (updatedVideoQuery[0]) {
			Object.assign(video, updatedVideoQuery[0]);
			console.log(
				"[ShareVideoPage] Updated transcription status:",
				video.transcriptionStatus,
			);
		}
	}

	const currentMetadata = (video.metadata as VideoMetadata) || {};
	const metadata = currentMetadata;
	let initialAiData = null;

	if (metadata.summary || metadata.chapters || metadata.aiTitle) {
		initialAiData = {
			title: metadata.aiTitle || null,
			summary: metadata.summary || null,
			chapters: metadata.chapters || null,
			processing: metadata.aiProcessing || false,
		};
	} else if (metadata.aiProcessing) {
		initialAiData = {
			title: null,
			summary: null,
			chapters: null,
			processing: true,
		};
	}

	if (
		video.transcriptionStatus === "COMPLETE" &&
		!currentMetadata.aiProcessing &&
		!currentMetadata.summary &&
		!currentMetadata.chapters &&
		// !currentMetadata.generationError &&
		aiGenerationEnabled
	) {
		try {
			generateAiMetadata(videoId, video.ownerId).catch((error) => {
				console.error(
					`[ShareVideoPage] Error generating AI metadata for video ${videoId}:`,
					error,
				);
			});
		} catch (error) {
			console.error(
				`[ShareVideoPage] Error starting AI metadata generation for video ${videoId}:`,
				error,
			);
		}
	}

	const customDomainPromise = (async () => {
		if (!user) {
			return { customDomain: null, domainVerified: false };
		}
		const activeOrganizationId = user.activeOrganizationId;
		if (!activeOrganizationId) {
			return { customDomain: null, domainVerified: false };
		}

		// Fetch the active org
		const orgArr = await db()
			.select({
				customDomain: organizations.customDomain,
				domainVerified: organizations.domainVerified,
			})
			.from(organizations)
			.where(eq(organizations.id, activeOrganizationId))
			.limit(1);

		const org = orgArr[0];
		if (
			org &&
			org.customDomain &&
			org.domainVerified !== null &&
			user.id === video.ownerId
		) {
			return { customDomain: org.customDomain, domainVerified: true };
		}
		return { customDomain: null, domainVerified: false };
	})();

	const sharedOrganizationsPromise = db()
		.select({ id: sharedVideos.organizationId, name: organizations.name })
		.from(sharedVideos)
		.innerJoin(organizations, eq(sharedVideos.organizationId, organizations.id))
		.where(eq(sharedVideos.videoId, videoId));

	const userOrganizationsPromise = (async () => {
		if (!userId) return [];

		const [ownedOrganizations, memberOrganizations] = await Promise.all([
			db()
				.select({ id: organizations.id, name: organizations.name })
				.from(organizations)
				.where(eq(organizations.ownerId, userId)),
			db()
				.select({ id: organizations.id, name: organizations.name })
				.from(organizations)
				.innerJoin(
					organizationMembers,
					eq(organizations.id, organizationMembers.organizationId),
				)
				.where(eq(organizationMembers.userId, userId)),
		]);

		const allOrganizations = [...ownedOrganizations, ...memberOrganizations];
		const uniqueOrganizationIds = new Set();

		return allOrganizations.filter((organization) => {
			if (uniqueOrganizationIds.has(organization.id)) return false;
			uniqueOrganizationIds.add(organization.id);
			return true;
		});
	})();

	const membersListPromise = video.sharedOrganization?.organizationId
		? db()
				.select({ userId: organizationMembers.userId })
				.from(organizationMembers)
				.where(
					eq(
						organizationMembers.organizationId,
						video.sharedOrganization.organizationId,
					),
				)
		: Promise.resolve([]);

	const commentsPromise = Effect.gen(function* () {
		const db = yield* Database;
		const imageUploads = yield* ImageUploads;

		let toplLevelCommentId = Option.none<Comment.CommentId>();

		if (Option.isSome(replyId)) {
			const [parentComment] = yield* db.use((db) =>
				db
					.select({ parentCommentId: comments.parentCommentId })
					.from(comments)
					.where(eq(comments.id, replyId.value))
					.limit(1),
			);
			toplLevelCommentId = Option.fromNullable(parentComment?.parentCommentId);
		}

		const commentToBringToTheTop = Option.orElse(
			toplLevelCommentId,
			() => commentId,
		);

		return yield* db
			.use((db) =>
				db
					.select({
						id: comments.id,
						content: comments.content,
						timestamp: comments.timestamp,
						type: comments.type,
						authorId: comments.authorId,
						videoId: comments.videoId,
						createdAt: comments.createdAt,
						updatedAt: comments.updatedAt,
						parentCommentId: comments.parentCommentId,
						authorName: users.name,
						authorImage: users.image,
					})
					.from(comments)
					.leftJoin(users, eq(comments.authorId, users.id))
					.where(eq(comments.videoId, videoId))
					.orderBy(
						Option.match(commentToBringToTheTop, {
							onSome: (commentId) =>
								sql`CASE WHEN ${comments.id} = ${commentId} THEN 0 ELSE 1 END, ${comments.createdAt}`,
							onNone: () => comments.createdAt,
						}),
					),
			)
			.pipe(
				Effect.map((comments) =>
					comments.map(
						Effect.fn(function* (c) {
							return Object.assign(c, {
								authorImage: yield* Option.fromNullable(c.authorImage).pipe(
									Option.map(imageUploads.resolveImageUrl),
									Effect.transposeOption,
									Effect.map(Option.getOrNull),
								),
							});
						}),
					),
				),
				Effect.flatMap(Effect.all),
			);
	}).pipe(EffectRuntime.runPromise);

	const viewsPromise = getVideoAnalytics(videoId).then((v) => v.count);

	const [
		membersList,
		userOrganizations,
		sharedOrganizations,
		{ customDomain, domainVerified },
	] = await Promise.all([
		membersListPromise,
		userOrganizationsPromise,
		sharedOrganizationsPromise,
		customDomainPromise,
	]);

<<<<<<< HEAD
	const videoWithOrganizationInfo: VideoWithOrganization = {
		...video,
		organizationMembers: membersList.map((member) => member.userId),
		organizationId: video.sharedOrganization?.organizationId ?? undefined,
		sharedOrganizations: sharedOrganizations,
		ownerIsPro: video.ownerIsPro ?? false,
		password: null,
		folderId: null,
		orgSettings: video.orgSettings || null,
		settings: video.videoSettings || null,
	};
=======
	const videoWithOrganizationInfo = await Effect.gen(function* () {
		const imageUploads = yield* ImageUploads;

		return {
			...video,
			ownerImage: video.ownerImageUrlOrKey
				? yield* imageUploads.resolveImageUrl(video.ownerImageUrlOrKey)
				: null,
			organizationMembers: membersList.map((member) => member.userId),
			organizationId: video.sharedOrganization?.organizationId ?? undefined,
			sharedOrganizations: sharedOrganizations,
			ownerIsPro: video.ownerIsPro ?? false,
			password: null,
			folderId: null,
			orgSettings: video.orgSettings || null,
			settings: video.videoSettings || null,
		};
	}).pipe(runPromise);
>>>>>>> d81b2ae8

	return (
		<>
			<div className="container flex-1 px-4 mx-auto">
				<ShareHeader
					data={{
						...videoWithOrganizationInfo,
						createdAt: video.metadata?.customCreatedAt
							? new Date(video.metadata.customCreatedAt)
							: video.createdAt,
					}}
					customDomain={customDomain}
					domainVerified={domainVerified}
					sharedOrganizations={
						videoWithOrganizationInfo.sharedOrganizations || []
					}
					sharedSpaces={sharedSpaces}
					userOrganizations={userOrganizations}
					spacesData={spacesData}
				/>

				<Share
					data={videoWithOrganizationInfo}
					videoSettings={videoWithOrganizationInfo.settings}
<<<<<<< HEAD
					user={user}
=======
>>>>>>> d81b2ae8
					ownerIsPro={videoWithOrganizationInfo.ownerIsPro}
					comments={commentsPromise}
					views={viewsPromise}
					customDomain={customDomain}
					domainVerified={domainVerified}
					userOrganizations={userOrganizations}
					initialAiData={initialAiData}
					aiGenerationEnabled={aiGenerationEnabled}
				/>
			</div>
			<div className="py-4 mt-auto">
				<a
					target="_blank"
					href={`/?ref=video_${video.id}`}
					className="flex justify-center items-center px-4 py-2 mx-auto mb-2 space-x-2 bg-white rounded-full border border-gray-5 w-fit"
				>
					<span className="text-sm">Recorded with</span>
					<Logo className="w-14 h-auto" />
				</a>
			</div>
		</>
	);
}<|MERGE_RESOLUTION|>--- conflicted
+++ resolved
@@ -720,19 +720,6 @@
 		customDomainPromise,
 	]);
 
-<<<<<<< HEAD
-	const videoWithOrganizationInfo: VideoWithOrganization = {
-		...video,
-		organizationMembers: membersList.map((member) => member.userId),
-		organizationId: video.sharedOrganization?.organizationId ?? undefined,
-		sharedOrganizations: sharedOrganizations,
-		ownerIsPro: video.ownerIsPro ?? false,
-		password: null,
-		folderId: null,
-		orgSettings: video.orgSettings || null,
-		settings: video.videoSettings || null,
-	};
-=======
 	const videoWithOrganizationInfo = await Effect.gen(function* () {
 		const imageUploads = yield* ImageUploads;
 
@@ -751,7 +738,6 @@
 			settings: video.videoSettings || null,
 		};
 	}).pipe(runPromise);
->>>>>>> d81b2ae8
 
 	return (
 		<>
@@ -776,10 +762,6 @@
 				<Share
 					data={videoWithOrganizationInfo}
 					videoSettings={videoWithOrganizationInfo.settings}
-<<<<<<< HEAD
-					user={user}
-=======
->>>>>>> d81b2ae8
 					ownerIsPro={videoWithOrganizationInfo.ownerIsPro}
 					comments={commentsPromise}
 					views={viewsPromise}
