--- conflicted
+++ resolved
@@ -181,8 +181,6 @@
         },
       ],
     },
-<<<<<<< HEAD
-=======
     twitter: {
       card: "player",
       title: video.name + " | Cap Recording",
@@ -206,7 +204,6 @@
         height: 720,
       },
     },
->>>>>>> e78a446a
     robots: robotsDirective,
   };
 }
