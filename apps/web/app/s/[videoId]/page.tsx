import { db } from "@cap/database";
import { getCurrentUser } from "@cap/database/auth/session";
import {
	comments,
	organizationMembers,
	organizations,
	sharedVideos,
	spaces,
	spaceVideos,
	users,
	videos,
	videoUploads,
} from "@cap/database/schema";
import type { VideoMetadata } from "@cap/database/types";
import { buildEnv } from "@cap/env";
import { Logo } from "@cap/ui";
import {
	Database,
	ImageUploads,
	provideOptionalAuth,
	Videos,
} from "@cap/web-backend";
import { VideosPolicy } from "@cap/web-backend/src/Videos/VideosPolicy";
import {
	Comment,
	type ImageUpload,
	type Organisation,
	Policy,
	type Video,
} from "@cap/web-domain";
import { eq, type InferSelectModel, sql } from "drizzle-orm";
import { Effect, Option } from "effect";
import type { Metadata } from "next";
import { headers } from "next/headers";
import Link from "next/link";
import { notFound } from "next/navigation";
import { generateAiMetadata } from "@/actions/videos/generate-ai-metadata";
import { getVideoAnalytics } from "@/actions/videos/get-analytics";
import {
	getDashboardData,
	type OrganizationSettings,
} from "@/app/(org)/dashboard/dashboard-data";
import { createNotification } from "@/lib/Notification";
import * as EffectRuntime from "@/lib/server";
import { transcribeVideo } from "@/lib/transcribe";
import { optionFromTOrFirst } from "@/utils/effect";
import { isAiGenerationEnabled } from "@/utils/flags";
import { PasswordOverlay } from "./_components/PasswordOverlay";
import { ShareHeader } from "./_components/ShareHeader";
import { Share } from "./Share";

// Helper function to fetch shared spaces data for a video
async function getSharedSpacesForVideo(videoId: Video.VideoId) {
	// Fetch space-level sharing
	const spaceSharing = await db()
		.select({
			id: spaces.id,
			name: spaces.name,
			organizationId: spaces.organizationId,
			iconUrl: organizations.iconUrl,
		})
		.from(spaceVideos)
		.innerJoin(spaces, eq(spaceVideos.spaceId, spaces.id))
		.innerJoin(organizations, eq(spaces.organizationId, organizations.id))
		.where(eq(spaceVideos.videoId, videoId));

	// Fetch organization-level sharing
	const orgSharing = await db()
		.select({
			id: organizations.id,
			name: organizations.name,
			organizationId: organizations.id,
			iconUrl: organizations.iconUrl,
		})
		.from(sharedVideos)
		.innerJoin(organizations, eq(sharedVideos.organizationId, organizations.id))
		.where(eq(sharedVideos.videoId, videoId));

	const sharedSpaces: Array<{
		id: string;
		name: string;
		organizationId: string;
		iconUrl?: string;
	}> = [];

	// Add space-level sharing
	spaceSharing.forEach((space) => {
		sharedSpaces.push({
			id: space.id,
			name: space.name,
			organizationId: space.organizationId,
			iconUrl: space.iconUrl || undefined,
		});
	});

	// Add organization-level sharing
	orgSharing.forEach((org) => {
		sharedSpaces.push({
			id: org.id,
			name: org.name,
			organizationId: org.organizationId,
			iconUrl: org.iconUrl || undefined,
		});
	});

	return sharedSpaces;
}

type VideoWithOrganization = typeof videos.$inferSelect & {
	sharedOrganization?: {
		organizationId: string;
	} | null;
	organizationMembers?: string[];
	organizationId?: string;
	sharedOrganizations?: { id: string; name: string }[];
	password?: string | null;
	hasPassword?: boolean;
	ownerIsPro?: boolean;
	orgSettings?: OrganizationSettings | null;
};

const ALLOWED_REFERRERS = [
	"x.com",
	"twitter.com",
	"facebook.com",
	"fb.com",
	"slack.com",
	"notion.so",
	"linkedin.com",
];

export async function generateMetadata(
	props: PageProps<"/s/[videoId]">,
): Promise<Metadata> {
	const params = await props.params;
	const videoId = params.videoId as Video.VideoId;

	const referrer = (await headers()).get("x-referrer") || "";
	const isAllowedReferrer = ALLOWED_REFERRERS.some((domain) =>
		referrer.includes(domain),
	);

	return Effect.flatMap(Videos, (v) => v.getByIdForViewing(videoId)).pipe(
		Effect.map(
			Option.match({
				onNone: () => notFound(),
				onSome: ([video]) => ({
					title: video.name + " | Cap Recording",
					description: "Watch this video on Cap",
					openGraph: {
						images: [
							{
								url: new URL(
									`/api/video/og?videoId=${videoId}`,
									buildEnv.NEXT_PUBLIC_WEB_URL,
								).toString(),
								width: 1200,
								height: 630,
							},
						],
						videos: [
							{
								url: new URL(
									`/api/playlist?videoId=${video.id}`,
									buildEnv.NEXT_PUBLIC_WEB_URL,
								).toString(),
								width: 1280,
								height: 720,
								type: "video/mp4",
							},
						],
					},
					twitter: {
						card: "player",
						title: video.name + " | Cap Recording",
						description: "Watch this video on Cap",
						images: [
							new URL(
								`/api/video/og?videoId=${videoId}`,
								buildEnv.NEXT_PUBLIC_WEB_URL,
							).toString(),
						],
						players: {
							playerUrl: new URL(
								`/s/${videoId}`,
								buildEnv.NEXT_PUBLIC_WEB_URL,
							).toString(),
							streamUrl: new URL(
								`/api/playlist?videoId=${video.id}`,
								buildEnv.NEXT_PUBLIC_WEB_URL,
							).toString(),
							width: 1280,
							height: 720,
						},
					},
					robots: isAllowedReferrer ? "index, follow" : "noindex, nofollow",
				}),
			}),
		),
		Effect.catchTags({
			PolicyDenied: () =>
				Effect.succeed({
					title: "Cap: This video is private",
					description: "This video is private and cannot be shared.",
					openGraph: {
						images: [
							{
								url: new URL(
									`/api/video/og?videoId=${videoId}`,
									buildEnv.NEXT_PUBLIC_WEB_URL,
								).toString(),
								width: 1200,
								height: 630,
							},
						],
						videos: [
							{
								url: new URL(
									`/api/playlist?videoId=${videoId}`,
									buildEnv.NEXT_PUBLIC_WEB_URL,
								).toString(),
								width: 1280,
								height: 720,
								type: "video/mp4",
							},
						],
					},
					robots: "noindex, nofollow",
				}),
			VerifyVideoPasswordError: () =>
				Effect.succeed({
					title: "Cap: Password Protected Video",
					description: "This video is password protected.",
					openGraph: {
						images: [
							{
								url: new URL(
									`/api/video/og?videoId=${videoId}`,
									buildEnv.NEXT_PUBLIC_WEB_URL,
								).toString(),
								width: 1200,
								height: 630,
							},
						],
					},
					twitter: {
						card: "summary_large_image",
						title: "Cap: Password Protected Video",
						description: "This video is password protected.",
						images: [
							new URL(
								`/api/video/og?videoId=${videoId}`,
								buildEnv.NEXT_PUBLIC_WEB_URL,
							).toString(),
						],
					},
					robots: "noindex, nofollow",
				}),
		}),
		provideOptionalAuth,
		EffectRuntime.runPromise,
	);
}

export default async function ShareVideoPage(props: PageProps<"/s/[videoId]">) {
	const params = await props.params;
	const searchParams = await props.searchParams;
	const videoId = params.videoId as Video.VideoId;

	return Effect.gen(function* () {
		const videosPolicy = yield* VideosPolicy;

		const [video] = yield* Effect.promise(() =>
			db()
				.select({
					id: videos.id,
					name: videos.name,
					ownerId: videos.ownerId,
					ownerName: users.name,
					ownerImage: users.image,
					ownerImageUrlOrKey: users.image,
					orgId: videos.orgId,
					createdAt: videos.createdAt,
					updatedAt: videos.updatedAt,
					bucket: videos.bucket,
					metadata: videos.metadata,
					public: videos.public,
					videoStartTime: videos.videoStartTime,
					audioStartTime: videos.audioStartTime,
					awsRegion: videos.awsRegion,
					awsBucket: videos.awsBucket,
					xStreamInfo: videos.xStreamInfo,
					jobId: videos.jobId,
					jobStatus: videos.jobStatus,
					isScreenshot: videos.isScreenshot,
					skipProcessing: videos.skipProcessing,
					transcriptionStatus: videos.transcriptionStatus,
					source: videos.source,
					videoSettings: videos.settings,
					width: videos.width,
					height: videos.height,
					duration: videos.duration,
					fps: videos.fps,
					hasPassword: sql`${videos.password} IS NOT NULL`.mapWith(Boolean),
					sharedOrganization: {
						organizationId: sharedVideos.organizationId,
					},
					orgSettings: organizations.settings,
					ownerIsPro:
						sql`${users.stripeSubscriptionStatus} IN ('active','trialing','complete','paid') OR ${users.thirdPartyStripeSubscriptionId} IS NOT NULL`.mapWith(
							Boolean,
						),
					hasActiveUpload: sql`${videoUploads.videoId} IS NOT NULL`.mapWith(
						Boolean,
					),
				})
				.from(videos)
				.leftJoin(sharedVideos, eq(videos.id, sharedVideos.videoId))
				.leftJoin(users, eq(videos.ownerId, users.id))
				.leftJoin(videoUploads, eq(videos.id, videoUploads.videoId))
				.leftJoin(organizations, eq(videos.orgId, organizations.id))
				.where(eq(videos.id, videoId)),
		).pipe(Policy.withPublicPolicy(videosPolicy.canView(videoId)));

		return Option.fromNullable(video);
	}).pipe(
		Effect.flatten,
		Effect.map((video) => ({ needsPassword: false, video }) as const),
		Effect.catchTag("VerifyVideoPasswordError", () =>
			Effect.succeed({ needsPassword: true } as const),
		),
		Effect.map((data) => (
			<div key={videoId} className="flex flex-col min-h-screen bg-gray-2">
				<PasswordOverlay isOpen={data.needsPassword} videoId={videoId} />
				{!data.needsPassword && (
					<AuthorizedContent video={data.video} searchParams={searchParams} />
				)}
			</div>
		)),
		Effect.catchTags({
			PolicyDenied: () =>
				Effect.succeed(
					<div
						key={videoId}
						className="flex flex-col justify-center items-center p-4 min-h-screen text-center"
					>
						<Logo className="size-32" />
						<h1 className="mb-2 text-2xl font-semibold">
							This video is private
						</h1>
						<p className="text-gray-400">
							If you own this video, please <Link href="/login">sign in</Link>{" "}
							to manage sharing.
						</p>
					</div>,
				),
			NoSuchElementException: () => Effect.sync(() => notFound()),
		}),
		provideOptionalAuth,
		EffectRuntime.runPromise,
	);
}

async function AuthorizedContent({
	video,
	searchParams,
}: {
	video: Omit<
		InferSelectModel<typeof videos>,
		"folderId" | "password" | "settings"
	> & {
		sharedOrganization: { organizationId: Organisation.OrganisationId } | null;
		hasPassword: boolean;
		ownerIsPro?: boolean;
		ownerName?: string | null;
		ownerImageUrlOrKey?: string | null;
		orgSettings?: OrganizationSettings | null;
		videoSettings?: OrganizationSettings | null;
	};
	searchParams: { [key: string]: string | string[] | undefined };
}) {
	// will have already been fetched if auth is required
	const user = await getCurrentUser();
	const videoId = video.id;

	if (user && video && user.id !== video.ownerId) {
		try {
			await createNotification({
				type: "view",
				videoId: video.id,
				authorId: user.id,
			});
		} catch (error) {
			console.warn("Failed to create view notification:", error);
		}
	}

	const userId = user?.id;
	const commentId = optionFromTOrFirst(searchParams.comment).pipe(
		Option.map(Comment.CommentId.make),
	);
	const replyId = optionFromTOrFirst(searchParams.reply).pipe(
		Option.map(Comment.CommentId.make),
	);

	// Fetch spaces data for the sharing dialog
	let spacesData = null;
	if (user) {
		try {
			const dashboardData = await getDashboardData(user);
			spacesData = dashboardData.spacesData;
		} catch (error) {
			console.error("Failed to fetch spaces data for sharing dialog:", error);
			spacesData = [];
		}
	}

	// Fetch shared spaces data for this video
	const sharedSpaces = await getSharedSpacesForVideo(videoId);

	let aiGenerationEnabled = false;
	const videoOwnerQuery = await db()
		.select({
			email: users.email,
			stripeSubscriptionStatus: users.stripeSubscriptionStatus,
		})
		.from(users)
		.where(eq(users.id, video.ownerId))
		.limit(1);

	if (videoOwnerQuery.length > 0 && videoOwnerQuery[0]) {
		const videoOwner = videoOwnerQuery[0];
		aiGenerationEnabled = await isAiGenerationEnabled(videoOwner);
	}

	if (video.sharedOrganization?.organizationId) {
		const organization = await db()
			.select()
			.from(organizations)
			.where(eq(organizations.id, video.sharedOrganization.organizationId))
			.limit(1);

		if (organization[0]?.allowedEmailDomain) {
			if (
				!user?.email ||
				!user.email.endsWith(`@${organization[0].allowedEmailDomain}`)
			) {
				console.log(
					"[ShareVideoPage] Access denied - domain restriction:",
					organization[0].allowedEmailDomain,
				);
				return (
					<div className="flex flex-col justify-center items-center p-4 min-h-screen text-center">
						<h1 className="mb-4 text-2xl font-bold">Access Restricted</h1>
						<p className="mb-2 text-gray-10">
							This video is only accessible to members of this organization.
						</p>
						<p className="text-gray-600">
							Please sign in with your organization email address to access this
							content.
						</p>
					</div>
				);
			}
		}
	}

	if (
		video.transcriptionStatus !== "COMPLETE" &&
		video.transcriptionStatus !== "PROCESSING"
	) {
		console.log("[ShareVideoPage] Starting transcription for video:", videoId);
		await transcribeVideo(videoId, video.ownerId, aiGenerationEnabled);

		const updatedVideoQuery = await db()
			.select({
				id: videos.id,
				name: videos.name,
				ownerId: videos.ownerId,
				ownerName: users.name,
				ownerImageUrlOrKey: users.image,
				ownerIsPro:
					sql`${users.stripeSubscriptionStatus} IN ('active','trialing','complete','paid') OR ${users.thirdPartyStripeSubscriptionId} IS NOT NULL`.mapWith(
						Boolean,
					),
				createdAt: videos.createdAt,
				updatedAt: videos.updatedAt,
				bucket: videos.bucket,
				metadata: videos.metadata,
				public: videos.public,
				videoStartTime: videos.videoStartTime,
				audioStartTime: videos.audioStartTime,
				xStreamInfo: videos.xStreamInfo,
				jobId: videos.jobId,
				jobStatus: videos.jobStatus,
				isScreenshot: videos.isScreenshot,
				skipProcessing: videos.skipProcessing,
				transcriptionStatus: videos.transcriptionStatus,
				source: videos.source,
				sharedOrganization: {
					organizationId: sharedVideos.organizationId,
				},
				orgSettings: organizations.settings,
				videoSettings: videos.settings,
			})
			.from(videos)
			.leftJoin(sharedVideos, eq(videos.id, sharedVideos.videoId))
			.leftJoin(users, eq(videos.ownerId, users.id))
			.leftJoin(organizations, eq(videos.orgId, organizations.id))
			.where(eq(videos.id, videoId))
			.execute();

		if (updatedVideoQuery[0]) {
			Object.assign(video, updatedVideoQuery[0]);
			console.log(
				"[ShareVideoPage] Updated transcription status:",
				video.transcriptionStatus,
			);
		}
	}

	const currentMetadata = (video.metadata as VideoMetadata) || {};
	const metadata = currentMetadata;
	let initialAiData = null;

	if (metadata.summary || metadata.chapters || metadata.aiTitle) {
		initialAiData = {
			title: metadata.aiTitle || null,
			summary: metadata.summary || null,
			chapters: metadata.chapters || null,
			processing: metadata.aiProcessing || false,
		};
	} else if (metadata.aiProcessing) {
		initialAiData = {
			title: null,
			summary: null,
			chapters: null,
			processing: true,
		};
	}

	if (
		video.transcriptionStatus === "COMPLETE" &&
		!currentMetadata.aiProcessing &&
		!currentMetadata.summary &&
		!currentMetadata.chapters &&
		// !currentMetadata.generationError &&
		aiGenerationEnabled
	) {
		try {
			generateAiMetadata(videoId, video.ownerId).catch((error) => {
				console.error(
					`[ShareVideoPage] Error generating AI metadata for video ${videoId}:`,
					error,
				);
			});
		} catch (error) {
			console.error(
				`[ShareVideoPage] Error starting AI metadata generation for video ${videoId}:`,
				error,
			);
		}
	}

	const customDomainPromise = (async () => {
		if (!user) {
			return { customDomain: null, domainVerified: false };
		}
		const activeOrganizationId = user.activeOrganizationId;
		if (!activeOrganizationId) {
			return { customDomain: null, domainVerified: false };
		}

		// Fetch the active org
		const orgArr = await db()
			.select({
				customDomain: organizations.customDomain,
				domainVerified: organizations.domainVerified,
			})
			.from(organizations)
			.where(eq(organizations.id, activeOrganizationId))
			.limit(1);

		const org = orgArr[0];
		if (
			org &&
			org.customDomain &&
			org.domainVerified !== null &&
			user.id === video.ownerId
		) {
			return { customDomain: org.customDomain, domainVerified: true };
		}
		return { customDomain: null, domainVerified: false };
	})();

	const sharedOrganizationsPromise = db()
		.select({ id: sharedVideos.organizationId, name: organizations.name })
		.from(sharedVideos)
		.innerJoin(organizations, eq(sharedVideos.organizationId, organizations.id))
		.where(eq(sharedVideos.videoId, videoId));

	const userOrganizationsPromise = (async () => {
		if (!userId) return [];

		const [ownedOrganizations, memberOrganizations] = await Promise.all([
			db()
				.select({ id: organizations.id, name: organizations.name })
				.from(organizations)
				.where(eq(organizations.ownerId, userId)),
			db()
				.select({ id: organizations.id, name: organizations.name })
				.from(organizations)
				.innerJoin(
					organizationMembers,
					eq(organizations.id, organizationMembers.organizationId),
				)
				.where(eq(organizationMembers.userId, userId)),
		]);

		const allOrganizations = [...ownedOrganizations, ...memberOrganizations];
		const uniqueOrganizationIds = new Set();

		return allOrganizations.filter((organization) => {
			if (uniqueOrganizationIds.has(organization.id)) return false;
			uniqueOrganizationIds.add(organization.id);
			return true;
		});
	})();

	const membersListPromise = video.sharedOrganization?.organizationId
		? db()
				.select({ userId: organizationMembers.userId })
				.from(organizationMembers)
				.where(
					eq(
						organizationMembers.organizationId,
						video.sharedOrganization.organizationId,
					),
				)
		: Promise.resolve([]);

	const commentsPromise = Effect.gen(function* () {
		const db = yield* Database;
		const imageUploads = yield* ImageUploads;

		let toplLevelCommentId = Option.none<Comment.CommentId>();

		if (Option.isSome(replyId)) {
			const [parentComment] = yield* db.use((db) =>
				db
					.select({ parentCommentId: comments.parentCommentId })
					.from(comments)
					.where(eq(comments.id, replyId.value))
					.limit(1),
			);
			toplLevelCommentId = Option.fromNullable(parentComment?.parentCommentId);
		}

		const commentToBringToTheTop = Option.orElse(
			toplLevelCommentId,
			() => commentId,
		);

		return yield* db
			.use((db) =>
				db
					.select({
						id: comments.id,
						content: comments.content,
						timestamp: comments.timestamp,
						type: comments.type,
						authorId: comments.authorId,
						videoId: comments.videoId,
						createdAt: comments.createdAt,
						updatedAt: comments.updatedAt,
						parentCommentId: comments.parentCommentId,
						authorName: users.name,
						authorImage: users.image,
					})
					.from(comments)
					.leftJoin(users, eq(comments.authorId, users.id))
					.where(eq(comments.videoId, videoId))
					.orderBy(
						Option.match(commentToBringToTheTop, {
							onSome: (commentId) =>
								sql`CASE WHEN ${comments.id} = ${commentId} THEN 0 ELSE 1 END, ${comments.createdAt}`,
							onNone: () => comments.createdAt,
						}),
					),
			)
			.pipe(
				Effect.map((comments) =>
					comments.map(
						Effect.fn(function* (c) {
							return Object.assign(c, {
								authorImage: yield* Option.fromNullable(c.authorImage).pipe(
									Option.map(imageUploads.resolveImageUrl),
									Effect.transposeOption,
									Effect.map(Option.getOrNull),
								),
							});
						}),
					),
				),
				Effect.flatMap(Effect.all),
			);
	}).pipe(EffectRuntime.runPromise);

	const viewsPromise = getVideoAnalytics(videoId).then((v) => v.count);

	const [
		membersList,
		userOrganizations,
		sharedOrganizations,
		{ customDomain, domainVerified },
	] = await Promise.all([
		membersListPromise,
		userOrganizationsPromise,
		sharedOrganizationsPromise,
		customDomainPromise,
	]);

	const videoWithOrganizationInfo: VideoWithOrganization = {
		...video,
		organizationMembers: membersList.map((member) => member.userId),
		organizationId: video.sharedOrganization?.organizationId ?? undefined,
		sharedOrganizations: sharedOrganizations,
		ownerIsPro: video.ownerIsPro ?? false,
		password: null,
		folderId: null,
		orgSettings: video.orgSettings || null,
		settings: video.videoSettings || null,
	};

	return (
		<>
			<div className="container flex-1 px-4 mx-auto">
				<ShareHeader
					data={{
						...videoWithOrganizationInfo,
						createdAt: video.metadata?.customCreatedAt
							? new Date(video.metadata.customCreatedAt)
							: video.createdAt,
					}}
					customDomain={customDomain}
					domainVerified={domainVerified}
					sharedOrganizations={
						videoWithOrganizationInfo.sharedOrganizations || []
					}
					sharedSpaces={sharedSpaces}
					userOrganizations={userOrganizations}
					spacesData={spacesData}
				/>

				<Share
					data={videoWithOrganizationInfo}
					videoSettings={videoWithOrganizationInfo.settings}
<<<<<<< HEAD
=======
					user={user}
					ownerIsPro={videoWithOrganizationInfo.ownerIsPro}
>>>>>>> 94f8dffc
					comments={commentsPromise}
					views={viewsPromise}
					customDomain={customDomain}
					domainVerified={domainVerified}
					userOrganizations={userOrganizations}
					initialAiData={initialAiData}
					aiGenerationEnabled={aiGenerationEnabled}
				/>
			</div>
			<div className="py-4 mt-auto">
				<a
					target="_blank"
					href={`/?ref=video_${video.id}`}
					className="flex justify-center items-center px-4 py-2 mx-auto mb-2 space-x-2 bg-white rounded-full border border-gray-5 w-fit"
				>
					<span className="text-sm">Recorded with</span>
					<Logo className="w-14 h-auto" />
				</a>
			</div>
		</>
	);
}<|MERGE_RESOLUTION|>--- conflicted
+++ resolved
@@ -755,11 +755,7 @@
 				<Share
 					data={videoWithOrganizationInfo}
 					videoSettings={videoWithOrganizationInfo.settings}
-<<<<<<< HEAD
-=======
-					user={user}
 					ownerIsPro={videoWithOrganizationInfo.ownerIsPro}
->>>>>>> 94f8dffc
 					comments={commentsPromise}
 					views={viewsPromise}
 					customDomain={customDomain}
