import { db } from "@cap/database";
import { getCurrentUser } from "@cap/database/auth/session";
import {
	comments,
	organizationMembers,
	organizations,
	sharedVideos,
	spaces,
	spaceVideos,
	users,
	videos,
	videoUploads,
} from "@cap/database/schema";
import type { VideoMetadata } from "@cap/database/types";
import { buildEnv } from "@cap/env";
import { Logo } from "@cap/ui";
import { provideOptionalAuth, Videos } from "@cap/web-backend";
import { VideosPolicy } from "@cap/web-backend/src/Videos/VideosPolicy";
import {
	Comment,
	type Organisation,
	Policy,
	type Video,
} from "@cap/web-domain";
import { eq, type InferSelectModel, sql } from "drizzle-orm";
import { Effect, Option } from "effect";
import type { Metadata } from "next";
import { headers } from "next/headers";
import Link from "next/link";
import { notFound } from "next/navigation";
import { generateAiMetadata } from "@/actions/videos/generate-ai-metadata";
import { getVideoAnalytics } from "@/actions/videos/get-analytics";
import {
	getDashboardData,
	type OrganizationSettings,
} from "@/app/(org)/dashboard/dashboard-data";
import { createNotification } from "@/lib/Notification";
import * as EffectRuntime from "@/lib/server";
import { transcribeVideo } from "@/lib/transcribe";
import { isAiGenerationEnabled } from "@/utils/flags";
import { PasswordOverlay } from "./_components/PasswordOverlay";
import { ShareHeader } from "./_components/ShareHeader";
import { Share } from "./Share";
import { optionFromTOrFirst } from "@/utils/effect";

// Helper function to fetch shared spaces data for a video
async function getSharedSpacesForVideo(videoId: Video.VideoId) {
	// Fetch space-level sharing
	const spaceSharing = await db()
		.select({
			id: spaces.id,
			name: spaces.name,
			organizationId: spaces.organizationId,
			iconUrl: organizations.iconUrl,
		})
		.from(spaceVideos)
		.innerJoin(spaces, eq(spaceVideos.spaceId, spaces.id))
		.innerJoin(organizations, eq(spaces.organizationId, organizations.id))
		.where(eq(spaceVideos.videoId, videoId));

	// Fetch organization-level sharing
	const orgSharing = await db()
		.select({
			id: organizations.id,
			name: organizations.name,
			organizationId: organizations.id,
			iconUrl: organizations.iconUrl,
		})
		.from(sharedVideos)
		.innerJoin(organizations, eq(sharedVideos.organizationId, organizations.id))
		.where(eq(sharedVideos.videoId, videoId));

	const sharedSpaces: Array<{
		id: string;
		name: string;
		organizationId: string;
		iconUrl?: string;
	}> = [];

	// Add space-level sharing
	spaceSharing.forEach((space) => {
		sharedSpaces.push({
			id: space.id,
			name: space.name,
			organizationId: space.organizationId,
			iconUrl: space.iconUrl || undefined,
		});
	});

	// Add organization-level sharing
	orgSharing.forEach((org) => {
		sharedSpaces.push({
			id: org.id,
			name: org.name,
			organizationId: org.organizationId,
			iconUrl: org.iconUrl || undefined,
		});
	});

	return sharedSpaces;
}

type VideoWithOrganization = typeof videos.$inferSelect & {
	sharedOrganization?: {
		organizationId: string;
	} | null;
	organizationMembers?: string[];
	organizationId?: string;
	sharedOrganizations?: { id: string; name: string }[];
	password?: string | null;
	hasPassword?: boolean;
	ownerIsPro?: boolean;
	orgSettings?: OrganizationSettings | null;
};

const ALLOWED_REFERRERS = [
	"x.com",
	"twitter.com",
	"facebook.com",
	"fb.com",
	"slack.com",
	"notion.so",
	"linkedin.com",
];

export async function generateMetadata(
	props: PageProps<"/s/[videoId]">,
): Promise<Metadata> {
	const params = await props.params;
	const videoId = params.videoId as Video.VideoId;

	const referrer = (await headers()).get("x-referrer") || "";
	const isAllowedReferrer = ALLOWED_REFERRERS.some((domain) =>
		referrer.includes(domain),
	);

	return Effect.flatMap(Videos, (v) => v.getById(videoId)).pipe(
		Effect.map(
			Option.match({
				onNone: () => notFound(),
				onSome: ([video]) => ({
					title: video.name + " | Cap Recording",
					description: "Watch this video on Cap",
					openGraph: {
						images: [
							{
								url: new URL(
									`/api/video/og?videoId=${videoId}`,
									buildEnv.NEXT_PUBLIC_WEB_URL,
								).toString(),
								width: 1200,
								height: 630,
							},
						],
						videos: [
							{
								url: new URL(
									`/api/playlist?videoId=${video.id}`,
									buildEnv.NEXT_PUBLIC_WEB_URL,
								).toString(),
								width: 1280,
								height: 720,
								type: "video/mp4",
							},
						],
					},
					twitter: {
						card: "player",
						title: video.name + " | Cap Recording",
						description: "Watch this video on Cap",
						images: [
							new URL(
								`/api/video/og?videoId=${videoId}`,
								buildEnv.NEXT_PUBLIC_WEB_URL,
							).toString(),
						],
						players: {
							playerUrl: new URL(
								`/s/${videoId}`,
								buildEnv.NEXT_PUBLIC_WEB_URL,
							).toString(),
							streamUrl: new URL(
								`/api/playlist?videoId=${video.id}`,
								buildEnv.NEXT_PUBLIC_WEB_URL,
							).toString(),
							width: 1280,
							height: 720,
						},
					},
					robots: isAllowedReferrer ? "index, follow" : "noindex, nofollow",
				}),
			}),
		),
		Effect.catchTags({
			PolicyDenied: () =>
				Effect.succeed({
					title: "Cap: This video is private",
					description: "This video is private and cannot be shared.",
					openGraph: {
						images: [
							{
								url: new URL(
									`/api/video/og?videoId=${videoId}`,
									buildEnv.NEXT_PUBLIC_WEB_URL,
								).toString(),
								width: 1200,
								height: 630,
							},
						],
						videos: [
							{
								url: new URL(
									`/api/playlist?videoId=${videoId}`,
									buildEnv.NEXT_PUBLIC_WEB_URL,
								).toString(),
								width: 1280,
								height: 720,
								type: "video/mp4",
							},
						],
					},
					robots: "noindex, nofollow",
				}),
			VerifyVideoPasswordError: () =>
				Effect.succeed({
					title: "Cap: Password Protected Video",
					description: "This video is password protected.",
					openGraph: {
						images: [
							{
								url: new URL(
									`/api/video/og?videoId=${videoId}`,
									buildEnv.NEXT_PUBLIC_WEB_URL,
								).toString(),
								width: 1200,
								height: 630,
							},
						],
					},
					twitter: {
						card: "summary_large_image",
						title: "Cap: Password Protected Video",
						description: "This video is password protected.",
						images: [
							new URL(
								`/api/video/og?videoId=${videoId}`,
								buildEnv.NEXT_PUBLIC_WEB_URL,
							).toString(),
						],
					},
					robots: "noindex, nofollow",
				}),
		}),
		provideOptionalAuth,
		EffectRuntime.runPromise,
	);
}

export default async function ShareVideoPage(props: PageProps<"/s/[videoId]">) {
	const params = await props.params;
	const searchParams = await props.searchParams;
	const videoId = params.videoId as Video.VideoId;

	return Effect.gen(function* () {
		const videosPolicy = yield* VideosPolicy;

		const [video] = yield* Effect.promise(() =>
			db()
				.select({
					id: videos.id,
					name: videos.name,
					ownerId: videos.ownerId,
					orgId: videos.orgId,
					createdAt: videos.createdAt,
					updatedAt: videos.updatedAt,
					bucket: videos.bucket,
					metadata: videos.metadata,
					public: videos.public,
					videoStartTime: videos.videoStartTime,
					audioStartTime: videos.audioStartTime,
					awsRegion: videos.awsRegion,
					awsBucket: videos.awsBucket,
					xStreamInfo: videos.xStreamInfo,
					jobId: videos.jobId,
					jobStatus: videos.jobStatus,
					isScreenshot: videos.isScreenshot,
					skipProcessing: videos.skipProcessing,
					transcriptionStatus: videos.transcriptionStatus,
					source: videos.source,
					videoSettings: videos.settings,
					width: videos.width,
					height: videos.height,
					duration: videos.duration,
					fps: videos.fps,
					hasPassword: sql`${videos.password} IS NOT NULL`.mapWith(Boolean),
					sharedOrganization: {
						organizationId: sharedVideos.organizationId,
					},
					orgSettings: organizations.settings,
					ownerIsPro:
						sql`${users.stripeSubscriptionStatus} IN ('active','trialing','complete','paid') OR ${users.thirdPartyStripeSubscriptionId} IS NOT NULL`.mapWith(
							Boolean,
						),
					hasActiveUpload: sql`${videoUploads.videoId} IS NOT NULL`.mapWith(
						Boolean,
					),
				})
				.from(videos)
				.leftJoin(sharedVideos, eq(videos.id, sharedVideos.videoId))
				.leftJoin(users, eq(videos.ownerId, users.id))
				.leftJoin(videoUploads, eq(videos.id, videoUploads.videoId))
				.leftJoin(organizations, eq(videos.orgId, organizations.id))
				.where(eq(videos.id, videoId)),
		).pipe(Policy.withPublicPolicy(videosPolicy.canView(videoId)));

		return Option.fromNullable(video);
	}).pipe(
		Effect.flatten,
		Effect.map((video) => ({ needsPassword: false, video }) as const),
		Effect.catchTag("VerifyVideoPasswordError", () =>
			Effect.succeed({ needsPassword: true } as const),
		),
		Effect.map((data) => (
			<div key={videoId} className="flex flex-col min-h-screen bg-gray-2">
				<PasswordOverlay isOpen={data.needsPassword} videoId={videoId} />
				{!data.needsPassword && (
					<AuthorizedContent video={data.video} searchParams={searchParams} />
				)}
			</div>
		)),
		Effect.catchTags({
			PolicyDenied: () =>
				Effect.succeed(
					<div
						key={videoId}
						className="flex flex-col justify-center items-center p-4 min-h-screen text-center"
					>
						<Logo className="size-32" />
						<h1 className="mb-2 text-2xl font-semibold">
							This video is private
						</h1>
						<p className="text-gray-400">
							If you own this video, please <Link href="/login">sign in</Link>{" "}
							to manage sharing.
						</p>
					</div>,
				),
			NoSuchElementException: () => Effect.sync(() => notFound()),
		}),
		provideOptionalAuth,
		EffectRuntime.runPromise,
	);
}

async function AuthorizedContent({
	video,
	searchParams,
}: {
<<<<<<< HEAD
	video: Omit<InferSelectModel<typeof videos>, "folderId" | "password"> & {
		sharedOrganization: { organizationId: Organisation.OrganisationId } | null;
=======
	video: Omit<
		InferSelectModel<typeof videos>,
		"folderId" | "password" | "settings"
	> & {
		sharedOrganization: { organizationId: string } | null;
>>>>>>> 80d19839
		hasPassword: boolean;
		ownerIsPro?: boolean;
		orgSettings?: OrganizationSettings | null;
		videoSettings?: OrganizationSettings | null;
	};
	searchParams: { [key: string]: string | string[] | undefined };
}) {
	// will have already been fetched if auth is required
	const user = await getCurrentUser();
	const videoId = video.id;

	if (user && video && user.id !== video.ownerId) {
		try {
			await createNotification({
				type: "view",
				videoId: video.id,
				authorId: user.id,
			});
		} catch (error) {
			console.warn("Failed to create view notification:", error);
		}
	}

	const userId = user?.id;
	const commentId = optionFromTOrFirst(searchParams.comment).pipe(
		Option.map(Comment.CommentId.make),
	);
	const replyId = optionFromTOrFirst(searchParams.reply).pipe(
		Option.map(Comment.CommentId.make),
	);

	// Fetch spaces data for the sharing dialog
	let spacesData = null;
	if (user) {
		try {
			const dashboardData = await getDashboardData(user);
			spacesData = dashboardData.spacesData;
		} catch (error) {
			console.error("Failed to fetch spaces data for sharing dialog:", error);
			spacesData = [];
		}
	}

	// Fetch shared spaces data for this video
	const sharedSpaces = await getSharedSpacesForVideo(videoId);

	let aiGenerationEnabled = false;
	const videoOwnerQuery = await db()
		.select({
			email: users.email,
			stripeSubscriptionStatus: users.stripeSubscriptionStatus,
		})
		.from(users)
		.where(eq(users.id, video.ownerId))
		.limit(1);

	if (videoOwnerQuery.length > 0 && videoOwnerQuery[0]) {
		const videoOwner = videoOwnerQuery[0];
		aiGenerationEnabled = await isAiGenerationEnabled(videoOwner);
	}

	if (video.sharedOrganization?.organizationId) {
		const organization = await db()
			.select()
			.from(organizations)
			.where(eq(organizations.id, video.sharedOrganization.organizationId))
			.limit(1);

		if (organization[0]?.allowedEmailDomain) {
			if (
				!user?.email ||
				!user.email.endsWith(`@${organization[0].allowedEmailDomain}`)
			) {
				console.log(
					"[ShareVideoPage] Access denied - domain restriction:",
					organization[0].allowedEmailDomain,
				);
				return (
					<div className="flex flex-col justify-center items-center p-4 min-h-screen text-center">
						<h1 className="mb-4 text-2xl font-bold">Access Restricted</h1>
						<p className="mb-2 text-gray-10">
							This video is only accessible to members of this organization.
						</p>
						<p className="text-gray-600">
							Please sign in with your organization email address to access this
							content.
						</p>
					</div>
				);
			}
		}
	}

	if (
		video.transcriptionStatus !== "COMPLETE" &&
		video.transcriptionStatus !== "PROCESSING"
	) {
		console.log("[ShareVideoPage] Starting transcription for video:", videoId);
		await transcribeVideo(videoId, video.ownerId, aiGenerationEnabled);

		const updatedVideoQuery = await db()
			.select({
				id: videos.id,
				name: videos.name,
				ownerId: videos.ownerId,
				ownerIsPro:
					sql`${users.stripeSubscriptionStatus} IN ('active','trialing','complete','paid') OR ${users.thirdPartyStripeSubscriptionId} IS NOT NULL`.mapWith(
						Boolean,
					),
				createdAt: videos.createdAt,
				updatedAt: videos.updatedAt,
				bucket: videos.bucket,
				metadata: videos.metadata,
				public: videos.public,
				videoStartTime: videos.videoStartTime,
				audioStartTime: videos.audioStartTime,
				xStreamInfo: videos.xStreamInfo,
				jobId: videos.jobId,
				jobStatus: videos.jobStatus,
				isScreenshot: videos.isScreenshot,
				skipProcessing: videos.skipProcessing,
				transcriptionStatus: videos.transcriptionStatus,
				source: videos.source,
				sharedOrganization: {
					organizationId: sharedVideos.organizationId,
				},
				orgSettings: organizations.settings,
				videoSettings: videos.settings,
			})
			.from(videos)
			.leftJoin(sharedVideos, eq(videos.id, sharedVideos.videoId))
			.leftJoin(users, eq(videos.ownerId, users.id))
			.leftJoin(organizations, eq(videos.orgId, organizations.id))
			.where(eq(videos.id, videoId))
			.execute();

		if (updatedVideoQuery[0]) {
			Object.assign(video, updatedVideoQuery[0]);
			console.log(
				"[ShareVideoPage] Updated transcription status:",
				video.transcriptionStatus,
			);
		}
	}

	const currentMetadata = (video.metadata as VideoMetadata) || {};
	const metadata = currentMetadata;
	let initialAiData = null;

	if (metadata.summary || metadata.chapters || metadata.aiTitle) {
		initialAiData = {
			title: metadata.aiTitle || null,
			summary: metadata.summary || null,
			chapters: metadata.chapters || null,
			processing: metadata.aiProcessing || false,
		};
	} else if (metadata.aiProcessing) {
		initialAiData = {
			title: null,
			summary: null,
			chapters: null,
			processing: true,
		};
	}

	if (
		video.transcriptionStatus === "COMPLETE" &&
		!currentMetadata.aiProcessing &&
		!currentMetadata.summary &&
		!currentMetadata.chapters &&
		// !currentMetadata.generationError &&
		aiGenerationEnabled
	) {
		try {
			generateAiMetadata(videoId, video.ownerId).catch((error) => {
				console.error(
					`[ShareVideoPage] Error generating AI metadata for video ${videoId}:`,
					error,
				);
			});
		} catch (error) {
			console.error(
				`[ShareVideoPage] Error starting AI metadata generation for video ${videoId}:`,
				error,
			);
		}
	}

	const customDomainPromise = (async () => {
		if (!user) {
			return { customDomain: null, domainVerified: false };
		}
		const activeOrganizationId = user.activeOrganizationId;
		if (!activeOrganizationId) {
			return { customDomain: null, domainVerified: false };
		}

		// Fetch the active org
		const orgArr = await db()
			.select({
				customDomain: organizations.customDomain,
				domainVerified: organizations.domainVerified,
			})
			.from(organizations)
			.where(eq(organizations.id, activeOrganizationId))
			.limit(1);

		const org = orgArr[0];
		if (
			org &&
			org.customDomain &&
			org.domainVerified !== null &&
			user.id === video.ownerId
		) {
			return { customDomain: org.customDomain, domainVerified: true };
		}
		return { customDomain: null, domainVerified: false };
	})();

	const sharedOrganizationsPromise = db()
		.select({ id: sharedVideos.organizationId, name: organizations.name })
		.from(sharedVideos)
		.innerJoin(organizations, eq(sharedVideos.organizationId, organizations.id))
		.where(eq(sharedVideos.videoId, videoId));

	const userOrganizationsPromise = (async () => {
		if (!userId) return [];

		const [ownedOrganizations, memberOrganizations] = await Promise.all([
			db()
				.select({ id: organizations.id, name: organizations.name })
				.from(organizations)
				.where(eq(organizations.ownerId, userId)),
			db()
				.select({ id: organizations.id, name: organizations.name })
				.from(organizations)
				.innerJoin(
					organizationMembers,
					eq(organizations.id, organizationMembers.organizationId),
				)
				.where(eq(organizationMembers.userId, userId)),
		]);

		const allOrganizations = [...ownedOrganizations, ...memberOrganizations];
		const uniqueOrganizationIds = new Set();

		return allOrganizations.filter((organization) => {
			if (uniqueOrganizationIds.has(organization.id)) return false;
			uniqueOrganizationIds.add(organization.id);
			return true;
		});
	})();

	const membersListPromise = video.sharedOrganization?.organizationId
		? db()
				.select({ userId: organizationMembers.userId })
				.from(organizationMembers)
				.where(
					eq(
						organizationMembers.organizationId,
						video.sharedOrganization.organizationId,
					),
				)
		: Promise.resolve([]);

	const commentsPromise = (async () => {
		let toplLevelCommentId: Comment.CommentId | undefined;

		if (Option.isSome(replyId)) {
			const [parentComment] = await db()
				.select({ parentCommentId: comments.parentCommentId })
				.from(comments)
				.where(eq(comments.id, replyId.value))
				.limit(1);
			toplLevelCommentId = parentComment?.parentCommentId ?? undefined;
		}

		const commentToBringToTheTop = toplLevelCommentId ?? commentId;

		const allComments = await db()
			.select({
				id: comments.id,
				content: comments.content,
				timestamp: comments.timestamp,
				type: comments.type,
				authorId: comments.authorId,
				videoId: comments.videoId,
				createdAt: comments.createdAt,
				updatedAt: comments.updatedAt,
				parentCommentId: comments.parentCommentId,
				authorName: users.name,
			})
			.from(comments)
			.leftJoin(users, eq(comments.authorId, users.id))
			.where(eq(comments.videoId, videoId))
			.orderBy(
				commentToBringToTheTop
					? sql`CASE WHEN ${comments.id} = ${commentToBringToTheTop} THEN 0 ELSE 1 END, ${comments.createdAt}`
					: comments.createdAt,
			);

		return allComments;
	})();

	const viewsPromise = getVideoAnalytics(videoId).then((v) => v.count);

	const [
		membersList,
		userOrganizations,
		sharedOrganizations,
		{ customDomain, domainVerified },
	] = await Promise.all([
		membersListPromise,
		userOrganizationsPromise,
		sharedOrganizationsPromise,
		customDomainPromise,
	]);

	const videoWithOrganizationInfo: VideoWithOrganization = {
		...video,
		organizationMembers: membersList.map((member) => member.userId),
		organizationId: video.sharedOrganization?.organizationId ?? undefined,
		sharedOrganizations: sharedOrganizations,
		password: null,
		folderId: null,
		orgSettings: video.orgSettings || null,
		settings: video.videoSettings || null,
	};

	return (
		<>
			<div className="container flex-1 px-4 mx-auto">
				<ShareHeader
					data={{
						...videoWithOrganizationInfo,
						createdAt: video.metadata?.customCreatedAt
							? new Date(video.metadata.customCreatedAt)
							: video.createdAt,
					}}
					user={user}
					customDomain={customDomain}
					domainVerified={domainVerified}
					sharedOrganizations={
						videoWithOrganizationInfo.sharedOrganizations || []
					}
					sharedSpaces={sharedSpaces}
					userOrganizations={userOrganizations}
					spacesData={spacesData}
				/>

				<Share
					data={videoWithOrganizationInfo}
					videoSettings={videoWithOrganizationInfo.settings}
					user={user}
					comments={commentsPromise}
					views={viewsPromise}
					customDomain={customDomain}
					domainVerified={domainVerified}
					userOrganizations={userOrganizations}
					initialAiData={initialAiData}
					aiGenerationEnabled={aiGenerationEnabled}
				/>
			</div>
			<div className="py-4 mt-auto">
				<a
					target="_blank"
					href={`/?ref=video_${video.id}`}
					className="flex justify-center items-center px-4 py-2 mx-auto mb-2 space-x-2 bg-white rounded-full border border-gray-5 w-fit"
				>
					<span className="text-sm">Recorded with</span>
					<Logo className="w-14 h-auto" />
				</a>
			</div>
		</>
	);
}<|MERGE_RESOLUTION|>--- conflicted
+++ resolved
@@ -356,16 +356,11 @@
 	video,
 	searchParams,
 }: {
-<<<<<<< HEAD
-	video: Omit<InferSelectModel<typeof videos>, "folderId" | "password"> & {
-		sharedOrganization: { organizationId: Organisation.OrganisationId } | null;
-=======
 	video: Omit<
 		InferSelectModel<typeof videos>,
 		"folderId" | "password" | "settings"
 	> & {
-		sharedOrganization: { organizationId: string } | null;
->>>>>>> 80d19839
+		sharedOrganization: { organizationId: Organisation.OrganisationId } | null;
 		hasPassword: boolean;
 		ownerIsPro?: boolean;
 		orgSettings?: OrganizationSettings | null;
