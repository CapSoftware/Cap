import "@/app/globals.css";
import { BentoScript } from "@/components/BentoScript";
import { Footer } from "@/components/Footer";
import { Navbar } from "@/components/Navbar";
import { SonnerToastProvider } from "@/components/SonnerToastProvider";
import { getBootstrapData } from "@/utils/getBootstrapData";
import { PublicEnvContext } from "@/utils/public-env";
import { getCurrentUser } from "@cap/database/auth/session";
import { buildEnv, serverEnv } from "@cap/env";
import { S3_BUCKET_URL } from "@cap/utils";
import * as TooltipPrimitive from "@radix-ui/react-tooltip";
import crypto from "node:crypto";
import type { Metadata } from "next";
import localFont from "next/font/local";
import { PropsWithChildren } from "react";
import { AuthProvider } from "./AuthProvider";
import { PostHogProvider, Providers } from "./providers";
//@ts-expect-error
import { script } from "./themeScript";


const defaultFont = localFont({
  src: [
    {
      path: "../public/fonts/NeueMontreal-Bold.otf",
      weight: "700",
      style: "normal",
    },
    {
      path: "../public/fonts/NeueMontreal-Regular.otf",
      weight: "400",
      style: "normal",
    },
    {
      path: "../public/fonts/NeueMontreal-Medium.otf",
      weight: "500",
      style: "normal",
    },
    {
      path: "../public/fonts/NeueMontreal-MediumItalic.otf",
      weight: "500",
      style: "italic",
    },
    {
      path: "../public/fonts/NeueMontreal-Italic.otf",
      weight: "400",
      style: "italic",
    },
    {
      path: "../public/fonts/NeueMontreal-BoldItalic.otf",
      weight: "700",
      style: "italic",
    },
  ]
});

export const metadata: Metadata = {
  title: "Cap — Beautiful screen recordings, owned by you.",
  description:
    "Cap is the open source alternative to Loom. Lightweight, powerful, and cross-platform. Record and share in seconds.",
  openGraph: {
    title: "Cap — Beautiful screen recordings, owned by you.",
    description:
      "Cap is the open source alternative to Loom. Lightweight, powerful, and cross-platform. Record and share in seconds.",
    type: "website",
    url: "https://cap.so",
    images: ["https://cap.so/og.png"],
  },
};

<<<<<<< HEAD
=======
export const dynamic = "force-dynamic";
>>>>>>> e78a446a

export default async function RootLayout({ children }: PropsWithChildren) {
  const user = await getCurrentUser();
  const bootstrapData = await getBootstrapData();
  const intercomSecret = serverEnv().INTERCOM_SECRET;
  let intercomHash = "";
  if (intercomSecret) {
    intercomHash = crypto
      .createHmac("sha256", intercomSecret)
      .update(user?.id ?? "")
      .digest("hex");
  }

  return (
    <html className={defaultFont.className} lang="en">
      <head>
        <link
          rel="apple-touch-icon"
          sizes="180x180"
          href="/apple-touch-icon.png"
        />
        <link
          rel="icon"
          type="image/png"
          sizes="32x32"
          href="/favicon-32x32.png"
        />
        <link
          rel="icon"
          type="image/png"
          sizes="16x16"
          href="/favicon-16x16.png"
        />
        <link rel="manifest" href="/site.webmanifest" />
        <link rel="mask-icon" href="/safari-pinned-tab.svg" color="#5bbad5" />
        <link rel="shortcut icon" href="/favicon.ico" />
        <meta name="msapplication-TileColor" content="#da532c" />
        <meta name="theme-color" content="#ffffff" />
      </head>
      <body suppressHydrationWarning>
        <script
          dangerouslySetInnerHTML={{ __html: `(${script.toString()})()` }}
        />
        <TooltipPrimitive.Provider>
          <PostHogProvider bootstrapData={bootstrapData}>
            <AuthProvider>
              <PublicEnvContext
                value={{
                  webUrl: buildEnv.NEXT_PUBLIC_WEB_URL,
                  awsBucket: buildEnv.NEXT_PUBLIC_CAP_AWS_BUCKET,
                  s3BucketUrl: S3_BUCKET_URL,
                }}
              >
                <Providers
                  userId={user?.id}
                  intercomHash={intercomHash}
                  name={`${user?.name ?? ""} ${user?.lastName ?? ""}`}
                  email={user?.email ?? ""}
                >
                  <SonnerToastProvider />
                  <main className="w-full">
                    <Navbar auth={user ? true : false} />
                    {children}
                    <Footer />
                  </main>
                  <BentoScript user={user} />
                </Providers>
              </PublicEnvContext>
            </AuthProvider>
          </PostHogProvider>
        </TooltipPrimitive.Provider>
      </body>
    </html>
  );
}<|MERGE_RESOLUTION|>--- conflicted
+++ resolved
@@ -17,7 +17,6 @@
 import { PostHogProvider, Providers } from "./providers";
 //@ts-expect-error
 import { script } from "./themeScript";
-
 
 const defaultFont = localFont({
   src: [
@@ -51,7 +50,7 @@
       weight: "700",
       style: "italic",
     },
-  ]
+  ],
 });
 
 export const metadata: Metadata = {
@@ -68,10 +67,7 @@
   },
 };
 
-<<<<<<< HEAD
-=======
 export const dynamic = "force-dynamic";
->>>>>>> e78a446a
 
 export default async function RootLayout({ children }: PropsWithChildren) {
   const user = await getCurrentUser();
