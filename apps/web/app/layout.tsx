import "@/app/globals.css";
import { BentoScript } from "@/components/BentoScript";
import { Footer } from "@/components/Footer";
import { Navbar } from "@/components/Navbar";
import { SonnerToastProvider } from "@/components/SonnerToastProvider";
import { PublicEnvContext } from "@/utils/public-env";
import { getCurrentUser } from "@cap/database/auth/session";
import { buildEnv, serverEnv } from "@cap/env";
import { S3_BUCKET_URL } from "@cap/utils";
import * as TooltipPrimitive from "@radix-ui/react-tooltip";
import crypto from "crypto";
import type { Metadata } from "next";
import { PropsWithChildren } from "react";
import { AuthProvider } from "./AuthProvider";
import { PostHogProvider, Providers } from "./providers";
<<<<<<< HEAD
import { PublicEnvContext } from "@/utils/public-env";
import { S3_BUCKET_URL } from "@cap/utils";
import { PropsWithChildren } from "react";
import crypto from "crypto";
import { getBootstrapData } from "@/utils/getBootstrapData";
=======
>>>>>>> afcd32ad
//@ts-expect-error
import { script } from "./themeScript";

export const metadata: Metadata = {
  title: "Cap — Beautiful screen recordings, owned by you.",
  description:
    "Cap is the open source alternative to Loom. Lightweight, powerful, and cross-platform. Record and share in seconds.",
  openGraph: {
    title: "Cap — Beautiful screen recordings, owned by you.",
    description:
      "Cap is the open source alternative to Loom. Lightweight, powerful, and cross-platform. Record and share in seconds.",
    type: "website",
    url: "https://cap.so",
    images: ["https://cap.so/og.png"],
  },
};

export default async function RootLayout({ children }: PropsWithChildren) {
  const user = await getCurrentUser();
  const bootstrapData = await getBootstrapData();
  const intercomSecret = serverEnv().INTERCOM_SECRET;
  let intercomHash = "";
  if (intercomSecret) {
    intercomHash = crypto
      .createHmac("sha256", intercomSecret)
      .update(user?.id ?? "")
      .digest("hex");
  }

  return (
    <html lang="en">
      <head>
        <link
          rel="apple-touch-icon"
          sizes="180x180"
          href="/apple-touch-icon.png"
        />
        <link
          rel="icon"
          type="image/png"
          sizes="32x32"
          href="/favicon-32x32.png"
        />
        <link
          rel="icon"
          type="image/png"
          sizes="16x16"
          href="/favicon-16x16.png"
        />
        <link rel="manifest" href="/site.webmanifest" />
        <link rel="mask-icon" href="/safari-pinned-tab.svg" color="#5bbad5" />
        <link rel="shortcut icon" href="/favicon.ico" />
        <meta name="msapplication-TileColor" content="#da532c" />
        <meta name="theme-color" content="#ffffff" />
      </head>
      <body suppressHydrationWarning>
        <script
          dangerouslySetInnerHTML={{ __html: `(${script.toString()})()` }}
        />
        <TooltipPrimitive.Provider>
          <PostHogProvider bootstrapData={bootstrapData}>
            <AuthProvider>
              <PublicEnvContext
                value={{
                  webUrl: buildEnv.NEXT_PUBLIC_WEB_URL,
                  awsBucket: buildEnv.NEXT_PUBLIC_CAP_AWS_BUCKET,
                  s3BucketUrl: S3_BUCKET_URL,
                }}
              >
                <Providers
                  userId={user?.id}
                  intercomHash={intercomHash}
                  name={`${user?.name ?? ""} ${user?.lastName ?? ""}`}
                  email={user?.email ?? ""}
                >
                  <SonnerToastProvider />
                  <main className="overflow-x-hidden w-full">
                    <Navbar auth={user ? true : false} />
                    {children}
                    <Footer />
                  </main>
                  <BentoScript user={user} />
                </Providers>
              </PublicEnvContext>
            </AuthProvider>
          </PostHogProvider>
        </TooltipPrimitive.Provider>
      </body>
    </html>
  );
}<|MERGE_RESOLUTION|>--- conflicted
+++ resolved
@@ -13,14 +13,7 @@
 import { PropsWithChildren } from "react";
 import { AuthProvider } from "./AuthProvider";
 import { PostHogProvider, Providers } from "./providers";
-<<<<<<< HEAD
-import { PublicEnvContext } from "@/utils/public-env";
-import { S3_BUCKET_URL } from "@cap/utils";
-import { PropsWithChildren } from "react";
-import crypto from "crypto";
 import { getBootstrapData } from "@/utils/getBootstrapData";
-=======
->>>>>>> afcd32ad
 //@ts-expect-error
 import { script } from "./themeScript";
 
