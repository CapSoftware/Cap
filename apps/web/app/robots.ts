import { seoPages } from "@/lib/seo-pages";
import { MetadataRoute } from "next";
import { headers } from "next/headers";

export const revalidate = 0;

export default function robots(): MetadataRoute.Robots {
  const seoPageSlugs = Object.keys(seoPages);
  const headersList = headers();
<<<<<<< HEAD
  const referrer = headersList.get("x-referrer") || "";
=======
  
  const referrer = headersList.get("x-referrer") || "";
  const userAgentHeader = headersList.get("x-user-agent") || "";
  
  let ua;
  let userAgentString = "";
  
  try {
    ua = JSON.parse(userAgentHeader);
    userAgentString = ua.ua || "";
  } catch (error) {
    console.error('Error parsing user agent JSON:', error);
    userAgentString = userAgentHeader;
  }
>>>>>>> 7b7a3f76
  
  const allowedReferrers = [
    "x.com",
    "facebook.com",
    "fb.com",
    "linkedin.com",
    "slack.com",
    "notion.so",
    "reddit.com",
    "youtube.com",
    "quora.com",
    "t.co"
  ];
  
<<<<<<< HEAD
=======
  const allowedBots = [
    "twitterbot"
  ];
  
>>>>>>> 7b7a3f76
  const isAllowedReferrer = allowedReferrers.some(domain => 
    referrer.includes(domain)
  );
  
<<<<<<< HEAD
=======
  const userAgentLower = userAgentString.toLowerCase();
  const isAllowedBot = allowedBots.some(bot => 
    userAgentLower.includes(bot.toLowerCase())
  );
  
  const shouldAllowCrawling = isAllowedReferrer || isAllowedBot;
  
  const isTwitterBot = userAgentLower.includes('twitterbot');
  
>>>>>>> 7b7a3f76
  const disallowPaths = [
    "/dashboard",
    "/login",
    "/invite",
    "/onboarding",
    "/record",
    "/home",
  ];

<<<<<<< HEAD
  if (!isAllowedReferrer) {
=======
  if (isTwitterBot) {
    return {
      rules: [
        {
          userAgent: "*",
          allow: [
            "/",
            "/blog/",
            ...seoPageSlugs.map((slug) => `/${slug}`),
            "/s/*",
          ],
          disallow: disallowPaths,
        },
      ],
      sitemap: "https://cap.so/sitemap.xml",
    };
  }

  if (!shouldAllowCrawling) {
>>>>>>> 7b7a3f76
    disallowPaths.push("/s/*");
  }

  return {
    rules: [
      {
        userAgent: "*",
        allow: [
          "/",
          "/blog/",
          ...seoPageSlugs.map((slug) => `/${slug}`),
<<<<<<< HEAD
          ...(isAllowedReferrer ? ["/s/*"] : []),
=======
          ...(shouldAllowCrawling ? ["/s/*"] : []),
>>>>>>> 7b7a3f76
        ],
        disallow: disallowPaths,
      },
    ],
    sitemap: "https://cap.so/sitemap.xml",
  };
}<|MERGE_RESOLUTION|>--- conflicted
+++ resolved
@@ -7,24 +7,7 @@
 export default function robots(): MetadataRoute.Robots {
   const seoPageSlugs = Object.keys(seoPages);
   const headersList = headers();
-<<<<<<< HEAD
   const referrer = headersList.get("x-referrer") || "";
-=======
-  
-  const referrer = headersList.get("x-referrer") || "";
-  const userAgentHeader = headersList.get("x-user-agent") || "";
-  
-  let ua;
-  let userAgentString = "";
-  
-  try {
-    ua = JSON.parse(userAgentHeader);
-    userAgentString = ua.ua || "";
-  } catch (error) {
-    console.error('Error parsing user agent JSON:', error);
-    userAgentString = userAgentHeader;
-  }
->>>>>>> 7b7a3f76
   
   const allowedReferrers = [
     "x.com",
@@ -39,29 +22,10 @@
     "t.co"
   ];
   
-<<<<<<< HEAD
-=======
-  const allowedBots = [
-    "twitterbot"
-  ];
-  
->>>>>>> 7b7a3f76
   const isAllowedReferrer = allowedReferrers.some(domain => 
     referrer.includes(domain)
   );
   
-<<<<<<< HEAD
-=======
-  const userAgentLower = userAgentString.toLowerCase();
-  const isAllowedBot = allowedBots.some(bot => 
-    userAgentLower.includes(bot.toLowerCase())
-  );
-  
-  const shouldAllowCrawling = isAllowedReferrer || isAllowedBot;
-  
-  const isTwitterBot = userAgentLower.includes('twitterbot');
-  
->>>>>>> 7b7a3f76
   const disallowPaths = [
     "/dashboard",
     "/login",
@@ -71,29 +35,7 @@
     "/home",
   ];
 
-<<<<<<< HEAD
   if (!isAllowedReferrer) {
-=======
-  if (isTwitterBot) {
-    return {
-      rules: [
-        {
-          userAgent: "*",
-          allow: [
-            "/",
-            "/blog/",
-            ...seoPageSlugs.map((slug) => `/${slug}`),
-            "/s/*",
-          ],
-          disallow: disallowPaths,
-        },
-      ],
-      sitemap: "https://cap.so/sitemap.xml",
-    };
-  }
-
-  if (!shouldAllowCrawling) {
->>>>>>> 7b7a3f76
     disallowPaths.push("/s/*");
   }
 
@@ -105,11 +47,7 @@
           "/",
           "/blog/",
           ...seoPageSlugs.map((slug) => `/${slug}`),
-<<<<<<< HEAD
           ...(isAllowedReferrer ? ["/s/*"] : []),
-=======
-          ...(shouldAllowCrawling ? ["/s/*"] : []),
->>>>>>> 7b7a3f76
         ],
         disallow: disallowPaths,
       },
