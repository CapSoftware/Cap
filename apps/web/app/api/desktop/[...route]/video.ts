import { dub } from "@/utils/dub";
<<<<<<< HEAD
import { createS3Client, getS3Bucket, getS3Config } from "@/utils/s3";
=======
import { createBucketProvider, getS3Bucket, getS3Config } from "@/utils/s3";
>>>>>>> 1e594b9c
import { db } from "@cap/database";
import { sendEmail } from "@cap/database/emails/config";
import { FirstShareableLink } from "@cap/database/emails/first-shareable-link";
import { nanoId } from "@cap/database/helpers";
import { s3Buckets, videos } from "@cap/database/schema";
import { buildEnv, NODE_ENV, serverEnv } from "@cap/env";
import { zValidator } from "@hono/zod-validator";
import { count, eq, and } from "drizzle-orm";
import { Hono } from "hono";
import { z } from "zod";
import {
  DeleteObjectsCommand,
  ListObjectsV2Command,
} from "@aws-sdk/client-s3";

import { withAuth } from "../../utils";

export const app = new Hono().use(withAuth);

app.get(
  "/create",
  zValidator(
    "query",
    z.object({
      duration: z.coerce.number().optional(),
      recordingMode: z
        .union([z.literal("hls"), z.literal("desktopMP4")])
        .optional(),
      isScreenshot: z.coerce.boolean().default(false),
      videoId: z.string().optional(),
      name: z.string().optional(),
    })
  ),
  async (c) => {
    try {
      const { duration, recordingMode, isScreenshot, videoId, name } =
        c.req.valid("query");
      const user = c.get("user");

      console.log("Video create request:", {
        duration,
        recordingMode,
        isScreenshot,
        videoId,
        userId: user.id,
      });

      const isUpgraded = user.stripeSubscriptionStatus === "active";

      if (!isUpgraded && duration && duration > 300)
        return c.json({ error: "upgrade_required" }, { status: 403 });

      const [customBucket] = await db()
        .select()
        .from(s3Buckets)
        .where(eq(s3Buckets.ownerId, user.id));

      console.log("User bucket:", customBucket ? "found" : "not found");

      const bucket = await createBucketProvider(customBucket);

      const date = new Date();
      const formattedDate = `${date.getDate()} ${date.toLocaleString(
        "default",
        { month: "long" }
      )} ${date.getFullYear()}`;

      if (videoId !== undefined) {
        const [video] = await db()
          .select()
          .from(videos)
          .where(eq(videos.id, videoId));

        if (video) {
          return c.json({
            id: video.id,
            // All deprecated
            user_id: user.id,
            aws_region: "n/a",
            aws_bucket: "n/a",
          });
        }
      }

      const idToUse = videoId !== undefined ? videoId : nanoId();

      const videoData = {
        id: idToUse,
        name:
          name ??
          `Cap ${isScreenshot ? "Screenshot" : "Recording"} - ${formattedDate}`,
        ownerId: user.id,
        awsRegion: "auto",
        awsBucket: bucket.name,
        source:
          recordingMode === "hls"
            ? { type: "local" as const }
            : recordingMode === "desktopMP4"
            ? { type: "desktopMP4" as const }
            : undefined,
        isScreenshot,
        bucket: customBucket?.id,
      };

      await db().insert(videos).values(videoData);

      if (buildEnv.NEXT_PUBLIC_IS_CAP && NODE_ENV === "production")
        await dub().links.create({
          url: `${serverEnv().WEB_URL}/s/${idToUse}`,
          domain: "cap.link",
          key: idToUse,
        });

      try {
        const videoCount = await db()
          .select({ count: count() })
          .from(videos)
          .where(eq(videos.ownerId, user.id));

        if (
          videoCount &&
          videoCount[0] &&
          videoCount[0].count === 1 &&
          user.email
        ) {
          console.log(
            "[SendFirstShareableLinkEmail] Sending first shareable link email with 5-minute delay"
          );

          const videoUrl = buildEnv.NEXT_PUBLIC_IS_CAP
            ? `https://cap.link/${idToUse}`
            : `${serverEnv().WEB_URL}/s/${idToUse}`;

          await sendEmail({
            email: user.email,
            subject: "You created your first Cap! 🥳",
            react: FirstShareableLink({
              email: user.email,
              url: videoUrl,
              videoName: videoData.name,
            }),
            marketing: true,
            scheduledAt: "in 5 min",
          });

          console.log(
            "[SendFirstShareableLinkEmail] First shareable link email scheduled to be sent in 5 minutes"
          );
        }
      } catch (error) {
        console.error(
          "Error checking for first video or sending email:",
          error
        );
      }

      return c.json({
        id: idToUse,
        // All deprecated
        user_id: user.id,
        aws_region: "n/a",
        aws_bucket: "n/a",
      });
    } catch (error) {
      console.error("Error in video create endpoint:", error);
      return c.json({ error: "Internal server error" }, { status: 500 });
    }
  }
);

app.delete(
  "/delete",
  zValidator("query", z.object({ videoId: z.string() })),
  async (c) => {
    const { videoId } = c.req.valid("query");
    const user = c.get("user");

    try {
      const query = await db()
        .select({ video: videos, bucket: s3Buckets })
        .from(videos)
        .leftJoin(s3Buckets, eq(videos.bucket, s3Buckets.id))
        .where(eq(videos.id, videoId));

      if (query.length === 0) {
        return c.json({ error: true, message: "Video does not exist" }, { status: 401 });
      }

      const result = query[0];
      if (!result) {
        return c.json({ error: true, message: "Video not found" }, { status: 404 });
      }

      await db()
        .delete(videos)
        .where(and(eq(videos.id, videoId), eq(videos.ownerId, user.id)));

      const [s3Client] = await createS3Client(result.bucket);
      const Bucket = await getS3Bucket(result.bucket);
      const prefix = `${user.id}/${videoId}/`;

      const listObjectsCommand = new ListObjectsV2Command({ Bucket, Prefix: prefix });
      const listedObjects = await s3Client.send(listObjectsCommand);

      if (listedObjects.Contents?.length) {
        const deleteObjectsCommand = new DeleteObjectsCommand({
          Bucket,
          Delete: {
            Objects: listedObjects.Contents.map((content: any) => ({ Key: content.Key })),
          },
        });

        await s3Client.send(deleteObjectsCommand);
      }

      return c.json(true);
    } catch (error) {
      console.error("Error in video delete endpoint:", error);
      return c.json({ error: "Internal server error" }, { status: 500 });
    }
  }
);<|MERGE_RESOLUTION|>--- conflicted
+++ resolved
@@ -1,9 +1,5 @@
 import { dub } from "@/utils/dub";
-<<<<<<< HEAD
-import { createS3Client, getS3Bucket, getS3Config } from "@/utils/s3";
-=======
 import { createBucketProvider, getS3Bucket, getS3Config } from "@/utils/s3";
->>>>>>> 1e594b9c
 import { db } from "@cap/database";
 import { sendEmail } from "@cap/database/emails/config";
 import { FirstShareableLink } from "@cap/database/emails/first-shareable-link";
@@ -14,10 +10,7 @@
 import { count, eq, and } from "drizzle-orm";
 import { Hono } from "hono";
 import { z } from "zod";
-import {
-  DeleteObjectsCommand,
-  ListObjectsV2Command,
-} from "@aws-sdk/client-s3";
+import { DeleteObjectsCommand, ListObjectsV2Command } from "@aws-sdk/client-s3";
 
 import { withAuth } from "../../utils";
 
@@ -189,12 +182,18 @@
         .where(eq(videos.id, videoId));
 
       if (query.length === 0) {
-        return c.json({ error: true, message: "Video does not exist" }, { status: 401 });
+        return c.json(
+          { error: true, message: "Video does not exist" },
+          { status: 401 }
+        );
       }
 
       const result = query[0];
       if (!result) {
-        return c.json({ error: true, message: "Video not found" }, { status: 404 });
+        return c.json(
+          { error: true, message: "Video not found" },
+          { status: 404 }
+        );
       }
 
       await db()
@@ -205,14 +204,19 @@
       const Bucket = await getS3Bucket(result.bucket);
       const prefix = `${user.id}/${videoId}/`;
 
-      const listObjectsCommand = new ListObjectsV2Command({ Bucket, Prefix: prefix });
+      const listObjectsCommand = new ListObjectsV2Command({
+        Bucket,
+        Prefix: prefix,
+      });
       const listedObjects = await s3Client.send(listObjectsCommand);
 
       if (listedObjects.Contents?.length) {
         const deleteObjectsCommand = new DeleteObjectsCommand({
           Bucket,
           Delete: {
-            Objects: listedObjects.Contents.map((content: any) => ({ Key: content.Key })),
+            Objects: listedObjects.Contents.map((content: any) => ({
+              Key: content.Key,
+            })),
           },
         });
 
