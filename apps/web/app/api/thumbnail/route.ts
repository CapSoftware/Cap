--- conflicted
+++ resolved
@@ -74,11 +74,7 @@
   }
 
   const Bucket = await getS3Bucket(result.bucket);
-<<<<<<< HEAD
-  const [s3Client] = await createS3Client(result.bucket);
-=======
   const [s3ClientInstance] = await createS3Client(result.bucket);
->>>>>>> 07142817
 
   try {
     const listCommand = new ListObjectsV2Command({
