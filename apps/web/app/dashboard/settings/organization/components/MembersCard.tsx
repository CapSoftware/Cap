--- conflicted
+++ resolved
@@ -75,11 +75,7 @@
             <Button
               type="button"
               size="sm"
-<<<<<<< HEAD
-              variant="blue"
-=======
               variant="primary"
->>>>>>> e78a446a
               className="px-6 min-w-auto"
               spinner={loading}
               disabled={!isOwner || loading}
