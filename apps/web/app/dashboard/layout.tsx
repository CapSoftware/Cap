import DynamicSharedLayout from "@/app/dashboard/_components/DynamicSharedLayout";
import { DashboardTemplate } from "@/components/templates/DashboardTemplate";
import { getCurrentUser } from "@cap/database/auth/session";
<<<<<<< HEAD
import {
  organizationInvites,
  organizationMembers,
  organizations,
  users,
  spaces,
} from "@cap/database/schema";
import { count, eq, inArray, or, sql } from "drizzle-orm";
import { cookies } from "next/headers";
import { redirect } from "next/navigation";

export type Organization = {
  organization: typeof organizations.$inferSelect;
  members: (typeof organizationMembers.$inferSelect & {
    user: Pick<typeof users.$inferSelect, "id" | "name" | "email" | "lastName">;
  })[];
  invites: (typeof organizationInvites.$inferSelect)[];
  inviteQuota: number;
  totalInvites: number;
};

export type Space = {
  id: string;
  name: string;
  description: string | null;
  organizationId: string;
};

=======
import { getDashboardData, Organization, Spaces } from "./dashboard-data";
import { cookies } from "next/headers";
import { redirect } from "next/navigation";

>>>>>>> e78a446a
export const dynamic = "force-dynamic";

export default async function DashboardLayout({
  children,
}: {
  children: React.ReactNode;
}) {
  const user = await getCurrentUser();

  if (!user || !user.id) {
    redirect("/login");
  }

  if (!user.name || user.name.length <= 1) {
    redirect("/onboarding");
  }

  let organizationSelect: Organization[] = [];
  let spacesData: Spaces[] = [];
  try {
    const dashboardData = await getDashboardData(user);
    organizationSelect = dashboardData.organizationSelect;
    spacesData = dashboardData.spacesData;
  } catch (error) {
    console.error("Failed to load dashboard data", error);
    organizationSelect = [];
    spacesData = [];
  }

<<<<<<< HEAD
  let spacesData: Space[] = [];
  if (organizationIds.length > 0) {
    spacesData = await db()
      .select({
        id: spaces.id,
        name: spaces.name,
        description: spaces.description,
        organizationId: spaces.organizationId,
      })
      .from(spaces)
      .where(inArray(spaces.organizationId, organizationIds));

    const uniqueOrganizations = organizationsWithMembers.reduce(
      (acc: { id: string; name: string }[], row) => {
        if (!acc.some((org) => org.id === row.organization.id)) {
          acc.push({
            id: row.organization.id,
            name: row.organization.name,
          });
        }
        return acc;
      },
      []
    );

    const allSpaces = uniqueOrganizations.map((org) => ({
      id: org.id,
      name: `All ${org.name}`,
      description: `View all content in ${org.name}`,
      organizationId: org.id,
    }));

    spacesData = [...allSpaces, ...spacesData];
  }

  const organizationSelect: Organization[] = await Promise.all(
    organizationsWithMembers
      .reduce((acc: (typeof organizations.$inferSelect)[], row) => {
        const existingOrganization = acc.find(
          (o) => o.id === row.organization.id
        );
        if (!existingOrganization) {
          acc.push(row.organization);
        }
        return acc;
      }, [])
      .map(async (organization) => {
        const allMembers = await db()
          .select({
            member: organizationMembers,
            user: {
              id: users.id,
              name: users.name,
              lastName: users.lastName,
              email: users.email,
            },
          })
          .from(organizationMembers)
          .leftJoin(users, eq(organizationMembers.userId, users.id))
          .where(eq(organizationMembers.organizationId, organization.id));

        const owner = await db()
          .select({
            inviteQuota: users.inviteQuota,
          })
          .from(users)
          .where(eq(users.id, organization.ownerId))
          .then((result) => result[0]);

        const totalInvitesResult = await db()
          .select({
            value: sql<number>`
              ${count(organizationMembers.id)} + ${count(
              organizationInvites.id
            )}
            `,
          })
          .from(organizations)
          .leftJoin(
            organizationMembers,
            eq(organizations.id, organizationMembers.organizationId)
          )
          .leftJoin(
            organizationInvites,
            eq(organizations.id, organizationInvites.organizationId)
          )
          .where(eq(organizations.ownerId, organization.ownerId));

        const totalInvites = totalInvitesResult[0]?.value || 0;

        return {
          organization,
          members: allMembers.map((m) => ({ ...m.member, user: m.user! })),
          invites: organizationInvitesData.filter(
            (invite) => invite.organizationId === organization.id
          ),
          inviteQuota: owner?.inviteQuota || 1,
          totalInvites,
        };
      })
  );

  let findActiveOrganization = organizationSelect.find(
=======
  let activeOrganization = organizationSelect.find(
>>>>>>> e78a446a
    (organization) => organization.organization.id === user.activeOrganizationId
  );

  if (!activeOrganization && organizationSelect.length > 0) {
    activeOrganization = organizationSelect[0];
  }

  const isSubscribed =
    (user.stripeSubscriptionId &&
      user.stripeSubscriptionStatus !== "cancelled") ||
    !!user.thirdPartyStripeSubscriptionId;

  const theme = cookies().get("theme")?.value ?? "light";
  const sidebar = cookies().get("sidebarCollapsed")?.value ?? "false";

  return (
    <DynamicSharedLayout
      organizationData={organizationSelect}
<<<<<<< HEAD
      activeOrganization={findActiveOrganization || null}
=======
      activeOrganization={activeOrganization || null}
>>>>>>> e78a446a
      spacesData={spacesData}
      user={user}
      isSubscribed={isSubscribed}
      initialTheme={theme as "light" | "dark"}
      initialSidebarCollapsed={sidebar === "true"}
    >
      <DashboardTemplate>{children}</DashboardTemplate>
    </DynamicSharedLayout>
  );
}<|MERGE_RESOLUTION|>--- conflicted
+++ resolved
@@ -1,41 +1,10 @@
 import DynamicSharedLayout from "@/app/dashboard/_components/DynamicSharedLayout";
 import { DashboardTemplate } from "@/components/templates/DashboardTemplate";
 import { getCurrentUser } from "@cap/database/auth/session";
-<<<<<<< HEAD
-import {
-  organizationInvites,
-  organizationMembers,
-  organizations,
-  users,
-  spaces,
-} from "@cap/database/schema";
-import { count, eq, inArray, or, sql } from "drizzle-orm";
-import { cookies } from "next/headers";
-import { redirect } from "next/navigation";
-
-export type Organization = {
-  organization: typeof organizations.$inferSelect;
-  members: (typeof organizationMembers.$inferSelect & {
-    user: Pick<typeof users.$inferSelect, "id" | "name" | "email" | "lastName">;
-  })[];
-  invites: (typeof organizationInvites.$inferSelect)[];
-  inviteQuota: number;
-  totalInvites: number;
-};
-
-export type Space = {
-  id: string;
-  name: string;
-  description: string | null;
-  organizationId: string;
-};
-
-=======
 import { getDashboardData, Organization, Spaces } from "./dashboard-data";
 import { cookies } from "next/headers";
 import { redirect } from "next/navigation";
 
->>>>>>> e78a446a
 export const dynamic = "force-dynamic";
 
 export default async function DashboardLayout({
@@ -65,113 +34,7 @@
     spacesData = [];
   }
 
-<<<<<<< HEAD
-  let spacesData: Space[] = [];
-  if (organizationIds.length > 0) {
-    spacesData = await db()
-      .select({
-        id: spaces.id,
-        name: spaces.name,
-        description: spaces.description,
-        organizationId: spaces.organizationId,
-      })
-      .from(spaces)
-      .where(inArray(spaces.organizationId, organizationIds));
-
-    const uniqueOrganizations = organizationsWithMembers.reduce(
-      (acc: { id: string; name: string }[], row) => {
-        if (!acc.some((org) => org.id === row.organization.id)) {
-          acc.push({
-            id: row.organization.id,
-            name: row.organization.name,
-          });
-        }
-        return acc;
-      },
-      []
-    );
-
-    const allSpaces = uniqueOrganizations.map((org) => ({
-      id: org.id,
-      name: `All ${org.name}`,
-      description: `View all content in ${org.name}`,
-      organizationId: org.id,
-    }));
-
-    spacesData = [...allSpaces, ...spacesData];
-  }
-
-  const organizationSelect: Organization[] = await Promise.all(
-    organizationsWithMembers
-      .reduce((acc: (typeof organizations.$inferSelect)[], row) => {
-        const existingOrganization = acc.find(
-          (o) => o.id === row.organization.id
-        );
-        if (!existingOrganization) {
-          acc.push(row.organization);
-        }
-        return acc;
-      }, [])
-      .map(async (organization) => {
-        const allMembers = await db()
-          .select({
-            member: organizationMembers,
-            user: {
-              id: users.id,
-              name: users.name,
-              lastName: users.lastName,
-              email: users.email,
-            },
-          })
-          .from(organizationMembers)
-          .leftJoin(users, eq(organizationMembers.userId, users.id))
-          .where(eq(organizationMembers.organizationId, organization.id));
-
-        const owner = await db()
-          .select({
-            inviteQuota: users.inviteQuota,
-          })
-          .from(users)
-          .where(eq(users.id, organization.ownerId))
-          .then((result) => result[0]);
-
-        const totalInvitesResult = await db()
-          .select({
-            value: sql<number>`
-              ${count(organizationMembers.id)} + ${count(
-              organizationInvites.id
-            )}
-            `,
-          })
-          .from(organizations)
-          .leftJoin(
-            organizationMembers,
-            eq(organizations.id, organizationMembers.organizationId)
-          )
-          .leftJoin(
-            organizationInvites,
-            eq(organizations.id, organizationInvites.organizationId)
-          )
-          .where(eq(organizations.ownerId, organization.ownerId));
-
-        const totalInvites = totalInvitesResult[0]?.value || 0;
-
-        return {
-          organization,
-          members: allMembers.map((m) => ({ ...m.member, user: m.user! })),
-          invites: organizationInvitesData.filter(
-            (invite) => invite.organizationId === organization.id
-          ),
-          inviteQuota: owner?.inviteQuota || 1,
-          totalInvites,
-        };
-      })
-  );
-
-  let findActiveOrganization = organizationSelect.find(
-=======
   let activeOrganization = organizationSelect.find(
->>>>>>> e78a446a
     (organization) => organization.organization.id === user.activeOrganizationId
   );
 
@@ -190,11 +53,7 @@
   return (
     <DynamicSharedLayout
       organizationData={organizationSelect}
-<<<<<<< HEAD
-      activeOrganization={findActiveOrganization || null}
-=======
       activeOrganization={activeOrganization || null}
->>>>>>> e78a446a
       spacesData={spacesData}
       user={user}
       isSubscribed={isSubscribed}
