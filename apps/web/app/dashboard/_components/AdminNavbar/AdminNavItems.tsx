--- conflicted
+++ resolved
@@ -15,10 +15,7 @@
   Popover,
   PopoverContent,
   PopoverTrigger,
-<<<<<<< HEAD
-=======
   Avatar,
->>>>>>> e78a446a
 } from "@cap/ui";
 import { classNames } from "@cap/utils";
 import { Check, ChevronDown, Plus } from "lucide-react";
@@ -111,12 +108,8 @@
                 duration: 0.2,
               }}
               className={clsx(
-<<<<<<< HEAD
-                "p-2.5 mt-2.5 rounded-xl cursor-pointer bg-gray-3"
-=======
                 "mt-1.5 mx-auto p-2.5 rounded-xl cursor-pointer bg-gray-3",
                 sidebarCollapsed ? "w-fit" : "w-full"
->>>>>>> e78a446a
               )}
             >
               <div
@@ -162,18 +155,12 @@
                         }
                       />
                     )}
-<<<<<<< HEAD
-                    <p className="ml-2.5 text-sm text-gray-12 truncate">
-                      {activeOrg?.organization.name ?? "No organization found"}
-                    </p>
-=======
                     {!sidebarCollapsed && (
                       <p className="ml-2.5 text-sm text-gray-12 truncate">
                         {activeOrg?.organization.name ??
                           "No organization found"}
                       </p>
                     )}
->>>>>>> e78a446a
                   </div>
                   {!sidebarCollapsed && (
                     <ChevronDown
@@ -274,26 +261,16 @@
       >
         <div
           className={clsx(
-<<<<<<< HEAD
-            "mt-8",
-=======
             "mt-5",
->>>>>>> e78a446a
             sidebarCollapsed ? "flex flex-col justify-center items-center" : ""
           )}
         >
           {manageNavigation.map((item) => (
             <div
               key={item.name}
-<<<<<<< HEAD
-              className="flex relative justify-center items-center w-full mb-2.5"
-            >
-              {pathname.includes(item.href) && (
-=======
               className="flex relative justify-center items-center mb-1.5 w-full"
             >
               {isPathActive(item.href) && (
->>>>>>> e78a446a
                 <motion.div
                   animate={{
                     width: sidebarCollapsed ? 36 : "100%",
@@ -308,20 +285,6 @@
                       duration: 0.05,
                     },
                   }}
-<<<<<<< HEAD
-                  layoutId="underline"
-                  id="underline"
-                  className={clsx(
-                    "absolute rounded-xl bg-gray-3",
-                    sidebarCollapsed
-                      ? "inset-0 right-0 left-0 mx-auto w-9 h-9"
-                      : "inset-0 ml-[2px]"
-                  )}
-                />
-              )}
-
-              {hoveredItem === item.name && !pathname.includes(item.href) && (
-=======
                   layoutId="navlinks"
                   id="navlinks"
                   className="absolute h-[36px] w-full rounded-xl pointer-events-none bg-gray-3"
@@ -329,18 +292,11 @@
               )}
 
               {hoveredItem === item.name && !isPathActive(item.href) && (
->>>>>>> e78a446a
                 <motion.div
                   layoutId="hoverIndicator"
                   className={clsx(
                     "absolute bg-transparent rounded-xl",
-<<<<<<< HEAD
-                    sidebarCollapsed
-                      ? "inset-0 right-0 left-0 mx-auto w-9 h-9"
-                      : "inset-0 ml-[2px]"
-=======
                     sidebarCollapsed ? "inset-0 mx-auto w-9 h-9" : "inset-0"
->>>>>>> e78a446a
                   )}
                   initial={{ opacity: 0 }}
                   animate={{ opacity: 1 }}
@@ -365,12 +321,6 @@
                   prefetch={false}
                   href={item.href}
                   className={classNames(
-<<<<<<< HEAD
-                    "relative border border-transparent transition-opacity duration-200 z-3",
-                    sidebarCollapsed
-                      ? "flex justify-center items-center w-full h-9"
-                      : "py-2 w-full",
-=======
                     "relative border border-transparent transition z-3",
                     sidebarCollapsed
                       ? "flex justify-center px-0 items-center w-full size-9"
@@ -378,7 +328,6 @@
                     isPathActive(item.href)
                       ? "bg-transparent pointer-events-none"
                       : "hover:bg-gray-2",
->>>>>>> e78a446a
                     navItemClass
                   )}
                 >
@@ -405,11 +354,7 @@
             </div>
           ))}
 
-<<<<<<< HEAD
-          <SpacesList />
-=======
           <SpacesList toggleMobileNav={() => toggleMobileNav?.()} />
->>>>>>> e78a446a
         </div>
         <div className="pb-4 mt-auto w-full">
           <UsageButton
