"use client";
<<<<<<< HEAD
import { usePathname, useRouter, useSearchParams } from "next/navigation";
import {
  Plus,
  LogOut,
  ChevronDown,
  User,
  MoreVertical,
  Settings,
  MessageSquare,
  Share2,
  Check,
  Building,
} from "lucide-react";
import Link from "next/link";
import { classNames } from "@cap/utils";
=======
>>>>>>> a4112fb7
import {
  Button,
  Command,
  CommandEmpty,
  CommandGroup,
  CommandInput,
  CommandItem,
  Dialog,
  DialogContent,
  DialogFooter,
  DialogHeader,
  DialogTitle,
  DialogTrigger,
  Popover,
  PopoverContent,
  PopoverTrigger
} from "@cap/ui";
import { classNames } from "@cap/utils";
import { Check, ChevronDown, Plus } from "lucide-react";
import Link from "next/link";
import { usePathname } from "next/navigation";

import { useSharedContext } from "@/app/dashboard/_components/DynamicSharedLayout";
import { Avatar } from "@/app/s/[videoId]/_components/tabs/Activity";
import { NewOrganization } from "@/components/forms/NewOrganization";
import { Tooltip } from "@/components/Tooltip";
import { UsageButton } from "@/components/UsageButton";
import { buildEnv } from "@cap/env";
import {
  faBuilding,
  faDownload,
  faRecordVinyl,
  faShareNodes,
  IconDefinition,
} from "@fortawesome/free-solid-svg-icons";
import { FontAwesomeIcon } from "@fortawesome/react-fontawesome";
import clsx from "clsx";
import { motion } from "framer-motion";

import { useState } from "react";
import { updateActiveOrganization } from "./server";

export const AdminNavItems = ({ collapsed }: { collapsed?: boolean }) => {
  const pathname = usePathname();
  const [open, setOpen] = useState(false);
  const { user } =
    useSharedContext();

  const manageNavigation = [
    {
      name: "My Caps",
      href: `/dashboard/caps`,
      icon: faRecordVinyl,
      subNav: [],
    },
    {
      name: "Shared Caps",
      href: `/dashboard/shared-caps`,
      icon: faShareNodes,
      subNav: [],
    },
    {
      name: "Download App",
      href: `/download`,
      icon: faDownload,
      subNav: [],
    },
    {
      name: "Organization",
      href: `/dashboard/settings/organization`,
      icon: faBuilding,
      subNav: [],
    },
    ...(buildEnv.NEXT_PUBLIC_IS_CAP && user.email.endsWith("@cap.so")
      ? [
          {
            name: "Admin Dev",
            href: "/dashboard/admin",
            icon: faBuilding,
            subNav: [],
          },
        ]
      : []),
  ];

  const navItemClass =
<<<<<<< HEAD
    "flex items-center justify-start py-2 px-3 rounded-full outline-none tracking-tight w-full";
  const searchParams = useSearchParams();
  const [dialogOpen, setDialogOpen] = useState(searchParams.get('createSpace') === 'true');
=======
    "flex items-center justify-start py-2 px-3 rounded-2xl outline-none tracking-tight w-full overflow-hidden";

  const [dialogOpen, setDialogOpen] = useState(false);
  const { organizationData: orgData, activeOrganization: activeOrg, isSubscribed: userIsSubscribed } =
    useSharedContext();
  const [formRef, setFormRef] = useState<HTMLFormElement | null>(null);
>>>>>>> a4112fb7

  return (
    <Dialog open={dialogOpen} onOpenChange={setDialogOpen}>
      <Popover open={open} onOpenChange={setOpen}>
        <Tooltip
          disable={open || collapsed === false}
          position="right"
          content={
            activeOrg?.organization.name ?? "No organization found"
          }
        >
          <PopoverTrigger asChild>
            <div
              className={
                "px-3 py-2.5 w-full rounded-xl border cursor-pointer bg-gray-3 border-gray-4"
              }
            >
              <div
                className="flex justify-between items-center cursor-pointer"
                role="combobox"
                aria-expanded={open}
              >
                <div className="flex justify-between items-center w-full text-left">
                  <div className="flex items-center">
                    <Avatar
                      letterClass="text-gray-1 text-xs"
                      className="relative flex-shrink-0 size-5"
                      name={
                        activeOrg?.organization.name ??
                        "No organization found"
                      }
                    />
                    <p className="ml-2.5 text-sm text-gray-12 font-medium truncate">
                      {activeOrg?.organization.name ??
                        "No organization found"}
                    </p>
                  </div>
                  {!collapsed && (
                    <ChevronDown className="w-5 h-auto text-gray-8" />
                  )}
                </div>
              </div>
              <PopoverContent
                className={clsx(
                  "p-0 w-[calc(100%-12px)] z-[60]",
                  collapsed ? "ml-3" : "mx-auto"
                )}
              >
                <Command>
                  <CommandInput placeholder="Search organizations..." />
                  <CommandEmpty>No organizations found</CommandEmpty>
                  <CommandGroup>
                    {orgData?.map((organization) => {
                      const isSelected =
                        activeOrg?.organization.id ===
                        organization.organization.id;
                      return (
                        <CommandItem
                          className={clsx(
                            "transition-colors duration-300",
                            isSelected ? "pointer-events-none text-gray-12"
                            : "!text-gray-10 hover:!text-gray-12"
                          )}
                          key={organization.organization.name + "-organization"}
                          onSelect={async () => {
                            await updateActiveOrganization(
                              organization.organization.id
                            );
                            setOpen(false);
                          }}
                        >
                          {organization.organization.name}
                          {isSelected && (
                            <Check
                              size={18}
                              className={"ml-auto"}
                            />
                          )}
                        </CommandItem>
                      );
                    })}
                    <DialogTrigger className="mt-3 w-full">
                      <Button
                        variant="dark"
                        size="sm"
                        className="flex gap-1 items-center w-full"
                      >
                        <Plus className="w-4 h-auto" />
                        Add new organization
                      </Button>
                    </DialogTrigger>
                  </CommandGroup>
                </Command>
              </PopoverContent>
            </div>
          </PopoverTrigger>
        </Tooltip>
      </Popover>
      <nav
        className="flex flex-col justify-between w-full h-full"
        aria-label="Sidebar"
      >
        <div
          className={clsx("mt-8 space-y-2.5", collapsed ? "items-center" : "")}
        >
          {manageNavigation.map((item) => (
            <div key={item.name} className="flex relative justify-center">
              {pathname.includes(item.href) ? (
                <motion.div
                  initial={{
                    width: collapsed ? 40 : "100%",
                    height: collapsed ? 40 : "100%",
                  }}
                  animate={{
                    width: collapsed ? 40 : "100%",
                    height: collapsed ? 40 : "100%",
                  }}
                  transition={{
                    type: "spring",
                    bounce: 0.2,
                    duration: 0.4,
                    width: { type: "tween", duration: 0.05 },
                  }}
                  layoutId="underline"
                  id="underline"
                  className={clsx(
                    "absolute inset-0 mx-auto rounded-xl shadow-sm border-gray-5 text-gray-8 border-[1px] shadow-gray-2"
                  )}
                />
              ) : null}
              <Tooltip
                content={item.name}
                disable={collapsed === false}
                position="right"
              >
                <Link
                  passHref
                  prefetch={false}
                  href={item.href}
                  className={classNames(
                    "relative transition-opacity duration-200 hover:opacity-75 z-3",
                    navItemClass
                  )}
                >
                  <FontAwesomeIcon
                    icon={item.icon as IconDefinition}
                    className={classNames(
                      "flex-shrink-0 w-5 h-5 transition-colors duration-200 stroke-[1.5px]",
                      collapsed ? "text-gray-12" : "text-gray-10"
                    )}
                    aria-hidden="true"
                  />
                  <span className="text-base ml-2.5 text-gray-12 truncate">
                    {item.name}
                  </span>
                </Link>
              </Tooltip>
            </div>
          ))}
        </div>
        <div className="pb-0 w-full lg:pb-5">
          <UsageButton
            collapsed={collapsed ?? false}
            subscribed={userIsSubscribed}
          />
          <p className="mt-4 text-xs text-center truncate text-gray-10">
            Cap Software, Inc. {new Date().getFullYear()}.
          </p>
        </div>
      </nav>
      <DialogContent className="p-0 w-full max-w-md rounded-xl border bg-gray-2 border-gray-4">
        <DialogHeader icon={<FontAwesomeIcon icon={faBuilding} />} description="A new organization to share caps with your team">
          <DialogTitle className="text-lg text-gray-12">Create New Organization</DialogTitle>
        </DialogHeader>
        <div className="p-5">
          <NewOrganization 
            onOrganizationCreated={() => setDialogOpen(false)}
            formRef={setFormRef}
          />
        </div>
        <DialogFooter>
          <Button 
            variant="gray" 
            size="sm" 
            onClick={() => setDialogOpen(false)}
          >
            Cancel
          </Button>
          <Button 
            variant="dark" 
            size="sm" 
            onClick={() => formRef?.requestSubmit()}
            type="submit"
          >
            Create
          </Button>
        </DialogFooter>
      </DialogContent>
    </Dialog>
  );
};

export default AdminNavItems;<|MERGE_RESOLUTION|>--- conflicted
+++ resolved
@@ -1,22 +1,4 @@
 "use client";
-<<<<<<< HEAD
-import { usePathname, useRouter, useSearchParams } from "next/navigation";
-import {
-  Plus,
-  LogOut,
-  ChevronDown,
-  User,
-  MoreVertical,
-  Settings,
-  MessageSquare,
-  Share2,
-  Check,
-  Building,
-} from "lucide-react";
-import Link from "next/link";
-import { classNames } from "@cap/utils";
-=======
->>>>>>> a4112fb7
 import {
   Button,
   Command,
@@ -103,18 +85,14 @@
   ];
 
   const navItemClass =
-<<<<<<< HEAD
-    "flex items-center justify-start py-2 px-3 rounded-full outline-none tracking-tight w-full";
+    "flex items-center justify-start py-2 px-3 rounded-2xl outline-none tracking-tight w-full overflow-hidden";
+
   const searchParams = useSearchParams();
   const [dialogOpen, setDialogOpen] = useState(searchParams.get('createSpace') === 'true');
-=======
-    "flex items-center justify-start py-2 px-3 rounded-2xl outline-none tracking-tight w-full overflow-hidden";
-
-  const [dialogOpen, setDialogOpen] = useState(false);
   const { organizationData: orgData, activeOrganization: activeOrg, isSubscribed: userIsSubscribed } =
     useSharedContext();
   const [formRef, setFormRef] = useState<HTMLFormElement | null>(null);
->>>>>>> a4112fb7
+
 
   return (
     <Dialog open={dialogOpen} onOpenChange={setDialogOpen}>
