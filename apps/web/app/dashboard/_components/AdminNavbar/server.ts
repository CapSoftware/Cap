--- conflicted
+++ resolved
@@ -6,18 +6,11 @@
   organizationMembers,
   organizations,
   users,
-  spaces,
 } from "@cap/database/schema";
 import { and, eq } from "drizzle-orm";
 import { revalidatePath } from "next/cache";
-<<<<<<< HEAD
-import { v4 as uuidv4 } from "uuid";
-import { nanoId } from "@cap/database/helpers";
-import { createSpace as createSpaceAction } from "@/actions/organization/create-space";
-=======
 import { createSpace as createSpaceAction } from "@/actions/organization/create-space";
 import { updateSpace as updateSpaceAction } from "@/actions/organization/update-space";
->>>>>>> e78a446a
 
 export async function updateActiveOrganization(organizationId: string) {
   const user = await getCurrentUser();
@@ -48,26 +41,16 @@
 export async function createSpace(formData: FormData) {
   try {
     const result = await createSpaceAction(formData);
-<<<<<<< HEAD
-    
-    if (!result.success) {
-      throw new Error(result.error || "Failed to create space");
-    }
-    
-=======
 
     if (!result.success) {
       throw new Error(result.error || "Failed to create space");
     }
 
->>>>>>> e78a446a
     return result;
   } catch (error) {
     console.error("Error creating space:", error);
     throw error;
   }
-<<<<<<< HEAD
-=======
 }
 
 export async function updateSpace(formData: FormData) {
@@ -81,5 +64,4 @@
     console.error("Error updating space:", error);
     throw error;
   }
->>>>>>> e78a446a
 }