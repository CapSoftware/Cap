--- conflicted
+++ resolved
@@ -34,10 +34,7 @@
   faSignOut,
   faDownload,
 } from "@fortawesome/free-solid-svg-icons";
-<<<<<<< HEAD
-=======
 import Image from "next/image";
->>>>>>> e78a446a
 
 export default function DashboardInner({
   children,
@@ -54,10 +51,7 @@
     "/dashboard/settings/organization": "Organization Settings",
     "/dashboard/settings/account": "Account Settings",
     "/dashboard/spaces": "Spaces",
-<<<<<<< HEAD
-=======
     "/dashboard/spaces/browse": "Browse Spaces",
->>>>>>> e78a446a
   };
 
   const title = activeSpace ? activeSpace.name : titles[pathname] || "";
@@ -72,12 +66,6 @@
           "bg-gray-1 lg:bg-transparent min-h-16 lg:min-h-10 border-gray-3 lg:border-b-0 lg:pl-0 lg:pr-5 lg:top-0 lg:relative top-[64px] lg:mt-5 lg:h-8"
         )}
       >
-<<<<<<< HEAD
-        <div className="flex gap-2 items-center">
-          <div className="flex flex-col">
-            {activeSpace && <span className="text-xs text-gray-11">Space</span>}
-            <p className="relative text-xl text-gray-12 lg:text-2xl">{title}</p>
-=======
         <div className="flex flex-col gap-0.5">
           {activeSpace && <span className="text-xs text-gray-11">Space</span>}
           <div className="flex gap-1.5 items-center">
@@ -100,7 +88,6 @@
             <p className="relative text-base truncate md:text-lg text-gray-12 lg:text-2xl">
               {title}
             </p>
->>>>>>> e78a446a
           </div>
         </div>
         <div className="flex gap-4 items-center">
