"use client";

import {
  useSharedContext,
  useTheme,
} from "@/app/dashboard/_components/DynamicSharedLayout";
import { Avatar } from "@/app/s/[videoId]/_components/tabs/Activity";
import { UpgradeModal } from "@/components/UpgradeModal";
import {
  Command,
  CommandGroup,
  CommandItem,
  Popover,
  PopoverContent,
  PopoverTrigger,
} from "@cap/ui";
import { MembersDialog } from "@/app/dashboard/spaces/[spaceId]/components/MembersDialog";
import { FontAwesomeIcon } from "@fortawesome/react-fontawesome";
import clsx from "clsx";
import { MoreVertical } from "lucide-react";
import { signOut } from "next-auth/react";
import Link from "next/link";
import { usePathname } from "next/navigation";
import { useState } from "react";
import {
  faMoon,
  faSun,
  faHome,
  faCrown,
  faGear,
  faMessage,
  faSignOut,
  faDownload,
} from "@fortawesome/free-solid-svg-icons";

export default function DashboardInner({
  children,
}: {
  children: React.ReactNode;
}) {
  const pathname = usePathname();
  const { activeOrganization } = useSharedContext();
  const [membersDialogOpen, setMembersDialogOpen] = useState(false);

  const titles: Record<string, string> = {
    "/dashboard/caps": "Caps",
    "/dashboard/shared-caps": "Shared Caps",
    "/dashboard/settings/organization": "Organization Settings",
    "/dashboard/settings/account": "Account Settings",
    "/dashboard/spaces": "Spaces",
  };
  const title = titles[pathname] || "";
  const { theme, setThemeHandler } = useTheme();
  const isSharedCapsPage = pathname === "/dashboard/shared-caps";

  return (
<<<<<<< HEAD
    <div className="flex flex-col pt-5 min-h-screen lg:gap-5">
      <div
=======
    <>
      {/* Top Bar - Fixed at top with proper z-index */}
      <header
>>>>>>> 4564af99
        className={clsx(
          "flex sticky z-50 justify-between items-center px-5 mt-10 w-full border-b bg-gray-1 lg:bg-transparent min-h-16 lg:min-h-10 border-gray-3 lg:border-b-0 lg:pl-0 lg:pr-5 lg:top-0 lg:relative top-[64px] lg:mt-5 lg:h-8"
        )}
      >
<<<<<<< HEAD
        <div className="flex items-center gap-2">
          <p className="relative text-xl text-gray-12 lg:text-2xl">{title}</p>
          {isSharedCapsPage && activeOrganization?.members && (
            <MembersCount
              count={activeOrganization.members.length}
              onClick={() => setMembersDialogOpen(true)}
            />
          )}
        </div>
=======
        <p className="relative text-xl truncate md:max-w-full text-gray-12 lg:text-2xl w-fit max-w-[150px]">
          {title}
        </p>
>>>>>>> 4564af99
        <div className="flex gap-4 items-center">
          <div
            onClick={() => {
              setThemeHandler(theme === "light" ? "dark" : "light");
            }}
            className="hidden justify-center items-center bg-gradient-to-t rounded-full border transition-colors cursor-pointer lg:flex from-gray-4 to-gray-2 border-gray-4 hover:border-gray-6 hover:bg-gray-5 size-9"
          >
            <FontAwesomeIcon
              className="text-gray-12 size-3.5"
              icon={theme === "dark" ? faMoon : faSun}
            />
          </div>
          <User />
        </div>
<<<<<<< HEAD
      </div>
      <div
        className={clsx(
          "flex overflow-y-auto flex-col flex-1 p-5 pb-5 border border-b-0 bg-gray-1 border-gray-3 lg:rounded-tl-2xl lg:p-8"
        )}
      >
        <div className="flex flex-col flex-1 gap-4 h-full">{children}</div>
      </div>

      {isSharedCapsPage && activeOrganization?.members && (
        <MembersDialog
          open={membersDialogOpen}
          onOpenChange={setMembersDialogOpen}
          members={activeOrganization.members}
          organizationName={activeOrganization.organization.name || ""}
        />
      )}
    </div>
=======
      </header>
      {/* Content Area - Scrollable content with proper spacing */}
      <main
        className={
          "flex flex-col flex-1 p-5 pb-5 mt-5 border border-b-0 min-h-fit bg-gray-2 border-gray-3 lg:rounded-tl-2xl lg:p-8"
        }
      >
        <div className="flex flex-col flex-1 gap-4">{children}</div>
      </main>
    </>
>>>>>>> 4564af99
  );
}

const MembersCount = ({
  count,
  onClick,
}: {
  count: number;
  onClick: () => void;
}) => {
  return (
    <button
      onClick={onClick}
      className="flex items-center gap-1 px-2 py-1 rounded-full bg-gray-4 hover:bg-gray-5 text-gray-11 transition-colors"
    >
      <span className="text-gray-11 text-sm">
        {count} {count === 1 ? "member" : "members"}
      </span>
    </button>
  );
};

const User = () => {
  const [menuOpen, setMenuOpen] = useState(false);
  const [upgradeModalOpen, setUpgradeModalOpen] = useState(false);
  const { user, isSubscribed } = useSharedContext();
  return (
    <>
      <UpgradeModal
        open={upgradeModalOpen}
        onOpenChange={setUpgradeModalOpen}
      />
      <Popover open={menuOpen} onOpenChange={setMenuOpen}>
        <PopoverTrigger asChild>
          <div data-state={menuOpen ? "open" : "closed"}
            className="flex gap-2 justify-between  items-center p-2 rounded-xl border data-[state=open]:border-gray-5 data-[state=open]:bg-gray-3 border-transparent transition-colors cursor-pointer group lg:gap-6 hover:border-gray-4">
            <div className="flex items-center">
              <Avatar
                letterClass="text-xs lg:text-md"
                name={user.name ?? "User"}
                className="size-[24px] text-gray-12"
              />
              <span className="ml-2 text-sm lg:ml-2 lg:text-md text-gray-12">
                {user.name ?? "User"}
              </span>
            </div>
            <MoreVertical data-state={menuOpen ? "open" : "closed"} className="w-5 h-5 data-[state=open]:text-gray-12 transition-colors text-gray-10 group-hover:text-gray-12" />
          </div>
        </PopoverTrigger>
        <PopoverContent className="p-1 w-48">
          <Command>
            <CommandGroup>
              <Link href="/home">
                <CommandItem
                  className="px-2 py-1.5 rounded-lg transition-colors duration-300 cursor-pointer hover:bg-gray-5 group"
                  onSelect={() => {
                    setMenuOpen(false);
                  }}
                >
                  <FontAwesomeIcon
                    icon={faHome}
                    className="mr-2 text-gray-11 transition-colors duration-300 size-3.5 group-hover:text-gray-12"
                  />
                  <span className="text-[13px] transition-colors duration-300 text-gray-11 group-hover:text-gray-12">
                    Homepage
                  </span>
                </CommandItem>
              </Link>
              {!isSubscribed && (
                <CommandItem
                  className="px-2 py-1.5 rounded-lg transition-colors duration-300 cursor-pointer hover:bg-gray-5 group"
                  onSelect={() => {
                    setMenuOpen(false);
                    setUpgradeModalOpen(true);
                  }}
                >
                  <FontAwesomeIcon
                    icon={faCrown}
                    className="mr-2 text-amber-400 transition-colors duration-300 size-3.5 group-hover:text-amber-500"
                  />
                  <span className="text-[13px] transition-colors duration-300 text-gray-11 group-hover:text-gray-12">
                    Upgrade to Pro
                  </span>
                </CommandItem>
              )}
              <Link href="/dashboard/settings/account">
                <CommandItem
                  className="px-2 py-1.5 rounded-lg transition-colors duration-300 cursor-pointer hover:bg-gray-5 group"
                  onSelect={() => {
                    setMenuOpen(false);
                  }}
                >
                  <FontAwesomeIcon
                    icon={faGear}
                    className="mr-2 text-gray-11 transition-colors duration-300 size-3.5 group-hover:text-gray-12"
                  />
                  <span className="text-[13px] transition-colors duration-300 text-gray-11 group-hover:text-gray-12">
                    Settings
                  </span>
                </CommandItem>
              </Link>
              <CommandItem
                className="px-2 py-1.5 rounded-lg transition-colors duration-300 cursor-pointer hover:bg-gray-5 group"
                onSelect={() =>
                  window.open("https://cap.link/discord", "_blank")
                }
              >
                <FontAwesomeIcon
                  icon={faMessage}
                  className="mr-2 text-gray-11 transition-colors duration-300 size-3.5 group-hover:text-gray-12"
                />
                <span className="text-[13px] transition-colors duration-300 text-gray-11 group-hover:text-gray-12">
                  Chat Support
                </span>
              </CommandItem>

              <CommandItem
                className="px-2 py-1.5 rounded-lg transition-colors duration-300 cursor-pointer hover:bg-gray-5 group"
                onSelect={() =>
                  window.open("https://cap.so/download", "_blank")
                }
              >
                <FontAwesomeIcon
                  icon={faDownload}
                  className="mr-2 text-gray-11 transition-colors duration-300 size-3.5 group-hover:text-gray-12"
                />
                <span className="text-[13px] transition-colors duration-300 text-gray-11 group-hover:text-gray-12">
                  Download App
                </span>
              </CommandItem>

              <CommandItem
                className="px-2 py-1.5 rounded-lg transition-colors duration-300 cursor-pointer hover:bg-gray-5 group"
                onSelect={() => signOut()}
              >
                <FontAwesomeIcon
                  icon={faSignOut}
                  className="mr-2 text-gray-11 transition-colors duration-300 size-3.5 group-hover:text-gray-12"
                />
                <span className="text-[13px] transition-colors duration-300 text-gray-11 group-hover:text-gray-12">
                  Sign Out
                </span>
              </CommandItem>
            </CommandGroup>
          </Command>
        </PopoverContent>
      </Popover>
    </>
  );
};<|MERGE_RESOLUTION|>--- conflicted
+++ resolved
@@ -54,19 +54,12 @@
   const isSharedCapsPage = pathname === "/dashboard/shared-caps";
 
   return (
-<<<<<<< HEAD
     <div className="flex flex-col pt-5 min-h-screen lg:gap-5">
       <div
-=======
-    <>
-      {/* Top Bar - Fixed at top with proper z-index */}
-      <header
->>>>>>> 4564af99
         className={clsx(
           "flex sticky z-50 justify-between items-center px-5 mt-10 w-full border-b bg-gray-1 lg:bg-transparent min-h-16 lg:min-h-10 border-gray-3 lg:border-b-0 lg:pl-0 lg:pr-5 lg:top-0 lg:relative top-[64px] lg:mt-5 lg:h-8"
         )}
       >
-<<<<<<< HEAD
         <div className="flex items-center gap-2">
           <p className="relative text-xl text-gray-12 lg:text-2xl">{title}</p>
           {isSharedCapsPage && activeOrganization?.members && (
@@ -76,11 +69,6 @@
             />
           )}
         </div>
-=======
-        <p className="relative text-xl truncate md:max-w-full text-gray-12 lg:text-2xl w-fit max-w-[150px]">
-          {title}
-        </p>
->>>>>>> 4564af99
         <div className="flex gap-4 items-center">
           <div
             onClick={() => {
@@ -95,16 +83,14 @@
           </div>
           <User />
         </div>
-<<<<<<< HEAD
       </div>
-      <div
-        className={clsx(
-          "flex overflow-y-auto flex-col flex-1 p-5 pb-5 border border-b-0 bg-gray-1 border-gray-3 lg:rounded-tl-2xl lg:p-8"
-        )}
+      <main
+        className={
+          "flex flex-col flex-1 p-5 pb-5 mt-5 border border-b-0 min-h-fit bg-gray-2 border-gray-3 lg:rounded-tl-2xl lg:p-8"
+        }
       >
-        <div className="flex flex-col flex-1 gap-4 h-full">{children}</div>
-      </div>
-
+        <div className="flex flex-col flex-1 gap-4">{children}</div>
+      </main>
       {isSharedCapsPage && activeOrganization?.members && (
         <MembersDialog
           open={membersDialogOpen}
@@ -114,18 +100,6 @@
         />
       )}
     </div>
-=======
-      </header>
-      {/* Content Area - Scrollable content with proper spacing */}
-      <main
-        className={
-          "flex flex-col flex-1 p-5 pb-5 mt-5 border border-b-0 min-h-fit bg-gray-2 border-gray-3 lg:rounded-tl-2xl lg:p-8"
-        }
-      >
-        <div className="flex flex-col flex-1 gap-4">{children}</div>
-      </main>
-    </>
->>>>>>> 4564af99
   );
 }
 
@@ -160,8 +134,10 @@
       />
       <Popover open={menuOpen} onOpenChange={setMenuOpen}>
         <PopoverTrigger asChild>
-          <div data-state={menuOpen ? "open" : "closed"}
-            className="flex gap-2 justify-between  items-center p-2 rounded-xl border data-[state=open]:border-gray-5 data-[state=open]:bg-gray-3 border-transparent transition-colors cursor-pointer group lg:gap-6 hover:border-gray-4">
+          <div
+            data-state={menuOpen ? "open" : "closed"}
+            className="flex gap-2 justify-between  items-center p-2 rounded-xl border data-[state=open]:border-gray-5 data-[state=open]:bg-gray-3 border-transparent transition-colors cursor-pointer group lg:gap-6 hover:border-gray-4"
+          >
             <div className="flex items-center">
               <Avatar
                 letterClass="text-xs lg:text-md"
@@ -172,7 +148,10 @@
                 {user.name ?? "User"}
               </span>
             </div>
-            <MoreVertical data-state={menuOpen ? "open" : "closed"} className="w-5 h-5 data-[state=open]:text-gray-12 transition-colors text-gray-10 group-hover:text-gray-12" />
+            <MoreVertical
+              data-state={menuOpen ? "open" : "closed"}
+              className="w-5 h-5 data-[state=open]:text-gray-12 transition-colors text-gray-10 group-hover:text-gray-12"
+            />
           </div>
         </PopoverTrigger>
         <PopoverContent className="p-1 w-48">
