--- conflicted
+++ resolved
@@ -39,19 +39,13 @@
   children: React.ReactNode;
 }) {
   const pathname = usePathname();
-  const { activeSpace } = useSharedContext();
+  const { activeOrganization } = useSharedContext();
   const [membersDialogOpen, setMembersDialogOpen] = useState(false);
 
   const titles: Record<string, string> = {
-<<<<<<< HEAD
-    "/dashboard/caps": "My Caps",
-    "/dashboard/shared-caps": activeSpace?.space.name || "Shared Caps",
-    "/dashboard/settings/workspace": "Workspace Settings",
-=======
     "/dashboard/caps": "Caps",
     "/dashboard/shared-caps": "Shared Caps",
     "/dashboard/settings/organization": "Organization Settings",
->>>>>>> 1308677b
     "/dashboard/settings/account": "Account Settings",
     "/dashboard/spaces": "Spaces",
   };
@@ -68,9 +62,9 @@
       >
         <div className="flex items-center gap-2">
           <p className="relative text-xl text-gray-12 lg:text-2xl">{title}</p>
-          {isSharedCapsPage && activeSpace?.members && (
+          {isSharedCapsPage && activeOrganization?.members && (
             <MembersCount
-              count={activeSpace.members.length}
+              count={activeOrganization.members.length}
               onClick={() => setMembersDialogOpen(true)}
             />
           )}
@@ -98,12 +92,12 @@
         <div className="flex flex-col flex-1 gap-4 h-full">{children}</div>
       </div>
 
-      {isSharedCapsPage && activeSpace?.members && (
+      {isSharedCapsPage && activeOrganization?.members && (
         <MembersDialog
           open={membersDialogOpen}
           onOpenChange={setMembersDialogOpen}
-          members={activeSpace.members}
-          spaceName={activeSpace.space.name || ""}
+          members={activeOrganization.members}
+          organizationName={activeOrganization.organization.name || ""}
         />
       )}
     </div>
