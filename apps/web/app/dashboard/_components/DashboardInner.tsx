"use client";

import {
  useSharedContext,
  useTheme,
} from "@/app/dashboard/_components/DynamicSharedLayout";
import { UpgradeModal } from "@/components/UpgradeModal";
import { buildEnv } from "@cap/env";
import {
  Command,
  CommandGroup,
  CommandItem,
  Popover,
  PopoverContent,
  PopoverTrigger,
  Avatar,
} from "@cap/ui";
import { MembersDialog } from "@/app/dashboard/spaces/[spaceId]/components/MembersDialog";
import { FontAwesomeIcon } from "@fortawesome/react-fontawesome";
import clsx from "clsx";
import { MoreVertical } from "lucide-react";
import { signOut } from "next-auth/react";
import Link from "next/link";
import { usePathname } from "next/navigation";
import { useState } from "react";
import {
  faMoon,
  faSun,
  faHome,
  faCrown,
  faGear,
  faMessage,
  faSignOut,
  faDownload,
} from "@fortawesome/free-solid-svg-icons";
import Image from "next/image";

export default function DashboardInner({
  children,
}: {
  children: React.ReactNode;
}) {
  const pathname = usePathname();
  const { activeOrganization, activeSpace } = useSharedContext();
  const [membersDialogOpen, setMembersDialogOpen] = useState(false);

  const titles: Record<string, string> = {
    "/dashboard/caps": "Caps",
    "/dashboard/shared-caps": "Shared Caps",
    "/dashboard/settings/organization": "Organization Settings",
    "/dashboard/settings/account": "Account Settings",
    "/dashboard/spaces": "Spaces",
    "/dashboard/spaces/browse": "Browse Spaces",
  };

  const title = activeSpace ? activeSpace.name : titles[pathname] || "";
  const { theme, setThemeHandler } = useTheme();
  const isSharedCapsPage = pathname === "/dashboard/shared-caps";

  return (
    <div className="flex flex-col min-h-screen">
      <div
        className={clsx(
          "flex sticky z-50 justify-between items-center px-5 mt-10 w-full border-b",
          "bg-gray-1 lg:bg-transparent min-h-16 lg:min-h-10 border-gray-3 lg:border-b-0 lg:pl-0 lg:pr-5 lg:top-0 lg:relative top-[64px] lg:mt-5 lg:h-8"
        )}
      >
        <div className="flex flex-col gap-0.5">
          {activeSpace && <span className="text-xs text-gray-11">Space</span>}
          <div className="flex gap-1.5 items-center">
            {activeSpace &&
              (activeSpace.iconUrl ? (
                <Image
                  src={activeSpace?.iconUrl}
                  alt={activeSpace?.name || "Space"}
                  width={20}
                  height={20}
                  className="rounded-full"
                />
              ) : (
                <Avatar
                  letterClass="text-xs"
                  className="relative flex-shrink-0 size-5"
                  name={activeSpace?.name}
                />
              ))}
            <p className="relative text-base truncate md:text-lg text-gray-12 lg:text-2xl">
              {title}
            </p>
          </div>
        </div>
        <div className="flex gap-4 items-center">
          <div
            onClick={() => {
              if (document.startViewTransition) {
                document.startViewTransition(() => {
                  setThemeHandler(theme === "light" ? "dark" : "light");
                });
              } else {
                setThemeHandler(theme === "light" ? "dark" : "light");
              }
            }}
            className="hidden justify-center items-center rounded-full transition-colors cursor-pointer bg-gray-3 lg:flex hover:bg-gray-5 size-9"
          >
            <FontAwesomeIcon
              className="text-gray-12 size-3.5 view-transition-theme-icon"
              icon={theme === "dark" ? faMoon : faSun}
            />
          </div>
          <User />
        </div>
      </div>
      <main
        className={
          "flex flex-col flex-1 p-5 pb-5 mt-5 border border-b-0 min-h-fit bg-gray-2 border-gray-3 lg:rounded-tl-2xl lg:p-8"
        }
      >
        <div className="flex flex-col flex-1 gap-4">{children}</div>
      </main>
      {isSharedCapsPage && activeOrganization?.members && (
        <MembersDialog
          open={membersDialogOpen}
          onOpenChange={setMembersDialogOpen}
          members={activeOrganization.members}
          organizationName={activeOrganization.organization.name || ""}
        />
      )}
    </div>
  );
}

const User = () => {
  const [menuOpen, setMenuOpen] = useState(false);
  const [upgradeModalOpen, setUpgradeModalOpen] = useState(false);
  const { user, isSubscribed } = useSharedContext();
  return (
    <>
      <UpgradeModal
        open={upgradeModalOpen}
        onOpenChange={setUpgradeModalOpen}
      />
      <Popover open={menuOpen} onOpenChange={setMenuOpen}>
        <PopoverTrigger asChild>
          <div
            data-state={menuOpen ? "open" : "closed"}
            className="flex gap-2 justify-between  items-center p-2 rounded-xl border data-[state=open]:border-gray-3 data-[state=open]:bg-gray-3 border-transparent transition-colors cursor-pointer group lg:gap-6 hover:border-gray-3"
          >
            <div className="flex items-center">
<<<<<<< HEAD
              {user?.image ? (
                <Image
                  src={user?.image}
                  alt={user?.name ?? "User"}
=======
              {user.image ? (
                <Image
                  src={user.image}
                  alt={user.name ?? "User"}
>>>>>>> f1c1b9c8
                  width={24}
                  height={24}
                  className="rounded-full"
                />
              ) : (
                <Avatar
                  letterClass="text-xs lg:text-md"
                  name={user.name ?? "User"}
                  className="size-[24px] text-gray-12"
                />
              )}
<<<<<<< HEAD
              <span className="ml-2 text-sm lg:ml-2 lg:text-md text-gray-12">
=======
              <span className="ml-2 text-sm truncate lg:ml-2 lg:text-md text-gray-12">
>>>>>>> f1c1b9c8
                {user.name ?? "User"}
              </span>
            </div>
            <MoreVertical
              data-state={menuOpen ? "open" : "closed"}
              className="w-5 h-5 data-[state=open]:text-gray-12 transition-colors text-gray-10 group-hover:text-gray-12"
            />
          </div>
        </PopoverTrigger>
        <PopoverContent className="p-1 w-48">
          <Command>
            <CommandGroup>
              <Link href="/home">
                <CommandItem
                  className="px-2 py-1.5 rounded-lg transition-colors duration-300 cursor-pointer hover:bg-gray-5 group"
                  onSelect={() => {
                    setMenuOpen(false);
                  }}
                >
                  <FontAwesomeIcon
                    icon={faHome}
                    className="mr-2 text-gray-11 transition-colors duration-300 size-3.5 group-hover:text-gray-12"
                  />
                  <span className="text-[13px] transition-colors duration-300 text-gray-11 group-hover:text-gray-12">
                    Homepage
                  </span>
                </CommandItem>
              </Link>
              {!isSubscribed && buildEnv.NEXT_PUBLIC_IS_CAP && (
                <CommandItem
                  className="px-2 py-1.5 rounded-lg transition-colors duration-300 cursor-pointer hover:bg-gray-5 group"
                  onSelect={() => {
                    setMenuOpen(false);
                    setUpgradeModalOpen(true);
                  }}
                >
                  <FontAwesomeIcon
                    icon={faCrown}
                    className="mr-2 text-amber-400 transition-colors duration-300 size-3.5 group-hover:text-amber-500"
                  />
                  <span className="text-[13px] transition-colors duration-300 text-gray-11 group-hover:text-gray-12">
                    Upgrade to Pro
                  </span>
                </CommandItem>
              )}
              <Link href="/dashboard/settings/account">
                <CommandItem
                  className="px-2 py-1.5 rounded-lg transition-colors duration-300 cursor-pointer hover:bg-gray-5 group"
                  onSelect={() => {
                    setMenuOpen(false);
                  }}
                >
                  <FontAwesomeIcon
                    icon={faGear}
                    className="mr-2 text-gray-11 transition-colors duration-300 size-3.5 group-hover:text-gray-12"
                  />
                  <span className="text-[13px] transition-colors duration-300 text-gray-11 group-hover:text-gray-12">
                    Settings
                  </span>
                </CommandItem>
              </Link>
              <CommandItem
                className="px-2 py-1.5 rounded-lg transition-colors duration-300 cursor-pointer hover:bg-gray-5 group"
                onSelect={() =>
                  window.open("https://cap.link/discord", "_blank")
                }
              >
                <FontAwesomeIcon
                  icon={faMessage}
                  className="mr-2 text-gray-11 transition-colors duration-300 size-3.5 group-hover:text-gray-12"
                />
                <span className="text-[13px] transition-colors duration-300 text-gray-11 group-hover:text-gray-12">
                  Chat Support
                </span>
              </CommandItem>

              <CommandItem
                className="px-2 py-1.5 rounded-lg transition-colors duration-300 cursor-pointer hover:bg-gray-5 group"
                onSelect={() =>
                  window.open("https://cap.so/download", "_blank")
                }
              >
                <FontAwesomeIcon
                  icon={faDownload}
                  className="mr-2 text-gray-11 transition-colors duration-300 size-3.5 group-hover:text-gray-12"
                />
                <span className="text-[13px] transition-colors duration-300 text-gray-11 group-hover:text-gray-12">
                  Download App
                </span>
              </CommandItem>

              <CommandItem
                className="px-2 py-1.5 rounded-lg transition-colors duration-300 cursor-pointer hover:bg-gray-5 group"
                onSelect={() => signOut()}
              >
                <FontAwesomeIcon
                  icon={faSignOut}
                  className="mr-2 text-gray-11 transition-colors duration-300 size-3.5 group-hover:text-gray-12"
                />
                <span className="text-[13px] transition-colors duration-300 text-gray-11 group-hover:text-gray-12">
                  Sign Out
                </span>
              </CommandItem>
            </CommandGroup>
          </Command>
        </PopoverContent>
      </Popover>
    </>
  );
};<|MERGE_RESOLUTION|>--- conflicted
+++ resolved
@@ -146,17 +146,10 @@
             className="flex gap-2 justify-between  items-center p-2 rounded-xl border data-[state=open]:border-gray-3 data-[state=open]:bg-gray-3 border-transparent transition-colors cursor-pointer group lg:gap-6 hover:border-gray-3"
           >
             <div className="flex items-center">
-<<<<<<< HEAD
-              {user?.image ? (
-                <Image
-                  src={user?.image}
-                  alt={user?.name ?? "User"}
-=======
               {user.image ? (
                 <Image
                   src={user.image}
                   alt={user.name ?? "User"}
->>>>>>> f1c1b9c8
                   width={24}
                   height={24}
                   className="rounded-full"
@@ -168,11 +161,7 @@
                   className="size-[24px] text-gray-12"
                 />
               )}
-<<<<<<< HEAD
-              <span className="ml-2 text-sm lg:ml-2 lg:text-md text-gray-12">
-=======
               <span className="ml-2 text-sm truncate lg:ml-2 lg:text-md text-gray-12">
->>>>>>> f1c1b9c8
                 {user.name ?? "User"}
               </span>
             </div>
