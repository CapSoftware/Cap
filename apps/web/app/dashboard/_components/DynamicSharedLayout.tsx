"use client";
import AdminMobileNav from "@/app/dashboard/_components/AdminNavbar/AdminMobileNav";
import { Organization, Spaces } from "@/app/dashboard/layout";
import { users } from "@cap/database/schema";
import Cookies from "js-cookie";
import { createContext, useContext, useEffect, useState } from "react";
import AdminDesktopNav from "./AdminNavbar/AdminDesktopNav";
<<<<<<< HEAD
import { UpgradeModal } from "@/components/UpgradeModal";
import { usePathname } from "next/navigation";
=======
import { buildEnv } from "@cap/env";
>>>>>>> 93581f89

type SharedContext = {
  organizationData: Organization[] | null;
  activeOrganization: Organization | null;
  spacesData: Spaces[] | null;
  userSpaces: Spaces[] | null;
  sharedSpaces: Spaces[] | null;
  activeSpace: Spaces | null;
  user: typeof users.$inferSelect;
  isSubscribed: boolean;
  toggleSidebarCollapsed: () => void;
  sidebarCollapsed: boolean;
  upgradeModalOpen: boolean;
  setUpgradeModalOpen: (open: boolean) => void;
};

type ITheme = "light" | "dark";

const Context = createContext<SharedContext>({} as SharedContext);

const ThemeContext = createContext<{
  theme: ITheme;
  setThemeHandler: (newTheme: ITheme) => void;
}>({
  theme: "light",
  setThemeHandler: () => {},
});

export const useTheme = () => useContext(ThemeContext);

export default function DynamicSharedLayout({
  children,
  organizationData,
  activeOrganization,
  spacesData,
  user,
  isSubscribed,
  initialTheme,
  initialSidebarCollapsed,
}: {
  children: React.ReactNode;
  organizationData: SharedContext["organizationData"];
  activeOrganization: SharedContext["activeOrganization"];
  spacesData: SharedContext["spacesData"];
  user: SharedContext["user"];
  isSubscribed: SharedContext["isSubscribed"];
  initialTheme: ITheme;
  initialSidebarCollapsed: boolean;
}) {
  const [theme, setTheme] = useState<ITheme>(initialTheme);
  const [sidebarCollapsed, setSidebarCollapsed] = useState(
    initialSidebarCollapsed
  );
  const [upgradeModalOpen, setUpgradeModalOpen] = useState(false);
  const pathname = usePathname();

  // Calculate user's spaces (both owned and member of)
  const userSpaces =
    spacesData?.filter((space) =>
      // User might be the space owner or a member of the space in the organization
      activeOrganization?.members.some(
        (member) =>
          member.userId === user.id &&
          member.organizationId === space.organizationId
      )
    ) || null;

  // Spaces shared with the user but not owned by them
  const sharedSpaces =
    spacesData?.filter((space) =>
      activeOrganization?.members.some(
        (member) =>
          member.userId === user.id &&
          member.organizationId === space.organizationId &&
          member.role === "MEMBER"
      )
    ) || null;

  // Get activeSpace from URL if on a space page
  const [activeSpace, setActiveSpace] = useState<Spaces | null>(null);

  useEffect(() => {
    const spaceIdMatch = pathname.match(/\/dashboard\/spaces\/([^\/]+)/);
    const spaceId = spaceIdMatch ? spaceIdMatch[1] : null;

    if (spaceId && spacesData) {
      const space = spacesData.find((space) => space.id === spaceId) || null;
      setActiveSpace(space);
    } else {
      setActiveSpace(null);
    }
  }, [spacesData, pathname]);

  const setThemeHandler = (newTheme: ITheme) => {
    setTheme(newTheme);
    Cookies.set("theme", newTheme, {
      expires: 365,
    });
    document.body.className = newTheme;
  };
  useEffect(() => {
    if (Cookies.get("theme")) {
      document.body.className = Cookies.get("theme") as ITheme;
    }
    if (Cookies.get("sidebarCollapsed")) {
      setSidebarCollapsed(Cookies.get("sidebarCollapsed") === "true");
    }
    return () => {
      document.body.className = "light";
    };
  }, [theme]);
  const toggleSidebarCollapsed = () => {
    setSidebarCollapsed(!sidebarCollapsed);
    Cookies.set("sidebarCollapsed", !sidebarCollapsed ? "true" : "false", {
      expires: 365,
    });
  };

  return (
    <ThemeContext.Provider value={{ theme, setThemeHandler }}>
      <Context.Provider
        value={{
          organizationData,
          activeOrganization,
          spacesData,
          userSpaces,
          sharedSpaces,
          activeSpace,
          user,
          isSubscribed,
          toggleSidebarCollapsed,
          sidebarCollapsed,
          upgradeModalOpen,
          setUpgradeModalOpen,
        }}
      >
        {/* CSS Grid layout for dashboard */}
        <div className="grid grid-cols-[auto,1fr] overflow-y-auto bg-gray-1 grid-rows-[auto,1fr] h-dvh min-h-dvh">
          {/* Sidebar */}
          <aside className="z-10 col-span-1 row-span-2">
            <AdminDesktopNav />
          </aside>
          {/* Header/topbar is now expected to be rendered by children if needed */}
          {/* Main content area */}
          <div className="flex col-span-1 row-span-2 h-full custom-scroll focus:outline-none">
            <AdminMobileNav />
            {children}
          </div>

          {/* Global upgrade modal that persists regardless of navigation state */}
          {buildEnv.NEXT_PUBLIC_IS_CAP && (
            <UpgradeModal
              open={upgradeModalOpen}
              onOpenChange={setUpgradeModalOpen}
            />
          )}
        </div>
      </Context.Provider>
    </ThemeContext.Provider>
  );
}

export const useSharedContext = () => useContext(Context);<|MERGE_RESOLUTION|>--- conflicted
+++ resolved
@@ -1,16 +1,13 @@
 "use client";
 import AdminMobileNav from "@/app/dashboard/_components/AdminNavbar/AdminMobileNav";
-import { Organization, Spaces } from "@/app/dashboard/layout";
 import { users } from "@cap/database/schema";
 import Cookies from "js-cookie";
 import { createContext, useContext, useEffect, useState } from "react";
 import AdminDesktopNav from "./AdminNavbar/AdminDesktopNav";
-<<<<<<< HEAD
 import { UpgradeModal } from "@/components/UpgradeModal";
 import { usePathname } from "next/navigation";
-=======
 import { buildEnv } from "@cap/env";
->>>>>>> 93581f89
+import { Organization, Spaces } from "../dashboard-data";
 
 type SharedContext = {
   organizationData: Organization[] | null;
