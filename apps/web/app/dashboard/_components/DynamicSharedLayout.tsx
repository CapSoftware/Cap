"use client";
import AdminMobileNav from "@/app/dashboard/_components/AdminNavbar/AdminMobileNav";
<<<<<<< HEAD
import { Organization, Space } from "@/app/dashboard/layout";
=======
>>>>>>> e78a446a
import { users } from "@cap/database/schema";
import Cookies from "js-cookie";
import { createContext, useContext, useEffect, useState } from "react";
import AdminDesktopNav from "./AdminNavbar/AdminDesktopNav";
import { UpgradeModal } from "@/components/UpgradeModal";
import { usePathname } from "next/navigation";
<<<<<<< HEAD
=======
import { buildEnv } from "@cap/env";
import { Organization, Spaces } from "../dashboard-data";
>>>>>>> e78a446a

type SharedContext = {
  organizationData: Organization[] | null;
  activeOrganization: Organization | null;
<<<<<<< HEAD
  spacesData: Space[] | null;
  userSpaces: Space[] | null;
  sharedSpaces: Space[] | null;
  activeSpace: Space | null;
=======
  spacesData: Spaces[] | null;
  userSpaces: Spaces[] | null;
  sharedSpaces: Spaces[] | null;
  activeSpace: Spaces | null;
>>>>>>> e78a446a
  user: typeof users.$inferSelect;
  isSubscribed: boolean;
  toggleSidebarCollapsed: () => void;
  sidebarCollapsed: boolean;
  upgradeModalOpen: boolean;
  setUpgradeModalOpen: (open: boolean) => void;
};

type ITheme = "light" | "dark";

const Context = createContext<SharedContext>({} as SharedContext);

const ThemeContext = createContext<{
  theme: ITheme;
  setThemeHandler: (newTheme: ITheme) => void;
}>({
  theme: "light",
  setThemeHandler: () => {},
});

export const useTheme = () => useContext(ThemeContext);

export default function DynamicSharedLayout({
  children,
  organizationData,
  activeOrganization,
  spacesData,
  user,
  isSubscribed,
  initialTheme,
  initialSidebarCollapsed,
}: {
  children: React.ReactNode;
  organizationData: SharedContext["organizationData"];
  activeOrganization: SharedContext["activeOrganization"];
  spacesData: SharedContext["spacesData"];
  user: SharedContext["user"];
  isSubscribed: SharedContext["isSubscribed"];
  initialTheme: ITheme;
  initialSidebarCollapsed: boolean;
}) {
  const [theme, setTheme] = useState<ITheme>(initialTheme);
  const [sidebarCollapsed, setSidebarCollapsed] = useState(
    initialSidebarCollapsed
  );
  const [upgradeModalOpen, setUpgradeModalOpen] = useState(false);
  const pathname = usePathname();

  // Calculate user's spaces (both owned and member of)
  const userSpaces =
    spacesData?.filter((space) =>
      // User might be the space owner or a member of the space in the organization
      activeOrganization?.members.some(
        (member) =>
          member.userId === user.id &&
          member.organizationId === space.organizationId
      )
    ) || null;

  // Spaces shared with the user but not owned by them
  const sharedSpaces =
    spacesData?.filter((space) =>
      activeOrganization?.members.some(
        (member) =>
          member.userId === user.id &&
          member.organizationId === space.organizationId &&
          member.role === "MEMBER"
      )
    ) || null;

  // Get activeSpace from URL if on a space page
<<<<<<< HEAD
  const [activeSpace, setActiveSpace] = useState<Space | null>(null);
=======
  const [activeSpace, setActiveSpace] = useState<Spaces | null>(null);
>>>>>>> e78a446a

  useEffect(() => {
    const spaceIdMatch = pathname.match(/\/dashboard\/spaces\/([^\/]+)/);
    const spaceId = spaceIdMatch ? spaceIdMatch[1] : null;

    if (spaceId && spacesData) {
      const space = spacesData.find((space) => space.id === spaceId) || null;
      setActiveSpace(space);
    } else {
      setActiveSpace(null);
    }
  }, [spacesData, pathname]);

  const setThemeHandler = (newTheme: ITheme) => {
    setTheme(newTheme);
    Cookies.set("theme", newTheme, {
      expires: 365,
    });
  };
  useEffect(() => {
    if (Cookies.get("theme")) {
      document.body.className = Cookies.get("theme") as ITheme;
    }
    if (Cookies.get("sidebarCollapsed")) {
      setSidebarCollapsed(Cookies.get("sidebarCollapsed") === "true");
    }
    return () => {
      document.body.className = "light";
    };
  }, [theme]);
  const toggleSidebarCollapsed = () => {
    setSidebarCollapsed(!sidebarCollapsed);
    Cookies.set("sidebarCollapsed", !sidebarCollapsed ? "true" : "false", {
      expires: 365,
    });
  };

  return (
    <ThemeContext.Provider value={{ theme, setThemeHandler }}>
      <Context.Provider
        value={{
          organizationData,
          activeOrganization,
          spacesData,
          userSpaces,
          sharedSpaces,
          activeSpace,
          user,
          isSubscribed,
          toggleSidebarCollapsed,
          sidebarCollapsed,
          upgradeModalOpen,
          setUpgradeModalOpen,
        }}
      >
        {/* CSS Grid layout for dashboard */}
        <div className="grid grid-cols-[auto,1fr] overflow-y-auto bg-gray-1 grid-rows-[auto,1fr] h-dvh min-h-dvh">
          {/* Sidebar */}
          <aside className="z-10 col-span-1 row-span-2">
            <AdminDesktopNav />
          </aside>
          {/* Header/topbar is now expected to be rendered by children if needed */}
          {/* Main content area */}
          <div className="flex col-span-1 row-span-2 h-full custom-scroll focus:outline-none">
            <AdminMobileNav />
            {children}
          </div>

          {/* Global upgrade modal that persists regardless of navigation state */}
          {buildEnv.NEXT_PUBLIC_IS_CAP && (
            <UpgradeModal
              open={upgradeModalOpen}
              onOpenChange={setUpgradeModalOpen}
            />
          )}
        </div>
      </Context.Provider>
    </ThemeContext.Provider>
  );
}

export const useSharedContext = () => useContext(Context);<|MERGE_RESOLUTION|>--- conflicted
+++ resolved
@@ -1,35 +1,21 @@
 "use client";
 import AdminMobileNav from "@/app/dashboard/_components/AdminNavbar/AdminMobileNav";
-<<<<<<< HEAD
-import { Organization, Space } from "@/app/dashboard/layout";
-=======
->>>>>>> e78a446a
 import { users } from "@cap/database/schema";
 import Cookies from "js-cookie";
 import { createContext, useContext, useEffect, useState } from "react";
 import AdminDesktopNav from "./AdminNavbar/AdminDesktopNav";
 import { UpgradeModal } from "@/components/UpgradeModal";
 import { usePathname } from "next/navigation";
-<<<<<<< HEAD
-=======
 import { buildEnv } from "@cap/env";
 import { Organization, Spaces } from "../dashboard-data";
->>>>>>> e78a446a
 
 type SharedContext = {
   organizationData: Organization[] | null;
   activeOrganization: Organization | null;
-<<<<<<< HEAD
-  spacesData: Space[] | null;
-  userSpaces: Space[] | null;
-  sharedSpaces: Space[] | null;
-  activeSpace: Space | null;
-=======
   spacesData: Spaces[] | null;
   userSpaces: Spaces[] | null;
   sharedSpaces: Spaces[] | null;
   activeSpace: Spaces | null;
->>>>>>> e78a446a
   user: typeof users.$inferSelect;
   isSubscribed: boolean;
   toggleSidebarCollapsed: () => void;
@@ -101,11 +87,7 @@
     ) || null;
 
   // Get activeSpace from URL if on a space page
-<<<<<<< HEAD
-  const [activeSpace, setActiveSpace] = useState<Space | null>(null);
-=======
   const [activeSpace, setActiveSpace] = useState<Spaces | null>(null);
->>>>>>> e78a446a
 
   useEffect(() => {
     const spaceIdMatch = pathname.match(/\/dashboard\/spaces\/([^\/]+)/);
