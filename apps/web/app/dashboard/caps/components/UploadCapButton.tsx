--- conflicted
+++ resolved
@@ -16,29 +16,19 @@
 import { UpgradeModal } from "@/components/UpgradeModal";
 import { FontAwesomeIcon } from "@fortawesome/react-fontawesome";
 import { faUpload } from "@fortawesome/free-solid-svg-icons";
-<<<<<<< HEAD
-import clsx from "clsx";
-=======
->>>>>>> e78a446a
 
 export const UploadCapButton = ({
   onStart,
   onProgress,
   onComplete,
   size = "md",
-<<<<<<< HEAD
   grey = false,
-=======
->>>>>>> e78a446a
 }: {
   onStart?: (id: string, thumbnail?: string) => void;
   onProgress?: (id: string, progress: number, uploadProgress?: number) => void;
   onComplete?: (id: string) => void;
   size?: "sm" | "lg" | "md";
-<<<<<<< HEAD
   grey?: boolean;
-=======
->>>>>>> e78a446a
 }) => {
   const { user, isSubscribed } = useSharedContext();
   const inputRef = useRef<HTMLInputElement>(null);
@@ -414,55 +404,6 @@
       <Button
         onClick={handleClick}
         disabled={uploading}
-<<<<<<< HEAD
-        variant={grey ? "gray" : "primary"}
-        size={size}
-      >
-        {uploading ? (
-          <div className="flex gap-2 items-center">
-            {status}
-            <svg className="w-4 h-4 transform -rotate-90" viewBox="0 0 20 20">
-              <circle
-                cx="10"
-                cy="10"
-                r="8"
-                stroke="currentColor"
-                strokeWidth="3"
-                fill="none"
-                className={clsx(
-                  grey ? "text-black/30" : "text-white/30",
-                  "transition-all duration-200 ease-out"
-                )}
-              />
-              <circle
-                cx="10"
-                cy="10"
-                r="8"
-                stroke="currentColor"
-                strokeWidth="3"
-                fill="none"
-                strokeLinecap="round"
-                className={clsx(
-                  grey ? "text-black" : "text-white",
-                  "transition-all duration-200 ease-out"
-                )}
-                style={{
-                  strokeDasharray: `${circumference} ${circumference}`,
-                  strokeDashoffset: `${strokeDashoffset}`,
-                }}
-              />
-            </svg>
-          </div>
-        ) : (
-          <div className="flex gap-2 items-center">
-            <FontAwesomeIcon
-              className={clsx(grey ? "text-gray-12" : "text-gray-1")}
-              icon={faUpload}
-            />
-            Upload Video
-          </div>
-        )}
-=======
         variant="dark"
         className="flex gap-2 items-center"
         size={size}
@@ -470,7 +411,6 @@
       >
         <FontAwesomeIcon className="size-3.5" icon={faUpload} />
         Upload Video
->>>>>>> e78a446a
       </Button>
       <input
         ref={inputRef}
