--- conflicted
+++ resolved
@@ -37,21 +37,13 @@
             variant="primary"
           >
             <FontAwesomeIcon
-<<<<<<< HEAD
-              className="text-gray-1 size-3.5"
-=======
               className="text-white size-3.5"
->>>>>>> e78a446a
               icon={faDownload}
             />
             Download Cap
           </Button>
           <p className="text-sm text-gray-10">or</p>
-<<<<<<< HEAD
-          <UploadCapButton grey={true} />
-=======
           <UploadCapButton />
->>>>>>> e78a446a
         </div>
       </div>
     </div>
