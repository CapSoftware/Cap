--- conflicted
+++ resolved
@@ -65,15 +65,9 @@
   const [isEditing, setIsEditing] = useState(false);
   const [title, setTitle] = useState(cap.name);
   const [isSharingDialogOpen, setIsSharingDialogOpen] = useState(false);
-<<<<<<< HEAD
   const [isSpaceSharingDialogOpen, setIsSpaceSharingDialogOpen] =
     useState(false);
-  const [sharedOrganizations, setSharedOrganizations] = useState(
-=======
-  const [, setSharedOrganizations] = useState(
->>>>>>> 5271f559
-    cap.sharedOrganizations
-  );
+  const [, setSharedOrganizations] = useState(cap.sharedOrganizations);
   const [isDateEditing, setIsDateEditing] = useState(false);
   const [copyPressed, setCopyPressed] = useState(false);
   const [dateValue, setDateValue] = useState(
@@ -399,7 +393,9 @@
           )}
         >
           <div>
-            <div className="h-[1.25rem] mb-1">  {/* Fixed height container */}
+            <div className="h-[1.25rem] mb-1">
+              {" "}
+              {/* Fixed height container */}
               {isEditing && !sharedCapCard ? (
                 <textarea
                   rows={1}
