--- conflicted
+++ resolved
@@ -168,11 +168,7 @@
       "hover:text-gray-12",
       hideSharedStatus ? "pointer-events-none" : "cursor-pointer"
     );
-<<<<<<< HEAD
-    if (isOwner) {
-=======
     if (isOwner && !hideSharedStatus) {
->>>>>>> e78a446a
       if (
         (cap.sharedOrganizations?.length === 0 || !cap.sharedOrganizations) &&
         (cap.sharedSpaces?.length === 0 || !cap.sharedSpaces)
