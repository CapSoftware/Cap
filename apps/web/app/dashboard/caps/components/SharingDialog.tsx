<<<<<<< HEAD
import { Avatar } from "@/app/s/[videoId]/_components/tabs/Activity";
=======
>>>>>>> e78a446a
import { useSharedContext } from "@/app/dashboard/_components/DynamicSharedLayout";
import { Tooltip } from "@/components/Tooltip";
import {
  Button,
  Dialog,
  DialogContent,
  DialogFooter,
  DialogHeader,
  DialogTitle,
  Input,
  Avatar,
} from "@cap/ui";
import { faShareNodes } from "@fortawesome/free-solid-svg-icons";
import { FontAwesomeIcon } from "@fortawesome/react-fontawesome";
import clsx from "clsx";
import { motion } from "framer-motion";
import { Check, Search } from "lucide-react";
import Image from "next/image";
import { useCallback, useEffect, useState } from "react";
import { toast } from "sonner";
import { shareCap } from "@/actions/caps/share";

interface SharingDialogProps {
  isOpen: boolean;
  onClose: () => void;
  capId: string;
  capName: string;
  sharedSpaces: {
    id: string;
    name: string;
    iconUrl?: string | null;
    organizationId: string;
  }[];
  onSharingUpdated: (updatedSharedSpaces: string[]) => void;
}

export const SharingDialog: React.FC<SharingDialogProps> = ({
  isOpen,
  onClose,
  capId,
  capName,
  sharedSpaces,
  onSharingUpdated,
}) => {
<<<<<<< HEAD
  console.log("sharedSpaces:", sharedSpaces);

  const { spacesData, activeOrganization } = useSharedContext();
=======
  const { spacesData } = useSharedContext();
>>>>>>> e78a446a
  const [selectedSpaces, setSelectedSpaces] = useState<Set<string>>(new Set());
  const [searchTerm, setSearchTerm] = useState("");
  const [initialSelectedSpaces, setInitialSelectedSpaces] = useState<
    Set<string>
  >(new Set());
  const [loading, setLoading] = useState(false);

<<<<<<< HEAD
  const sharedOrganizationIds = new Set(
    sharedSpaces?.map((space) => space.organizationId) || []
  );
=======
  const sharedSpaceIds = new Set(sharedSpaces?.map((space) => space.id) || []);
>>>>>>> e78a446a

  useEffect(() => {
    if (isOpen && sharedSpaces) {
      const spaceIds = new Set(sharedSpaces.map((space) => space.id));
      setSelectedSpaces(spaceIds);
      setInitialSelectedSpaces(spaceIds);
      setSearchTerm("");
    }
  }, [isOpen, sharedSpaces]);
<<<<<<< HEAD

  const isSpaceSharedViaOrganization = (spaceId: string) => {
    const space = spacesData?.find((s) => s.id === spaceId);
    return space && sharedOrganizationIds.has(space.organizationId);
  };

  const handleToggleSpace = (spaceId: string) => {
    console.log(`Toggling space: ${spaceId}`);
    setSelectedSpaces((prev) => {
      const newSet = new Set(prev);
      if (newSet.has(spaceId)) {
        console.log(`Removing space ${spaceId} from selection`);
        newSet.delete(spaceId);
      } else {
        console.log(`Adding space ${spaceId} to selection`);
=======

  const isSpaceSharedViaOrganization = useCallback(
    (spaceId: string) => {
      const space = spacesData?.find((s) => s.id === spaceId);
      if (!space) return false;
      return sharedSpaceIds.has(space.id);
    },
    [spacesData, sharedSpaceIds]
  );

  const handleToggleSpace = (spaceId: string) => {
    setSelectedSpaces((prev) => {
      const newSet = new Set(prev);
      if (newSet.has(spaceId)) {
        newSet.delete(spaceId);
      } else {
>>>>>>> e78a446a
        newSet.add(spaceId);
      }
      return newSet;
    });
  };

  const handleSave = async () => {
    try {
      console.log("Starting save operation for cap:", capId);
      console.log("Selected spaces:", Array.from(selectedSpaces));
      setLoading(true);
      const result = await shareCap({
        capId,
        spaceIds: Array.from(selectedSpaces),
      });

      if (!result.success) {
<<<<<<< HEAD
        console.error("Share operation failed:", result.error);
=======
>>>>>>> e78a446a
        throw new Error(result.error || "Failed to update sharing settings");
      }

      const newSelectedSpaces = Array.from(selectedSpaces);
      const initialSpaces = Array.from(initialSelectedSpaces);

      const addedSpaceIds = newSelectedSpaces.filter(
        (id) => !initialSpaces.includes(id)
      );
      const removedSpaceIds = initialSpaces.filter(
        (id) => !newSelectedSpaces.includes(id)
      );

<<<<<<< HEAD
      console.log("Added spaces:", addedSpaceIds);
      console.log("Removed spaces:", removedSpaceIds);

=======
>>>>>>> e78a446a
      const getSpaceName = (id: string) => {
        const space = spacesData?.find((space) => space.id === id);
        return space?.name || `Space ${id}`;
      };

      if (addedSpaceIds.length === 1 && removedSpaceIds.length === 0) {
        toast.success(`Shared to ${getSpaceName(addedSpaceIds[0] as string)}`);
      } else if (removedSpaceIds.length === 1 && addedSpaceIds.length === 0) {
        toast.success(
          `Unshared from ${getSpaceName(removedSpaceIds[0] as string)}`
        );
      } else if (addedSpaceIds.length > 0 && removedSpaceIds.length === 0) {
        toast.success(`Shared to ${addedSpaceIds.length} spaces`);
      } else if (removedSpaceIds.length > 0 && addedSpaceIds.length === 0) {
        toast.success(`Unshared from ${removedSpaceIds.length} spaces`);
      } else if (addedSpaceIds.length > 0 && removedSpaceIds.length > 0) {
        toast.success(`Sharing settings updated`);
      } else {
        toast.info("No changes to sharing settings");
      }
      onSharingUpdated(newSelectedSpaces);
      onClose();
    } catch (error) {
      toast.error("Failed to update sharing settings");
    } finally {
      setLoading(false);
    }
  };

  const filteredSpaces = searchTerm
    ? spacesData?.filter((space) =>
        space.name.toLowerCase().includes(searchTerm.toLowerCase())
      )
    : spacesData;

  return (
    <Dialog open={isOpen} onOpenChange={onClose}>
      <DialogContent className="p-0 w-full max-w-md rounded-xl border bg-gray-2 border-gray-4">
        <DialogHeader
          icon={<FontAwesomeIcon icon={faShareNodes} className="size-3.5" />}
          description="Select the spaces you would like to share with"
        >
<<<<<<< HEAD
          <DialogTitle>Share {capName}</DialogTitle>
=======
          <DialogTitle className="truncate w-full max-w-[320px]">
            Share {capName}
          </DialogTitle>
>>>>>>> e78a446a
        </DialogHeader>
        <div className="p-5">
          <div className="relative mb-3">
            <Input
              type="text"
              placeholder="Search..."
              value={searchTerm}
              className="pr-8"
              onChange={(e) => setSearchTerm(e.target.value)}
            />
            <Search
              className="absolute right-3 top-1/2 transform -translate-y-1/2 text-gray-10"
              size={20}
            />
          </div>
<<<<<<< HEAD
          <div className="grid overflow-y-auto grid-cols-4 gap-3 max-h-60">
=======
          <div className="grid overflow-y-auto grid-cols-5 gap-3 pt-2 max-h-60">
>>>>>>> e78a446a
            {filteredSpaces && filteredSpaces.length > 0 ? (
              filteredSpaces.map((space) => (
                <SpaceCard
                  key={space.id}
                  space={space}
                  selectedSpaces={selectedSpaces}
                  handleToggleSpace={handleToggleSpace}
                  isSharedViaOrganization={isSpaceSharedViaOrganization(
                    space.id
                  )}
                />
              ))
            ) : (
<<<<<<< HEAD
              <div className="flex col-span-4 gap-2 justify-center items-center pt-2 text-sm">
=======
              <div className="flex col-span-5 gap-2 justify-center items-center text-sm">
>>>>>>> e78a446a
                <p className="text-gray-12">
                  {spacesData && spacesData.length > 0
                    ? "No spaces match your search"
                    : "No spaces available"}
                </p>
              </div>
            )}
          </div>
        </div>
        <DialogFooter className="p-5 border-t border-gray-4">
          <Button size="sm" variant="gray" onClick={onClose}>
            Cancel
          </Button>
          <Button
            spinner={loading}
            disabled={loading || selectedSpaces.size === 0}
            size="sm"
            variant="dark"
            onClick={handleSave}
          >
            {loading ? "Saving..." : "Save"}
          </Button>
        </DialogFooter>
      </DialogContent>
    </Dialog>
  );
};

const SpaceCard = ({
  space,
  selectedSpaces,
  handleToggleSpace,
  isSharedViaOrganization,
}: {
  space: {
    id: string;
    name: string;
    iconUrl?: string | null;
    organizationId: string;
  };
  selectedSpaces: Set<string>;
  handleToggleSpace: (spaceId: string) => void;
  isSharedViaOrganization?: boolean;
}) => {
  const isSelected = selectedSpaces.has(space.id);

  return (
    <Tooltip
      content={
        isSharedViaOrganization
          ? `${space.name} (shared via organization)`
          : space.name
      }
    >
      <div
        className={clsx(
<<<<<<< HEAD
          "flex items-center relative flex-col justify-center gap-2 border transition-colors bg-gray-1 duration-200 border-gray-3 w-full p-3 rounded-xl cursor-pointer",
          isSelected
            ? "bg-gray-3 border-green-500"
            : "hover:bg-gray-3 hover:border-gray-4",
          isSharedViaOrganization && "ring-1 ring-inset ring-green-500/20"
=======
          "flex items-center relative overflow-visible flex-col justify-center gap-2 border transition-colors bg-gray-1",
          "duration-200 w-full p-2.5 rounded-xl cursor-pointer",
          isSelected
            ? "bg-gray-3 border-green-500"
            : "hover:bg-gray-3 hover:border-gray-5 border-gray-4",
          isSharedViaOrganization && "ring-1 ring-inset ring-green-500/30"
>>>>>>> e78a446a
        )}
        onClick={() => handleToggleSpace(space.id)}
      >
        {space.iconUrl ? (
<<<<<<< HEAD
          <div className="overflow-hidden relative flex-shrink-0 rounded-full size-6">
=======
          <div className="overflow-hidden relative flex-shrink-0 rounded-full size-5">
>>>>>>> e78a446a
            <Image
              src={space.iconUrl}
              alt={space.name}
              width={24}
              height={24}
              className="object-cover w-full h-full"
            />
          </div>
        ) : (
          <Avatar
<<<<<<< HEAD
            letterClass="text-gray-1 text-xs"
            className="relative z-10 flex-shrink-0 size-6"
=======
            letterClass="text-[11px]"
            className="relative z-10 flex-shrink-0 size-5"
>>>>>>> e78a446a
            name={space.name}
          />
        )}
        <p className="max-w-full text-xs truncate transition-colors duration-200 text-gray-10">
          {space.name}
        </p>
        <motion.div
          key={space.id}
          animate={{
            scale: isSelected ? 1 : 0,
          }}
          initial={{
<<<<<<< HEAD
            scale: 0,
=======
            scale: isSelected ? 1 : 0,
>>>>>>> e78a446a
          }}
          transition={{
            type: isSelected ? "spring" : "tween",
            stiffness: isSelected ? 300 : undefined,
            damping: isSelected ? 20 : undefined,
            duration: !isSelected ? 0.2 : undefined,
          }}
<<<<<<< HEAD
          className={clsx(
            "flex absolute top-0 right-0 justify-center items-center rounded-full border bg-gray-4 size-5",
            isSelected
              ? "bg-green-500 border-transparent"
              : "bg-gray-4 border-gray-5"
          )}
=======
          className="flex absolute -top-2 -right-2 z-10 justify-center items-center bg-green-500 rounded-full bg-gray-4 size-4"
>>>>>>> e78a446a
        >
          <Check className="text-white" size={10} />
        </motion.div>
      </div>
    </Tooltip>
  );
};<|MERGE_RESOLUTION|>--- conflicted
+++ resolved
@@ -1,7 +1,3 @@
-<<<<<<< HEAD
-import { Avatar } from "@/app/s/[videoId]/_components/tabs/Activity";
-=======
->>>>>>> e78a446a
 import { useSharedContext } from "@/app/dashboard/_components/DynamicSharedLayout";
 import { Tooltip } from "@/components/Tooltip";
 import {
@@ -46,13 +42,7 @@
   sharedSpaces,
   onSharingUpdated,
 }) => {
-<<<<<<< HEAD
-  console.log("sharedSpaces:", sharedSpaces);
-
-  const { spacesData, activeOrganization } = useSharedContext();
-=======
   const { spacesData } = useSharedContext();
->>>>>>> e78a446a
   const [selectedSpaces, setSelectedSpaces] = useState<Set<string>>(new Set());
   const [searchTerm, setSearchTerm] = useState("");
   const [initialSelectedSpaces, setInitialSelectedSpaces] = useState<
@@ -60,13 +50,7 @@
   >(new Set());
   const [loading, setLoading] = useState(false);
 
-<<<<<<< HEAD
-  const sharedOrganizationIds = new Set(
-    sharedSpaces?.map((space) => space.organizationId) || []
-  );
-=======
   const sharedSpaceIds = new Set(sharedSpaces?.map((space) => space.id) || []);
->>>>>>> e78a446a
 
   useEffect(() => {
     if (isOpen && sharedSpaces) {
@@ -76,23 +60,6 @@
       setSearchTerm("");
     }
   }, [isOpen, sharedSpaces]);
-<<<<<<< HEAD
-
-  const isSpaceSharedViaOrganization = (spaceId: string) => {
-    const space = spacesData?.find((s) => s.id === spaceId);
-    return space && sharedOrganizationIds.has(space.organizationId);
-  };
-
-  const handleToggleSpace = (spaceId: string) => {
-    console.log(`Toggling space: ${spaceId}`);
-    setSelectedSpaces((prev) => {
-      const newSet = new Set(prev);
-      if (newSet.has(spaceId)) {
-        console.log(`Removing space ${spaceId} from selection`);
-        newSet.delete(spaceId);
-      } else {
-        console.log(`Adding space ${spaceId} to selection`);
-=======
 
   const isSpaceSharedViaOrganization = useCallback(
     (spaceId: string) => {
@@ -109,7 +76,6 @@
       if (newSet.has(spaceId)) {
         newSet.delete(spaceId);
       } else {
->>>>>>> e78a446a
         newSet.add(spaceId);
       }
       return newSet;
@@ -118,8 +84,6 @@
 
   const handleSave = async () => {
     try {
-      console.log("Starting save operation for cap:", capId);
-      console.log("Selected spaces:", Array.from(selectedSpaces));
       setLoading(true);
       const result = await shareCap({
         capId,
@@ -127,10 +91,6 @@
       });
 
       if (!result.success) {
-<<<<<<< HEAD
-        console.error("Share operation failed:", result.error);
-=======
->>>>>>> e78a446a
         throw new Error(result.error || "Failed to update sharing settings");
       }
 
@@ -144,12 +104,6 @@
         (id) => !newSelectedSpaces.includes(id)
       );
 
-<<<<<<< HEAD
-      console.log("Added spaces:", addedSpaceIds);
-      console.log("Removed spaces:", removedSpaceIds);
-
-=======
->>>>>>> e78a446a
       const getSpaceName = (id: string) => {
         const space = spacesData?.find((space) => space.id === id);
         return space?.name || `Space ${id}`;
@@ -192,13 +146,9 @@
           icon={<FontAwesomeIcon icon={faShareNodes} className="size-3.5" />}
           description="Select the spaces you would like to share with"
         >
-<<<<<<< HEAD
-          <DialogTitle>Share {capName}</DialogTitle>
-=======
           <DialogTitle className="truncate w-full max-w-[320px]">
             Share {capName}
           </DialogTitle>
->>>>>>> e78a446a
         </DialogHeader>
         <div className="p-5">
           <div className="relative mb-3">
@@ -214,11 +164,7 @@
               size={20}
             />
           </div>
-<<<<<<< HEAD
-          <div className="grid overflow-y-auto grid-cols-4 gap-3 max-h-60">
-=======
           <div className="grid overflow-y-auto grid-cols-5 gap-3 pt-2 max-h-60">
->>>>>>> e78a446a
             {filteredSpaces && filteredSpaces.length > 0 ? (
               filteredSpaces.map((space) => (
                 <SpaceCard
@@ -232,11 +178,7 @@
                 />
               ))
             ) : (
-<<<<<<< HEAD
-              <div className="flex col-span-4 gap-2 justify-center items-center pt-2 text-sm">
-=======
               <div className="flex col-span-5 gap-2 justify-center items-center text-sm">
->>>>>>> e78a446a
                 <p className="text-gray-12">
                   {spacesData && spacesData.length > 0
                     ? "No spaces match your search"
@@ -252,7 +194,7 @@
           </Button>
           <Button
             spinner={loading}
-            disabled={loading || selectedSpaces.size === 0}
+            disabled={loading}
             size="sm"
             variant="dark"
             onClick={handleSave}
@@ -293,29 +235,17 @@
     >
       <div
         className={clsx(
-<<<<<<< HEAD
-          "flex items-center relative flex-col justify-center gap-2 border transition-colors bg-gray-1 duration-200 border-gray-3 w-full p-3 rounded-xl cursor-pointer",
-          isSelected
-            ? "bg-gray-3 border-green-500"
-            : "hover:bg-gray-3 hover:border-gray-4",
-          isSharedViaOrganization && "ring-1 ring-inset ring-green-500/20"
-=======
           "flex items-center relative overflow-visible flex-col justify-center gap-2 border transition-colors bg-gray-1",
           "duration-200 w-full p-2.5 rounded-xl cursor-pointer",
           isSelected
             ? "bg-gray-3 border-green-500"
             : "hover:bg-gray-3 hover:border-gray-5 border-gray-4",
           isSharedViaOrganization && "ring-1 ring-inset ring-green-500/30"
->>>>>>> e78a446a
         )}
         onClick={() => handleToggleSpace(space.id)}
       >
         {space.iconUrl ? (
-<<<<<<< HEAD
-          <div className="overflow-hidden relative flex-shrink-0 rounded-full size-6">
-=======
           <div className="overflow-hidden relative flex-shrink-0 rounded-full size-5">
->>>>>>> e78a446a
             <Image
               src={space.iconUrl}
               alt={space.name}
@@ -326,13 +256,8 @@
           </div>
         ) : (
           <Avatar
-<<<<<<< HEAD
-            letterClass="text-gray-1 text-xs"
-            className="relative z-10 flex-shrink-0 size-6"
-=======
             letterClass="text-[11px]"
             className="relative z-10 flex-shrink-0 size-5"
->>>>>>> e78a446a
             name={space.name}
           />
         )}
@@ -345,11 +270,7 @@
             scale: isSelected ? 1 : 0,
           }}
           initial={{
-<<<<<<< HEAD
-            scale: 0,
-=======
             scale: isSelected ? 1 : 0,
->>>>>>> e78a446a
           }}
           transition={{
             type: isSelected ? "spring" : "tween",
@@ -357,16 +278,7 @@
             damping: isSelected ? 20 : undefined,
             duration: !isSelected ? 0.2 : undefined,
           }}
-<<<<<<< HEAD
-          className={clsx(
-            "flex absolute top-0 right-0 justify-center items-center rounded-full border bg-gray-4 size-5",
-            isSelected
-              ? "bg-green-500 border-transparent"
-              : "bg-gray-4 border-gray-5"
-          )}
-=======
           className="flex absolute -top-2 -right-2 z-10 justify-center items-center bg-green-500 rounded-full bg-gray-4 size-4"
->>>>>>> e78a446a
         >
           <Check className="text-white" size={10} />
         </motion.div>
