<<<<<<< HEAD
=======
import { Avatar } from "@/app/s/[videoId]/_components/tabs/Activity";
>>>>>>> 54e8b273
import {
  Button,
  Dialog,
  DialogContent,
  DialogFooter,
  DialogHeader,
  DialogTitle,
  Input,
} from "@cap/ui";
import { faShareNodes } from "@fortawesome/free-solid-svg-icons";
import { FontAwesomeIcon } from "@fortawesome/react-fontawesome";
import clsx from "clsx";
import { motion } from "framer-motion";
import { Check, Search } from "lucide-react";
import Image from "next/image";
import { useEffect, useState } from "react";
import { toast } from "sonner";

interface SharingDialogProps {
  isOpen: boolean;
  onClose: () => void;
  capId: string;
  capName: string;
  sharedOrganizations: { id: string; name: string; iconUrl: string }[];
  userOrganizations?: { id: string; name: string; iconUrl: string }[];
  onSharingUpdated: (updatedSharedOrganizations: string[]) => void;
}

export const SharingDialog: React.FC<SharingDialogProps> = ({
  isOpen,
  onClose,
  capId,
  capName,
  sharedOrganizations,
  userOrganizations,
  onSharingUpdated,
}) => {
  const [selectedOrganizations, setSelectedOrganizations] = useState<
    Set<string>
  >(new Set(sharedOrganizations.map((organization) => organization.id)));
  const [searchTerm, setSearchTerm] = useState("");
  const [initialSelectedOrganizations, setInitialSelectedOrganizations] =
    useState<Set<string>>(
      new Set(sharedOrganizations.map((organization) => organization.id))
    );
  const [loading, setLoading] = useState(false);

  useEffect(() => {
    if (isOpen) {
      const currentOrganizationIds = new Set(
        sharedOrganizations.map((organization) => organization.id)
      );
      setSelectedOrganizations(currentOrganizationIds);
      setInitialSelectedOrganizations(currentOrganizationIds);
      setSearchTerm("");
    }
  }, [isOpen, sharedOrganizations]);

  const handleToggleOrganization = (organizationId: string) => {
    setSelectedOrganizations((prev) => {
      const newSet = new Set(prev);
      if (newSet.has(organizationId)) {
        newSet.delete(organizationId);
      } else {
        newSet.add(organizationId);
      }
      return newSet;
    });
  };

  const handleSave = async () => {
    try {
      setLoading(true);
      const response = await fetch("/api/caps/share", {
        method: "POST",
        headers: { "Content-Type": "application/json" },
        body: JSON.stringify({
          capId,
          organizationIds: Array.from(selectedOrganizations),
        }),
      });

      if (!response.ok) {
        throw new Error("Failed to update sharing settings");
      }

      const newSelectedOrganizations = Array.from(selectedOrganizations);
      const initialOrganizations = Array.from(initialSelectedOrganizations);

      const addedOrganizationIds = newSelectedOrganizations.filter(
        (id) => !initialOrganizations.includes(id)
      );
      const removedOrganizationIds = initialOrganizations.filter(
        (id) => !newSelectedOrganizations.includes(id)
      );

      if (
        addedOrganizationIds.length === 1 &&
        removedOrganizationIds.length === 0
      ) {
        const addedOrganizationName = userOrganizations?.find(
          (organization) => organization.id === addedOrganizationIds[0]
        )?.name;
        toast.success(`Shared to ${addedOrganizationName}`);
      } else if (
        removedOrganizationIds.length === 1 &&
        addedOrganizationIds.length === 0
      ) {
        const removedOrganizationName = sharedOrganizations.find(
          (organization) => organization.id === removedOrganizationIds[0]
        )?.name;
        toast.success(`Unshared from ${removedOrganizationName}`);
      } else if (
        addedOrganizationIds.length > 0 &&
        removedOrganizationIds.length === 0
      ) {
        toast.success(`Shared to ${addedOrganizationIds.length} organizations`);
      } else if (
        removedOrganizationIds.length > 0 &&
        addedOrganizationIds.length === 0
      ) {
        toast.success(
          `Unshared from ${removedOrganizationIds.length} organizations`
        );
      } else if (
        addedOrganizationIds.length > 0 &&
        removedOrganizationIds.length > 0
      ) {
        toast.success(`Sharing settings updated`);
      } else {
        toast.success("No changes to sharing settings");
      }
      onSharingUpdated(newSelectedOrganizations);
      onClose();
    } catch (error) {
      console.error("Error updating sharing settings:", error);
      toast.error("Failed to update sharing settings");
    } finally {
      setLoading(false);
    }
  };

  const filteredOrganizations = userOrganizations?.filter((organization) =>
    organization.name.toLowerCase().includes(searchTerm.toLowerCase())
  );

  return (
    <Dialog open={isOpen} onOpenChange={onClose}>
      <DialogContent className="p-0 w-full max-w-md rounded-xl border bg-gray-2 border-gray-4">
        <DialogHeader
          icon={<FontAwesomeIcon icon={faShareNodes} className="size-3.5" />}
          description="Select the organizations you would like to share with"
        >
          <DialogTitle>
            Share <span className="font-bold text-gray-12">{capName}</span>
          </DialogTitle>
        </DialogHeader>
        <div className="p-5">
          <div className="relative mb-4">
            <Input
              type="text"
              placeholder="Search..."
              value={searchTerm}
              className="pr-8"
              onChange={(e) => setSearchTerm(e.target.value)}
            />
            <Search
              className="absolute right-3 top-1/2 transform -translate-y-1/2 text-gray-10"
              size={20}
            />
          </div>
          <div className="grid grid-cols-5 gap-3 max-h-60">
            {filteredOrganizations && filteredOrganizations.length > 0 ? (
              filteredOrganizations.map((organization) => (
                <SpaceCard
                  key={organization.id}
                  organization={organization}
                  selectedOrganizations={selectedOrganizations}
                  handleToggleOrganization={handleToggleOrganization}
                />
              ))
            ) : (
              <div className="flex gap-2 justify-center items-center pt-2 text-sm">
                <p className="text-gray-12">No organizations found</p>
              </div>
            )}
          </div>
        </div>
        <DialogFooter className="p-5 border-t border-gray-4">
          <Button size="sm" variant="gray" onClick={onClose}>
            Cancel
          </Button>
          <Button
            spinner={loading}
            disabled={loading}
            size="sm"
            variant="dark"
            onClick={handleSave}
          >
            {loading ? "Saving..." : "Save"}
          </Button>
        </DialogFooter>
      </DialogContent>
    </Dialog>
  );
};

const SpaceCard = ({
  organization,
  selectedOrganizations,
  handleToggleOrganization,
}: {
<<<<<<< HEAD
  organization: { id: string; name: string };
=======
  organization: { id: string; name: string; iconUrl: string };
>>>>>>> 54e8b273
  selectedOrganizations: Set<string>;
  handleToggleOrganization: (organizationId: string) => void;
}) => {
  return (
    <div
      className={clsx(
        "flex items-center relative flex-col justify-center gap-2 border transition-colors duration-200 border-gray-3 w-full p-3 rounded-xl cursor-pointer",
        selectedOrganizations.has(organization.id)
          ? "bg-gray-3 border-gray-4"
          : "hover:bg-gray-3 hover:border-gray-4"
      )}
      onClick={() => handleToggleOrganization(organization.id)}
    >
<<<<<<< HEAD
      <div className="flex justify-center items-center text-xs font-semibold rounded-full size-6 text-gray-1 bg-gray-12">
        {organization.name.charAt(0).toUpperCase()}
      </div>
=======
      {organization.iconUrl ? (
        <div className="overflow-hidden relative flex-shrink-0 rounded-full size-6">
          <Image
            src={organization.iconUrl}
            alt={organization.name}
            width={24}
            height={24}
            className="object-cover w-full h-full"
          />
        </div>
      ) : (
        <Avatar
          letterClass="text-gray-1 text-xs"
          className="relative flex-shrink-0 size-6"
          name={organization.name}
        />
      )}
>>>>>>> 54e8b273
      <span className="text-xs truncate transition-colors duration-200 text-gray-10">
        {organization.name}
      </span>
      <motion.div
        key={organization.id}
        animate={{
          scale: selectedOrganizations.has(organization.id) ? 1 : 0,
        }}
        initial={{
          scale: 0,
        }}
        transition={{
          type: selectedOrganizations.has(organization.id) ? "spring" : "tween",
          stiffness: selectedOrganizations.has(organization.id)
            ? 300
            : undefined,
          damping: selectedOrganizations.has(organization.id) ? 20 : undefined,
          duration: !selectedOrganizations.has(organization.id)
            ? 0.2
            : undefined,
        }}
        className={clsx(
          "absolute top-[-6px] flex items-center justify-center right-[-5px] bg-gray-4 rounded-full border size-4",
          selectedOrganizations.has(organization.id)
            ? "bg-green-500 border-transparent"
            : "bg-gray-4 border-gray-5"
        )}
      >
        <Check className="text-white" size={10} />
      </motion.div>
    </div>
  );
};<|MERGE_RESOLUTION|>--- conflicted
+++ resolved
@@ -1,7 +1,4 @@
-<<<<<<< HEAD
-=======
 import { Avatar } from "@/app/s/[videoId]/_components/tabs/Activity";
->>>>>>> 54e8b273
 import {
   Button,
   Dialog,
@@ -214,11 +211,7 @@
   selectedOrganizations,
   handleToggleOrganization,
 }: {
-<<<<<<< HEAD
-  organization: { id: string; name: string };
-=======
   organization: { id: string; name: string; iconUrl: string };
->>>>>>> 54e8b273
   selectedOrganizations: Set<string>;
   handleToggleOrganization: (organizationId: string) => void;
 }) => {
@@ -232,11 +225,6 @@
       )}
       onClick={() => handleToggleOrganization(organization.id)}
     >
-<<<<<<< HEAD
-      <div className="flex justify-center items-center text-xs font-semibold rounded-full size-6 text-gray-1 bg-gray-12">
-        {organization.name.charAt(0).toUpperCase()}
-      </div>
-=======
       {organization.iconUrl ? (
         <div className="overflow-hidden relative flex-shrink-0 rounded-full size-6">
           <Image
@@ -254,7 +242,6 @@
           name={organization.name}
         />
       )}
->>>>>>> 54e8b273
       <span className="text-xs truncate transition-colors duration-200 text-gray-10">
         {organization.name}
       </span>
