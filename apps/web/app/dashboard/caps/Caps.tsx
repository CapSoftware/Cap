--- conflicted
+++ resolved
@@ -288,10 +288,7 @@
           <CapPagination currentPage={page} totalPages={totalPages} />
         </div>
       )}
-<<<<<<< HEAD
-=======
-
->>>>>>> 7c06c65a
+
       <SelectedCapsBar
         selectedCaps={selectedCaps}
         setSelectedCaps={setSelectedCaps}
