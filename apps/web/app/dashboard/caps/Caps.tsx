"use client";
import { deleteVideo } from "@/actions/videos/delete";
import { useSharedContext } from "@/app/dashboard/_components/DynamicSharedLayout";
import { useApiClient } from "@/utils/web-api";
import { VideoMetadata } from "@cap/database/types";
import { useRouter, useSearchParams } from "next/navigation";
import { useEffect, useRef, useState } from "react";
import { toast } from "sonner";
import { CapCard } from "./components/CapCard";
import { CapPagination } from "./components/CapPagination";
import { EmptyCapState } from "./components/EmptyCapState";
import { SelectedCapsBar } from "./components/SelectedCapsBar";
import { UploadCapButton } from "./components/UploadCapButton";
import { UploadPlaceholderCard } from "./components/UploadPlaceholderCard";
import { serverEnv } from "@cap/env";

type VideoData = {
  id: string;
  ownerId: string;
  name: string;
  createdAt: Date;
  totalComments: number;
  totalReactions: number;
  sharedOrganizations: { id: string; name: string }[];
  ownerName: string;
<<<<<<< HEAD
  metadata?: VideoMetadata;
=======
  metadata?: VideoMetadata
  hasPassword: boolean;
>>>>>>> a974cf10
}[];

export const Caps = ({
  data,
  count,
  userOrganizations,
  dubApiKeyEnabled,
}: {
  data: VideoData;
  count: number;
  userOrganizations: { id: string; name: string }[];
  dubApiKeyEnabled: boolean;
}) => {
  const { refresh } = useRouter();
  const params = useSearchParams();
  const page = Number(params.get("page")) || 1;
  const [analytics, setAnalytics] = useState<Record<string, number>>({});
  const { user } = useSharedContext();
  const limit = 15;
  const totalPages = Math.ceil(count / limit);
  const [selectedCaps, setSelectedCaps] = useState<string[]>([]);
  const previousCountRef = useRef<number>(0);
  const [isDeleting, setIsDeleting] = useState(false);
  const [uploadPlaceholders, setUploadPlaceholders] = useState<
    {
      id: string;
      progress: number;
      thumbnail?: string;
      uploadProgress?: number;
    }[]
  >([]);

  const anyCapSelected = selectedCaps.length > 0;

  const apiClient = useApiClient();

  useEffect(() => {
    const fetchAnalytics = async () => {
      if (!dubApiKeyEnabled) return;

      const analyticsData: Record<string, number> = {};

      for (const video of data) {
        const response = await apiClient.video.getAnalytics({
          query: { videoId: video.id },
          fetchOptions: {
            cache: "force-cache",
          },
        });

        if (response.status !== 200) continue;

        analyticsData[video.id] = response.body.count || 0;
      }
      setAnalytics(analyticsData);
    };

    fetchAnalytics();
  }, [data]);

  useEffect(() => {
    const handleKeyDown = (e: KeyboardEvent) => {
      if (e.key === "Escape" && selectedCaps.length > 0) {
        setSelectedCaps([]);
      }

      if (
        (e.key === "Delete" || e.key === "Backspace") &&
        selectedCaps.length > 0
      ) {
        if (e.key === "Backspace") {
          e.preventDefault();
        }

        if (
          !["INPUT", "TEXTAREA", "SELECT"].includes(
            document.activeElement?.tagName || ""
          )
        ) {
          deleteSelectedCaps();
        }
      }

      if (e.key === "a" && (e.ctrlKey || e.metaKey) && data.length > 0) {
        if (
          !["INPUT", "TEXTAREA", "SELECT"].includes(
            document.activeElement?.tagName || ""
          )
        ) {
          e.preventDefault();
          setSelectedCaps(data.map((cap) => cap.id));
        }
      }
    };

    window.addEventListener("keydown", handleKeyDown);

    return () => {
      window.removeEventListener("keydown", handleKeyDown);
    };
  }, [selectedCaps.length, data]);

  const deleteCap = async (videoId: string) => {
    if (
      !window.confirm(
        "Are you sure you want to delete this Cap? It cannot be undone."
      )
    ) {
      return;
    }

    const response = await deleteVideo(videoId);

    if (response.success) {
      refresh();
      toast.success("Cap deleted successfully");
    } else {
      toast.error(
        response.message || "Failed to delete Cap - please try again later"
      );
    }
  };

  const handleCapSelection = (capId: string) => {
    setSelectedCaps((prev) => {
      const newSelection = prev.includes(capId)
        ? prev.filter((id) => id !== capId)
        : [...prev, capId];

      previousCountRef.current = prev.length;

      return newSelection;
    });
  };

  const deleteSelectedCaps = async () => {
    if (selectedCaps.length === 0) return;

    if (
      !window.confirm(
        `Are you sure you want to delete ${selectedCaps.length} cap${
          selectedCaps.length === 1 ? "" : "s"
        }? This cannot be undone.`
      )
    ) {
      return;
    }

    setIsDeleting(true);

    try {
      await toast.promise(
        async () => {
          const results = await Promise.allSettled(
            selectedCaps.map((capId) => deleteVideo(capId))
          );

          const successCount = results.filter(
            (result) => result.status === "fulfilled" && result.value.success
          ).length;

          const errorCount = selectedCaps.length - successCount;

          if (successCount > 0 && errorCount > 0) {
            return { success: successCount, error: errorCount };
          } else if (successCount > 0) {
            return { success: successCount };
          } else {
            throw new Error(
              `Failed to delete ${errorCount} cap${errorCount === 1 ? "" : "s"}`
            );
          }
        },
        {
          loading: `Deleting ${selectedCaps.length} cap${
            selectedCaps.length === 1 ? "" : "s"
          }...`,
          success: (data) => {
            if (data.error) {
              return `Successfully deleted ${data.success} cap${
                data.success === 1 ? "" : "s"
              }, but failed to delete ${data.error} cap${
                data.error === 1 ? "" : "s"
              }`;
            }
            return `Successfully deleted ${data.success} cap${
              data.success === 1 ? "" : "s"
            }`;
          },
          error: (error) =>
            error.message || "An error occurred while deleting caps",
        }
      );

      setSelectedCaps([]);
      refresh();
    } catch (error) {
      // Error is handled by toast.promise
    } finally {
      setIsDeleting(false);
    }
  };

  const handleUploadStart = (id: string, thumbnail?: string) => {
    setUploadPlaceholders((prev) => [{ id, progress: 0, thumbnail }, ...prev]);
  };

  const handleUploadProgress = (
    id: string,
    progress: number,
    uploadProgress?: number
  ) => {
    setUploadPlaceholders((prev) =>
      prev.map((u) => (u.id === id ? { ...u, progress, uploadProgress } : u))
    );
  };

  const handleUploadComplete = (id: string) => {
    setUploadPlaceholders((prev) => prev.filter((u) => u.id !== id));
    refresh();
  };

  if (data.length === 0) {
    return <EmptyCapState />;
  }

  return (
    <div className="flex relative flex-col w-full">
      <div className="flex justify-end mb-4">
        <UploadCapButton
          onStart={handleUploadStart}
          onProgress={handleUploadProgress}
          onComplete={handleUploadComplete}
        />
      </div>
      <div className="grid grid-cols-1 gap-4 sm:gap-6 sm:grid-cols-2 lg:grid-cols-3 xl:grid-cols-4 2xl:grid-cols-5">
        {uploadPlaceholders.map((u) => (
          <UploadPlaceholderCard
            key={u.id}
            thumbnail={u.thumbnail}
            progress={u.progress}
            uploadProgress={u.uploadProgress}
          />
        ))}
        {data.map((cap) => (
          <CapCard
            key={cap.id}
            cap={cap}
            analytics={analytics[cap.id] || 0}
            onDelete={deleteCap}
            userId={user?.id}
            userOrganizations={userOrganizations}
            isSelected={selectedCaps.includes(cap.id)}
            onSelectToggle={() => handleCapSelection(cap.id)}
            anyCapSelected={anyCapSelected}
          />
        ))}
      </div>
      {(data.length > limit || data.length === limit || page !== 1) && (
        <div className="mt-10">
          <CapPagination currentPage={page} totalPages={totalPages} />
        </div>
      )}

      <SelectedCapsBar
        selectedCaps={selectedCaps}
        setSelectedCaps={setSelectedCaps}
        deleteSelectedCaps={deleteSelectedCaps}
        isDeleting={isDeleting}
      />
    </div>
  );
};<|MERGE_RESOLUTION|>--- conflicted
+++ resolved
@@ -23,12 +23,8 @@
   totalReactions: number;
   sharedOrganizations: { id: string; name: string }[];
   ownerName: string;
-<<<<<<< HEAD
   metadata?: VideoMetadata;
-=======
-  metadata?: VideoMetadata
   hasPassword: boolean;
->>>>>>> a974cf10
 }[];
 
 export const Caps = ({
