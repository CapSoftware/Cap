--- conflicted
+++ resolved
@@ -270,9 +270,6 @@
 
   return (
     <div className="flex relative flex-col w-full">
-<<<<<<< HEAD
-      <div className="flex justify-end mb-8">
-=======
       {isDraggingCap && (
         <div className="fixed inset-0 z-50 pointer-events-none">
           <div className="flex justify-center items-center w-full h-full">
@@ -283,7 +280,6 @@
         </div>
       )}
       <div className="flex justify-end mb-4">
->>>>>>> d9ada9d7
         <UploadCapButton
           onStart={handleUploadStart}
           onProgress={handleUploadProgress}
