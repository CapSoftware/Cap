"use client";
import { deleteVideo } from "@/actions/videos/delete";
import { useSharedContext } from "@/app/dashboard/_components/DynamicSharedLayout";
import { useApiClient } from "@/utils/web-api";
import { VideoMetadata } from "@cap/database/types";
import { useRouter, useSearchParams } from "next/navigation";
import { useEffect, useRef, useState } from "react";
import { toast } from "sonner";
import { CapCard } from "./components/CapCard";
import { CapPagination } from "./components/CapPagination";
import { EmptyCapState } from "./components/EmptyCapState";
import { SelectedCapsBar } from "./components/SelectedCapsBar";
<<<<<<< HEAD
=======
import { UploadCapButton } from "./components/UploadCapButton";
import { UploadPlaceholderCard } from "./components/UploadPlaceholderCard";
import { serverEnv } from "@cap/env";
>>>>>>> 3e71f6db

type VideoData = {
  id: string;
  ownerId: string;
  name: string;
  createdAt: Date;
  totalComments: number;
  totalReactions: number;
  sharedOrganizations: { id: string; name: string; iconUrl?: string }[];
  sharedSpaces: {
    id: string;
    name: string;
    iconUrl?: string;
    organizationId: string;
  }[];
  ownerName: string;
  metadata?: VideoMetadata;
<<<<<<< HEAD
}[];

export const Caps = ({ data, count }: { data: VideoData; count: number }) => {
=======
  hasPassword: boolean;
}[];

export const Caps = ({
  data,
  count,
  userOrganizations,
  dubApiKeyEnabled,
}: {
  data: VideoData;
  count: number;
  userOrganizations: { id: string; name: string }[];
  dubApiKeyEnabled: boolean;
}) => {
>>>>>>> 3e71f6db
  const { refresh } = useRouter();
  const params = useSearchParams();
  const page = Number(params.get("page")) || 1;
  const [analytics, setAnalytics] = useState<Record<string, number>>({});
  const { user, spacesData, organizationData } = useSharedContext();
  const limit = 15;
  const totalPages = Math.ceil(count / limit);
  const [selectedCaps, setSelectedCaps] = useState<string[]>([]);
  const previousCountRef = useRef<number>(0);
  const [isDeleting, setIsDeleting] = useState(false);
<<<<<<< HEAD
  const [isDraggingCap, setIsDraggingCap] = useState(false);
=======
  const [uploadPlaceholders, setUploadPlaceholders] = useState<
    {
      id: string;
      progress: number;
      thumbnail?: string;
      uploadProgress?: number;
    }[]
  >([]);
>>>>>>> 3e71f6db

  const anyCapSelected = selectedCaps.length > 0;

  const apiClient = useApiClient();

  useEffect(() => {
    const fetchAnalytics = async () => {
      if (!dubApiKeyEnabled) return;

      const analyticsData: Record<string, number> = {};

      for (const video of data) {
        const response = await apiClient.video.getAnalytics({
          query: { videoId: video.id },
          fetchOptions: {
            cache: "force-cache",
          },
        });

        if (response.status !== 200) continue;

        analyticsData[video.id] = response.body.count || 0;
      }
      setAnalytics(analyticsData);
    };

    fetchAnalytics();
  }, [data]);

  useEffect(() => {
    const handleKeyDown = (e: KeyboardEvent) => {
      if (e.key === "Escape" && selectedCaps.length > 0) {
        setSelectedCaps([]);
      }

      if (
        (e.key === "Delete" || e.key === "Backspace") &&
        selectedCaps.length > 0
      ) {
        if (e.key === "Backspace") {
          e.preventDefault();
        }

        if (
          !["INPUT", "TEXTAREA", "SELECT"].includes(
            document.activeElement?.tagName || ""
          )
        ) {
          deleteSelectedCaps();
        }
      }

      if (e.key === "a" && (e.ctrlKey || e.metaKey) && data.length > 0) {
        if (
          !["INPUT", "TEXTAREA", "SELECT"].includes(
            document.activeElement?.tagName || ""
          )
        ) {
          e.preventDefault();
          setSelectedCaps(data.map((cap) => cap.id));
        }
      }
    };

    window.addEventListener("keydown", handleKeyDown);

    return () => {
      window.removeEventListener("keydown", handleKeyDown);
    };
  }, [selectedCaps.length, data]);

  useEffect(() => {
    const handleDragStart = () => setIsDraggingCap(true);
    const handleDragEnd = () => setIsDraggingCap(false);

    window.addEventListener("dragstart", handleDragStart);
    window.addEventListener("dragend", handleDragEnd);

    return () => {
      window.removeEventListener("dragstart", handleDragStart);
      window.removeEventListener("dragend", handleDragEnd);
    };
  }, []);

  const deleteCap = async (videoId: string) => {
    if (
      !window.confirm(
        "Are you sure you want to delete this Cap? It cannot be undone."
      )
    ) {
      return;
    }

    const response = await deleteVideo(videoId);

    if (response.success) {
      refresh();
      toast.success("Cap deleted successfully");
    } else {
      toast.error(
        response.message || "Failed to delete Cap - please try again later"
      );
    }
  };

  const handleCapSelection = (capId: string) => {
    setSelectedCaps((prev) => {
      const newSelection = prev.includes(capId)
        ? prev.filter((id) => id !== capId)
        : [...prev, capId];

      previousCountRef.current = prev.length;

      return newSelection;
    });
  };

  const deleteSelectedCaps = async () => {
    if (selectedCaps.length === 0) return;

    if (
      !window.confirm(
        `Are you sure you want to delete ${selectedCaps.length} cap${
          selectedCaps.length === 1 ? "" : "s"
        }? This cannot be undone.`
      )
    ) {
      return;
    }

    setIsDeleting(true);

    try {
      await toast.promise(
        async () => {
          const results = await Promise.allSettled(
            selectedCaps.map((capId) => deleteVideo(capId))
          );

          const successCount = results.filter(
            (result) => result.status === "fulfilled" && result.value.success
          ).length;

          const errorCount = selectedCaps.length - successCount;

          if (successCount > 0 && errorCount > 0) {
            return { success: successCount, error: errorCount };
          } else if (successCount > 0) {
            return { success: successCount };
          } else {
            throw new Error(
              `Failed to delete ${errorCount} cap${errorCount === 1 ? "" : "s"}`
            );
          }
        },
        {
          loading: `Deleting ${selectedCaps.length} cap${
            selectedCaps.length === 1 ? "" : "s"
          }...`,
          success: (data) => {
            if (data.error) {
              return `Successfully deleted ${data.success} cap${
                data.success === 1 ? "" : "s"
              }, but failed to delete ${data.error} cap${
                data.error === 1 ? "" : "s"
              }`;
            }
            return `Successfully deleted ${data.success} cap${
              data.success === 1 ? "" : "s"
            }`;
          },
          error: (error) =>
            error.message || "An error occurred while deleting caps",
        }
      );

      setSelectedCaps([]);
      refresh();
    } catch (error) {
    } finally {
      setIsDeleting(false);
    }
  };

  const handleUploadStart = (id: string, thumbnail?: string) => {
    setUploadPlaceholders((prev) => [{ id, progress: 0, thumbnail }, ...prev]);
  };

  const handleUploadProgress = (
    id: string,
    progress: number,
    uploadProgress?: number
  ) => {
    setUploadPlaceholders((prev) =>
      prev.map((u) => (u.id === id ? { ...u, progress, uploadProgress } : u))
    );
  };

  const handleUploadComplete = (id: string) => {
    setUploadPlaceholders((prev) => prev.filter((u) => u.id !== id));
    refresh();
  };

  if (data.length === 0) {
    return <EmptyCapState />;
  }

  return (
    <div className="flex relative flex-col w-full">
<<<<<<< HEAD
      {isDraggingCap && (
        <div className="fixed inset-0 z-50 pointer-events-none">
          <div className="flex justify-center items-center w-full h-full">
            <div className="px-5 py-3 text-sm font-medium rounded-lg bg-gray-1/80 border border-gray-4 backdrop-blur-md text-gray-12">
              Drag to a space to share
            </div>
          </div>
        </div>
      )}
=======
      <div className="flex justify-end mb-4">
        <UploadCapButton
          onStart={handleUploadStart}
          onProgress={handleUploadProgress}
          onComplete={handleUploadComplete}
        />
      </div>
>>>>>>> 3e71f6db
      <div className="grid grid-cols-1 gap-4 sm:gap-6 sm:grid-cols-2 lg:grid-cols-3 xl:grid-cols-4 2xl:grid-cols-5">
        {uploadPlaceholders.map((u) => (
          <UploadPlaceholderCard
            key={u.id}
            thumbnail={u.thumbnail}
            progress={u.progress}
            uploadProgress={u.uploadProgress}
          />
        ))}
        {data.map((cap) => (
          <CapCard
            key={cap.id}
            cap={cap}
            analytics={analytics[cap.id] || 0}
            onDelete={deleteCap}
            userId={user?.id}
            isSelected={selectedCaps.includes(cap.id)}
            onSelectToggle={() => handleCapSelection(cap.id)}
            anyCapSelected={anyCapSelected}
          />
        ))}
      </div>
      {(data.length > limit || data.length === limit || page !== 1) && (
        <div className="mt-10">
          <CapPagination currentPage={page} totalPages={totalPages} />
        </div>
      )}

      <SelectedCapsBar
        selectedCaps={selectedCaps}
        setSelectedCaps={setSelectedCaps}
        deleteSelectedCaps={deleteSelectedCaps}
        isDeleting={isDeleting}
      />
    </div>
  );
};<|MERGE_RESOLUTION|>--- conflicted
+++ resolved
@@ -10,12 +10,9 @@
 import { CapPagination } from "./components/CapPagination";
 import { EmptyCapState } from "./components/EmptyCapState";
 import { SelectedCapsBar } from "./components/SelectedCapsBar";
-<<<<<<< HEAD
-=======
 import { UploadCapButton } from "./components/UploadCapButton";
 import { UploadPlaceholderCard } from "./components/UploadPlaceholderCard";
 import { serverEnv } from "@cap/env";
->>>>>>> 3e71f6db
 
 type VideoData = {
   id: string;
@@ -33,26 +30,18 @@
   }[];
   ownerName: string;
   metadata?: VideoMetadata;
-<<<<<<< HEAD
-}[];
-
-export const Caps = ({ data, count }: { data: VideoData; count: number }) => {
-=======
   hasPassword: boolean;
 }[];
 
 export const Caps = ({
   data,
   count,
-  userOrganizations,
   dubApiKeyEnabled,
 }: {
   data: VideoData;
   count: number;
-  userOrganizations: { id: string; name: string }[];
   dubApiKeyEnabled: boolean;
 }) => {
->>>>>>> 3e71f6db
   const { refresh } = useRouter();
   const params = useSearchParams();
   const page = Number(params.get("page")) || 1;
@@ -63,9 +52,7 @@
   const [selectedCaps, setSelectedCaps] = useState<string[]>([]);
   const previousCountRef = useRef<number>(0);
   const [isDeleting, setIsDeleting] = useState(false);
-<<<<<<< HEAD
   const [isDraggingCap, setIsDraggingCap] = useState(false);
-=======
   const [uploadPlaceholders, setUploadPlaceholders] = useState<
     {
       id: string;
@@ -74,7 +61,6 @@
       uploadProgress?: number;
     }[]
   >([]);
->>>>>>> 3e71f6db
 
   const anyCapSelected = selectedCaps.length > 0;
 
@@ -284,17 +270,15 @@
 
   return (
     <div className="flex relative flex-col w-full">
-<<<<<<< HEAD
       {isDraggingCap && (
         <div className="fixed inset-0 z-50 pointer-events-none">
           <div className="flex justify-center items-center w-full h-full">
-            <div className="px-5 py-3 text-sm font-medium rounded-lg bg-gray-1/80 border border-gray-4 backdrop-blur-md text-gray-12">
+            <div className="px-5 py-3 text-sm font-medium rounded-lg border backdrop-blur-md bg-gray-1/80 border-gray-4 text-gray-12">
               Drag to a space to share
             </div>
           </div>
         </div>
       )}
-=======
       <div className="flex justify-end mb-4">
         <UploadCapButton
           onStart={handleUploadStart}
@@ -302,7 +286,6 @@
           onComplete={handleUploadComplete}
         />
       </div>
->>>>>>> 3e71f6db
       <div className="grid grid-cols-1 gap-4 sm:gap-6 sm:grid-cols-2 lg:grid-cols-3 xl:grid-cols-4 2xl:grid-cols-5">
         {uploadPlaceholders.map((u) => (
           <UploadPlaceholderCard
