"use client";
import { deleteVideo } from "@/actions/videos/delete";
import { useSharedContext } from "@/app/dashboard/_components/DynamicSharedLayout";
import { useApiClient } from "@/utils/web-api";
import { VideoMetadata } from "@cap/database/types";
import { useRouter, useSearchParams } from "next/navigation";
import { useEffect, useRef, useState } from "react";
import { toast } from "sonner";
import { CapCard } from "./components/CapCard";
import { CapPagination } from "./components/CapPagination";
import { EmptyCapState } from "./components/EmptyCapState";
import { SelectedCapsBar } from "./components/SelectedCapsBar";
import { UploadCapButton } from "./components/UploadCapButton";
import { UploadPlaceholderCard } from "./components/UploadPlaceholderCard";

type VideoData = {
  id: string;
  ownerId: string;
  name: string;
  createdAt: Date;
  totalComments: number;
  totalReactions: number;
  sharedOrganizations: { id: string; name: string; iconUrl?: string }[];
  sharedSpaces: {
    id: string;
    name: string;
    iconUrl?: string;
    organizationId: string;
  }[];
  ownerName: string;
  metadata?: VideoMetadata;
  hasPassword: boolean;
}[];

export const Caps = ({
  data,
  count,
  dubApiKeyEnabled,
}: {
  data: VideoData;
  count: number;
  dubApiKeyEnabled: boolean;
}) => {
  const { refresh } = useRouter();
  const params = useSearchParams();
  const page = Number(params.get("page")) || 1;
  const [analytics, setAnalytics] = useState<Record<string, number>>({});
  const { user, spacesData, organizationData } = useSharedContext();
  const limit = 15;
  const totalPages = Math.ceil(count / limit);
  const [selectedCaps, setSelectedCaps] = useState<string[]>([]);
  const previousCountRef = useRef<number>(0);
  const [isDeleting, setIsDeleting] = useState(false);
  const [isDraggingCap, setIsDraggingCap] = useState(false);
  const [uploadPlaceholders, setUploadPlaceholders] = useState<
    {
      id: string;
      progress: number;
      thumbnail?: string;
      uploadProgress?: number;
    }[]
  >([]);

  const anyCapSelected = selectedCaps.length > 0;

  const apiClient = useApiClient();

  useEffect(() => {
    const fetchAnalytics = async () => {
      if (!dubApiKeyEnabled) return;

      const analyticsData: Record<string, number> = {};

      for (const video of data) {
        const response = await apiClient.video.getAnalytics({
          query: { videoId: video.id },
          fetchOptions: {
            cache: "force-cache",
          },
        });

        if (response.status !== 200) continue;

        analyticsData[video.id] = response.body.count || 0;
      }
      setAnalytics(analyticsData);
    };

    fetchAnalytics();
  }, [data]);

  useEffect(() => {
    const handleKeyDown = (e: KeyboardEvent) => {
      if (e.key === "Escape" && selectedCaps.length > 0) {
        setSelectedCaps([]);
      }

      if (
        (e.key === "Delete" || e.key === "Backspace") &&
        selectedCaps.length > 0
      ) {
        if (e.key === "Backspace") {
          e.preventDefault();
        }

        if (
          !["INPUT", "TEXTAREA", "SELECT"].includes(
            document.activeElement?.tagName || ""
          )
        ) {
          deleteSelectedCaps();
        }
      }

      if (e.key === "a" && (e.ctrlKey || e.metaKey) && data.length > 0) {
        if (
          !["INPUT", "TEXTAREA", "SELECT"].includes(
            document.activeElement?.tagName || ""
          )
        ) {
          e.preventDefault();
          setSelectedCaps(data.map((cap) => cap.id));
        }
      }
    };

    window.addEventListener("keydown", handleKeyDown);

    return () => {
      window.removeEventListener("keydown", handleKeyDown);
    };
  }, [selectedCaps.length, data]);

  useEffect(() => {
    const handleDragStart = () => setIsDraggingCap(true);
    const handleDragEnd = () => setIsDraggingCap(false);

    window.addEventListener("dragstart", handleDragStart);
    window.addEventListener("dragend", handleDragEnd);

    return () => {
      window.removeEventListener("dragstart", handleDragStart);
      window.removeEventListener("dragend", handleDragEnd);
    };
  }, []);

  const deleteCap = async (videoId: string) => {
    if (
      !window.confirm(
        "Are you sure you want to delete this Cap? It cannot be undone."
      )
    ) {
      return;
    }

    const response = await deleteVideo(videoId);

    if (response.success) {
      refresh();
      toast.success("Cap deleted successfully");
    } else {
      toast.error(
        response.message || "Failed to delete Cap - please try again later"
      );
    }
  };

  const handleCapSelection = (capId: string) => {
    setSelectedCaps((prev) => {
      const newSelection = prev.includes(capId)
        ? prev.filter((id) => id !== capId)
        : [...prev, capId];

      previousCountRef.current = prev.length;

      return newSelection;
    });
  };

  const deleteSelectedCaps = async () => {
    if (selectedCaps.length === 0) return;

    if (
      !window.confirm(
        `Are you sure you want to delete ${selectedCaps.length} cap${
          selectedCaps.length === 1 ? "" : "s"
        }? This cannot be undone.`
      )
    ) {
      return;
    }

    setIsDeleting(true);

    try {
      await toast.promise(
        async () => {
          const results = await Promise.allSettled(
            selectedCaps.map((capId) => deleteVideo(capId))
          );

          const successCount = results.filter(
            (result) => result.status === "fulfilled" && result.value.success
          ).length;

          const errorCount = selectedCaps.length - successCount;

          if (successCount > 0 && errorCount > 0) {
            return { success: successCount, error: errorCount };
          } else if (successCount > 0) {
            return { success: successCount };
          } else {
            throw new Error(
              `Failed to delete ${errorCount} cap${errorCount === 1 ? "" : "s"}`
            );
          }
        },
        {
          loading: `Deleting ${selectedCaps.length} cap${
            selectedCaps.length === 1 ? "" : "s"
          }...`,
          success: (data) => {
            if (data.error) {
              return `Successfully deleted ${data.success} cap${
                data.success === 1 ? "" : "s"
              }, but failed to delete ${data.error} cap${
                data.error === 1 ? "" : "s"
              }`;
            }
            return `Successfully deleted ${data.success} cap${
              data.success === 1 ? "" : "s"
            }`;
          },
          error: (error) =>
            error.message || "An error occurred while deleting caps",
        }
      );

      setSelectedCaps([]);
      refresh();
    } catch (error) {
    } finally {
      setIsDeleting(false);
    }
  };

  const handleUploadStart = (id: string, thumbnail?: string) => {
    setUploadPlaceholders((prev) => [{ id, progress: 0, thumbnail }, ...prev]);
  };

  const handleUploadProgress = (
    id: string,
    progress: number,
    uploadProgress?: number
  ) => {
    setUploadPlaceholders((prev) =>
      prev.map((u) => (u.id === id ? { ...u, progress, uploadProgress } : u))
    );
  };

  const handleUploadComplete = (id: string) => {
    setUploadPlaceholders((prev) => prev.filter((u) => u.id !== id));
    refresh();
  };

  if (data.length === 0) {
    return <EmptyCapState />;
  }

  return (
    <div className="flex relative flex-col w-full">
      {isDraggingCap && (
        <div className="fixed inset-0 z-50 pointer-events-none">
          <div className="flex justify-center items-center w-full h-full">
            <div className="px-5 py-3 text-sm font-medium rounded-lg border backdrop-blur-md bg-gray-1/80 border-gray-4 text-gray-12">
              Drag to a space to share
            </div>
          </div>
        </div>
      )}
<<<<<<< HEAD
      <div className="flex justify-end mb-4">
=======
      <div className="flex justify-start mb-5">
>>>>>>> e78a446a
        <UploadCapButton
          onStart={handleUploadStart}
          size="sm"
          onProgress={handleUploadProgress}
          onComplete={handleUploadComplete}
        />
      </div>
      <div className="grid grid-cols-1 gap-4 sm:gap-6 sm:grid-cols-2 lg:grid-cols-3 xl:grid-cols-4 2xl:grid-cols-5">
        {uploadPlaceholders.map((u) => (
          <UploadPlaceholderCard
            key={u.id}
            thumbnail={u.thumbnail}
            progress={u.progress}
            uploadProgress={u.uploadProgress}
          />
        ))}
        {data.map((cap) => (
          <CapCard
            key={cap.id}
            cap={cap}
            analytics={analytics[cap.id] || 0}
            onDelete={deleteCap}
            userId={user?.id}
            isSelected={selectedCaps.includes(cap.id)}
            onSelectToggle={() => handleCapSelection(cap.id)}
            anyCapSelected={anyCapSelected}
          />
        ))}
      </div>
      {(data.length > limit || data.length === limit || page !== 1) && (
        <div className="mt-7">
          <CapPagination currentPage={page} totalPages={totalPages} />
        </div>
      )}

      <SelectedCapsBar
        selectedCaps={selectedCaps}
        setSelectedCaps={setSelectedCaps}
        deleteSelectedCaps={deleteSelectedCaps}
        isDeleting={isDeleting}
      />
    </div>
  );
};<|MERGE_RESOLUTION|>--- conflicted
+++ resolved
@@ -278,11 +278,7 @@
           </div>
         </div>
       )}
-<<<<<<< HEAD
       <div className="flex justify-end mb-4">
-=======
-      <div className="flex justify-start mb-5">
->>>>>>> e78a446a
         <UploadCapButton
           onStart={handleUploadStart}
           size="sm"
