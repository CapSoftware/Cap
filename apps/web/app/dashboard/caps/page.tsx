--- conflicted
+++ resolved
@@ -172,16 +172,11 @@
     };
   });
 
-<<<<<<< HEAD
-  return <Caps data={processedVideoData} count={totalCount} />;
-=======
   return (
     <Caps
       data={processedVideoData}
       count={totalCount}
-      userOrganizations={userOrganizations}
       dubApiKeyEnabled={!!serverEnv().DUB_API_KEY}
     />
   );
->>>>>>> 3e71f6db
 }