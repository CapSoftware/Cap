--- conflicted
+++ resolved
@@ -9,12 +9,6 @@
 import Intercom from "@intercom/messenger-js-sdk";
 import { usePathname } from "next/navigation";
 import { QueryClient, QueryClientProvider } from "@tanstack/react-query";
-<<<<<<< HEAD
-
-// Create a client
-const queryClient = new QueryClient();
-=======
->>>>>>> 3e71f6db
 
 export function PostHogProvider({
   children,
