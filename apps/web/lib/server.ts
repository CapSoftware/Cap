import "server-only";

import { decrypt } from "@cap/database/crypto";
import {
	Database,
	Folders,
	HttpAuthMiddlewareLive,
	OrganisationsPolicy,
	S3Buckets,
	Spaces,
	SpacesPolicy,
	Videos,
	VideosPolicy,
	Workflows,
} from "@cap/web-backend";
import { type HttpAuthMiddleware, Video } from "@cap/web-domain";
import {
	FetchHttpClient,
	Headers,
	type HttpApi,
	HttpApiBuilder,
	HttpApiClient,
	HttpMiddleware,
	HttpServer,
} from "@effect/platform";
<<<<<<< HEAD
import { RpcClient, RpcMessage, RpcMiddleware } from "@effect/rpc";
=======
import { RpcClient } from "@effect/rpc";
>>>>>>> 7369e1f1
import {
	Cause,
	Config,
	Effect,
	Exit,
	Layer,
	ManagedRuntime,
	Option,
<<<<<<< HEAD
	Redacted,
=======
>>>>>>> 7369e1f1
} from "effect";
import { cookies } from "next/headers";

import { allowedOrigins } from "@/utils/cors";
import { layerTracer } from "./tracing";

const CookiePasswordAttachmentLive = Layer.effect(
	Video.VideoPasswordAttachment,
	Effect.gen(function* () {
		const password = Option.fromNullable(
			yield* Effect.promise(async () => {
				const pw = (await cookies()).get("x-cap-password")?.value;
				if (pw) return decrypt(pw);
			}),
		);
		return { password };
	}),
);

<<<<<<< HEAD
class WorkflowRpcSecret extends Effect.Service<WorkflowRpcSecret>()(
	"WorkflowRpcSecret",
	{
		effect: Effect.map(
			Config.redacted(Config.string("REMOTE_WORKFLOW_SECRET")),
			(v) => ({ authSecret: v }),
		),
	},
) {}

=======
>>>>>>> 7369e1f1
const WorkflowRpcLive = Layer.scoped(
	Workflows.RpcClient,
	Effect.gen(function* () {
		const url = Option.getOrElse(
			yield* Config.option(Config.string("REMOTE_WORKFLOW_URL")),
			() => "http://127.0.0.1:42169",
		);

		return yield* RpcClient.make(Workflows.RpcGroup).pipe(
			Effect.provide(
				RpcClient.layerProtocolHttp({ url }).pipe(
					Layer.provide(Workflows.RpcSerialization),
				),
			),
		);
	}),
<<<<<<< HEAD
).pipe(
	Layer.provide(
		RpcMiddleware.layerClient(Workflows.SecretAuthMiddleware, ({ request }) =>
			Effect.gen(function* () {
				const { authSecret } = yield* WorkflowRpcSecret;
				return {
					...request,
					headers: Headers.set(
						request.headers,
						"authorization",
						Redacted.value(authSecret),
					),
				};
			}),
		),
	),
=======
>>>>>>> 7369e1f1
);

export const Dependencies = Layer.mergeAll(
	S3Buckets.Default,
	Videos.Default,
	VideosPolicy.Default,
	Folders.Default,
	SpacesPolicy.Default,
	OrganisationsPolicy.Default,
	Spaces.Default,
	WorkflowRpcLive,
<<<<<<< HEAD
).pipe(
	Layer.provideMerge(
		Layer.mergeAll(
			Database.Default,
			FetchHttpClient.layer,
			WorkflowRpcSecret.Default,
		),
	),
=======
	layerTracer,
).pipe(
	Layer.provideMerge(Layer.mergeAll(Database.Default, FetchHttpClient.layer)),
>>>>>>> 7369e1f1
);

// purposefully not exposed
const EffectRuntime = ManagedRuntime.make(Dependencies);

export const runPromise = <A, E>(
	effect: Effect.Effect<A, E, Layer.Layer.Success<typeof Dependencies>>,
) =>
	EffectRuntime.runPromiseExit(
		effect.pipe(Effect.provide(CookiePasswordAttachmentLive)),
	).then((res) => {
		if (Exit.isFailure(res)) {
			if (Cause.isDieType(res.cause)) throw res.cause.defect;
			throw res;
		}

		return res.value;
	});

export const runPromiseExit = <A, E>(
	effect: Effect.Effect<A, E, Layer.Layer.Success<typeof Dependencies>>,
) =>
	EffectRuntime.runPromiseExit(
		effect.pipe(Effect.provide(CookiePasswordAttachmentLive)),
	).then((res) => {
		if (Exit.isFailure(res) && Cause.isDieType(res.cause))
			throw res.cause.defect;
		return res;
	});

const cors = HttpApiBuilder.middlewareCors({
	allowedOrigins,
	credentials: true,
	allowedMethods: ["GET", "HEAD", "POST", "OPTIONS"],
	allowedHeaders: ["Content-Type", "Authorization", "sentry-trace", "baggage"],
});

export const apiToHandler = (
	api: Layer.Layer<
		HttpApi.Api,
		never,
		Layer.Layer.Success<typeof Dependencies> | HttpAuthMiddleware
	>,
) =>
	api.pipe(
		HttpMiddleware.withSpanNameGenerator((req) => `${req.method} ${req.url}`),
		Layer.provideMerge(HttpAuthMiddlewareLive),
		Layer.merge(HttpServer.layerContext),
		Layer.provide(cors),
		Layer.provide(
			HttpApiBuilder.middleware(Effect.provide(CookiePasswordAttachmentLive)),
		),
<<<<<<< HEAD
		Layer.provide(layerTracer),
=======
		Layer.provideMerge(Dependencies),
>>>>>>> 7369e1f1
		HttpApiBuilder.toWebHandler,
		(v) => (req: Request) => v.handler(req),
	);<|MERGE_RESOLUTION|>--- conflicted
+++ resolved
@@ -23,11 +23,7 @@
 	HttpMiddleware,
 	HttpServer,
 } from "@effect/platform";
-<<<<<<< HEAD
 import { RpcClient, RpcMessage, RpcMiddleware } from "@effect/rpc";
-=======
-import { RpcClient } from "@effect/rpc";
->>>>>>> 7369e1f1
 import {
 	Cause,
 	Config,
@@ -36,10 +32,7 @@
 	Layer,
 	ManagedRuntime,
 	Option,
-<<<<<<< HEAD
 	Redacted,
-=======
->>>>>>> 7369e1f1
 } from "effect";
 import { cookies } from "next/headers";
 
@@ -59,7 +52,6 @@
 	}),
 );
 
-<<<<<<< HEAD
 class WorkflowRpcSecret extends Effect.Service<WorkflowRpcSecret>()(
 	"WorkflowRpcSecret",
 	{
@@ -70,8 +62,6 @@
 	},
 ) {}
 
-=======
->>>>>>> 7369e1f1
 const WorkflowRpcLive = Layer.scoped(
 	Workflows.RpcClient,
 	Effect.gen(function* () {
@@ -88,7 +78,6 @@
 			),
 		);
 	}),
-<<<<<<< HEAD
 ).pipe(
 	Layer.provide(
 		RpcMiddleware.layerClient(Workflows.SecretAuthMiddleware, ({ request }) =>
@@ -105,8 +94,6 @@
 			}),
 		),
 	),
-=======
->>>>>>> 7369e1f1
 );
 
 export const Dependencies = Layer.mergeAll(
@@ -118,7 +105,7 @@
 	OrganisationsPolicy.Default,
 	Spaces.Default,
 	WorkflowRpcLive,
-<<<<<<< HEAD
+	layerTracer,
 ).pipe(
 	Layer.provideMerge(
 		Layer.mergeAll(
@@ -127,11 +114,6 @@
 			WorkflowRpcSecret.Default,
 		),
 	),
-=======
-	layerTracer,
-).pipe(
-	Layer.provideMerge(Layer.mergeAll(Database.Default, FetchHttpClient.layer)),
->>>>>>> 7369e1f1
 );
 
 // purposefully not exposed
@@ -184,11 +166,8 @@
 		Layer.provide(
 			HttpApiBuilder.middleware(Effect.provide(CookiePasswordAttachmentLive)),
 		),
-<<<<<<< HEAD
 		Layer.provide(layerTracer),
-=======
 		Layer.provideMerge(Dependencies),
->>>>>>> 7369e1f1
 		HttpApiBuilder.toWebHandler,
 		(v) => (req: Request) => v.handler(req),
 	);