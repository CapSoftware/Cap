#![allow(unused_mut)]
#![allow(unused_imports)]

use crate::{App, ArcLock, fake_window, general_settings::AppTheme, permissions};
use cap_displays::DisplayId;
use cap_flags::FLAGS;
use cap_media::{platform::logical_monitor_bounds, sources::CaptureScreen};
use futures::pin_mut;
use serde::Deserialize;
use specta::Type;
use std::{
    ops::Deref,
    path::PathBuf,
    str::FromStr,
    sync::{Arc, Mutex, atomic::AtomicU32},
};
use tauri::{
    AppHandle, LogicalPosition, Manager, Monitor, PhysicalPosition, PhysicalSize, WebviewUrl,
    WebviewWindow, WebviewWindowBuilder, Wry,
};
use tokio::sync::RwLock;
use tracing::debug;

#[cfg(target_os = "macos")]
const DEFAULT_TRAFFIC_LIGHTS_INSET: LogicalPosition<f64> = LogicalPosition::new(12.0, 12.0);

#[derive(Clone, Deserialize, Type)]
pub enum CapWindowId {
    // Contains onboarding + permissions
    Setup,
    Main,
    NewMain,
    Settings,
    Editor { id: u32 },
    RecordingsOverlay,
    WindowCaptureOccluder { screen_id: u32 },
    TargetSelectOverlay { display_id: DisplayId },
    CaptureArea,
    Camera,
    InProgressRecording,
    Upgrade,
    ModeSelect,
    Debug,
}

impl FromStr for CapWindowId {
    type Err = String;

    fn from_str(s: &str) -> Result<Self, Self::Err> {
        Ok(match s {
            "setup" => Self::Setup,
            "main" => Self::Main,
            "new-main" => Self::NewMain,
            "settings" => Self::Settings,
            "camera" => Self::Camera,
            "capture-area" => Self::CaptureArea,
            "in-progress-recording" => Self::InProgressRecording,
            "recordings-overlay" => Self::RecordingsOverlay,
            "upgrade" => Self::Upgrade,
            "mode-select" => Self::ModeSelect,
            "debug" => Self::Debug,
            s if s.starts_with("editor-") => Self::Editor {
                id: s
                    .replace("editor-", "")
                    .parse::<u32>()
                    .map_err(|e| e.to_string())?,
            },
            s if s.starts_with("window-capture-occluder-") => Self::WindowCaptureOccluder {
                screen_id: s
                    .replace("window-capture-occluder-", "")
                    .parse::<u32>()
                    .map_err(|e| e.to_string())?,
            },
            s if s.starts_with("target-select-overlay-") => Self::TargetSelectOverlay {
                display_id: s
                    .replace("target-select-overlay-", "")
                    .parse::<DisplayId>()
                    .map_err(|e| e.to_string())?,
            },
            _ => return Err(format!("unknown window label: {}", s)),
        })
    }
}

impl std::fmt::Display for CapWindowId {
    fn fmt(&self, f: &mut std::fmt::Formatter<'_>) -> std::fmt::Result {
        match self {
            Self::Setup => write!(f, "setup"),
            Self::Main => write!(f, "main"),
            Self::NewMain => write!(f, "new-main"),
            Self::Settings => write!(f, "settings"),
            Self::Camera => write!(f, "camera"),
            Self::WindowCaptureOccluder { screen_id } => {
                write!(f, "window-capture-occluder-{screen_id}")
            }
            Self::CaptureArea => write!(f, "capture-area"),
            Self::TargetSelectOverlay { display_id } => {
                write!(f, "target-select-overlay-{display_id}")
            }
            Self::InProgressRecording => write!(f, "in-progress-recording"),
            Self::RecordingsOverlay => write!(f, "recordings-overlay"),
            Self::Upgrade => write!(f, "upgrade"),
            Self::ModeSelect => write!(f, "mode-select"),
            Self::Editor { id } => write!(f, "editor-{id}"),
            Self::Debug => write!(f, "debug"),
        }
    }
}

impl CapWindowId {
    pub fn label(&self) -> String {
        self.to_string()
    }

    pub fn title(&self) -> String {
        match self {
            Self::Setup => "Cap Setup".to_string(),
            Self::Settings => "Cap Settings".to_string(),
            Self::WindowCaptureOccluder { .. } => "Cap Window Capture Occluder".to_string(),
            Self::CaptureArea => "Cap Capture Area".to_string(),
            Self::InProgressRecording => "Cap In Progress Recording".to_string(),
            Self::Editor { .. } => "Cap Editor".to_string(),
            Self::ModeSelect => "Cap Mode Selection".to_string(),
            Self::Camera => "Cap Camera".to_string(),
            Self::RecordingsOverlay => "Cap Recordings Overlay".to_string(),
            _ => "Cap".to_string(),
        }
    }

    pub fn activates_dock(&self) -> bool {
        matches!(
            self,
            Self::Setup
                | Self::Main
                | Self::Editor { .. }
                | Self::Settings
                | Self::Upgrade
                | Self::ModeSelect
        )
    }

    pub fn get(&self, app: &AppHandle<Wry>) -> Option<WebviewWindow> {
        let label = self.label();
        app.get_webview_window(&label)
    }

    #[cfg(target_os = "macos")]
    pub fn traffic_lights_position(&self) -> Option<Option<LogicalPosition<f64>>> {
        match self {
            Self::Editor { .. } => Some(Some(LogicalPosition::new(20.0, 32.0))),
            Self::InProgressRecording => Some(Some(LogicalPosition::new(-100.0, -100.0))),
            Self::Camera
            | Self::WindowCaptureOccluder { .. }
            | Self::CaptureArea
            | Self::RecordingsOverlay
            | Self::TargetSelectOverlay { .. } => None,
            _ => Some(None),
        }
    }

    pub fn min_size(&self) -> Option<(f64, f64)> {
        Some(match self {
            Self::Setup => (600.0, 600.0),
            Self::Main => (300.0, 360.0),
            Self::Editor { .. } => (1275.0, 800.0),
            Self::Settings => (600.0, 450.0),
            Self::Camera => (460.0, 920.0),
            Self::Upgrade => (950.0, 850.0),
            Self::ModeSelect => (900.0, 500.0),
            _ => return None,
        })
    }
}

#[derive(Clone, Type, Deserialize)]
pub enum ShowCapWindow {
    Setup,
    Main,
    NewMain,
    Settings { page: Option<String> },
    Editor { project_path: PathBuf },
    RecordingsOverlay,
    WindowCaptureOccluder { screen_id: u32 },
    TargetSelectOverlay { display_id: DisplayId },
    CaptureArea { screen_id: u32 },
    Camera,
    InProgressRecording { countdown: Option<u32> },
    Upgrade,
    ModeSelect,
}

impl ShowCapWindow {
    pub async fn show(&self, app: &AppHandle<Wry>) -> tauri::Result<WebviewWindow> {
        if let Self::Editor { project_path } = &self {
            let state = app.state::<EditorWindowIds>();
            let mut s = state.ids.lock().unwrap();
            if s.iter().find(|(path, _)| path == project_path).is_none() {
                s.push((
                    project_path.clone(),
                    state
                        .counter
                        .fetch_add(1, std::sync::atomic::Ordering::SeqCst),
                ));
            }
        }

        if let Some(window) = self.id(app).get(app) {
            window.set_focus().ok();
            return Ok(window);
        }

        let id = self.id(app);
        let monitor = app.primary_monitor()?.unwrap();

        let window = match self {
            Self::Setup => self
                .window_builder(app, "/setup")
                .resizable(false)
                .maximized(false)
                .center()
                .focused(true)
                .maximizable(false)
                .shadow(true)
                .build()?,
            Self::Main => {
                if permissions::do_permissions_check(false).necessary_granted() {
                    self.window_builder(app, "/")
                        .resizable(false)
                        .maximized(false)
                        .maximizable(false)
                        .always_on_top(true)
                        .visible_on_all_workspaces(true)
                        .center()
                        .build()?
                } else {
                    Box::pin(Self::Setup.show(app)).await?
                }
            }
            Self::NewMain => {
                if permissions::do_permissions_check(false).necessary_granted() {
                    let window = self
                        .window_builder(app, "/new-main")
                        .resizable(false)
                        .maximized(false)
                        .maximizable(false)
                        .always_on_top(true)
                        .visible_on_all_workspaces(true)
                        .center()
                        .build()?;

                    #[cfg(target_os = "macos")]
                    {
                        crate::platform::set_window_level(window.as_ref().window(), 50);
                    }

                    #[cfg(target_os = "windows")]
                    {
                        crate::platform::set_window_level(window.as_ref().window(), 50);
<<<<<<< HEAD

                        // Set up window close handler to clean up state
                        let main_label = window.label().to_string();
                        window.on_window_event(move |event| {
                            if matches!(
                                event,
                                tauri::WindowEvent::CloseRequested { .. }
                                    | tauri::WindowEvent::Destroyed
                            ) {
=======
                        
                        // Set up window close handler to clean up state
                        let main_label = window.label().to_string();
                        window.on_window_event(move |event| {
                            if matches!(event, tauri::WindowEvent::CloseRequested { .. } | tauri::WindowEvent::Destroyed) {
>>>>>>> fe62e642
                                crate::platform::mark_main_window_closed(&main_label);
                            }
                        });
                    }

                    window
                } else {
                    Box::pin(Self::Setup.show(app)).await?
                }
            }
            Self::TargetSelectOverlay { display_id } => {
                let Some(display) = cap_displays::Display::from_id(display_id.clone()) else {
                    return Err(tauri::Error::WindowNotFound);
                };

                let size = display.raw_handle().logical_size();
                let position = display.raw_handle().logical_position_raw();

                let mut window_builder = self
                    .window_builder(
                        app,
                        format!("/target-select-overlay?displayId={display_id}"),
                    )
                    .maximized(false)
                    .resizable(false)
                    .fullscreen(false)
                    .shadow(false)
                    .always_on_top(true)
                    .visible_on_all_workspaces(true)
                    .skip_taskbar(true)
                    .inner_size(size.width(), size.height())
                    .position(position.x(), position.y())
                    .transparent(true);

                let window = window_builder.build()?;

                // TODO: This is bad
                {
                    if let Some(window) = CapWindowId::NewMain.get(&app).await {
                        window.close().await.ok();
                    }
                    
                    let window2 = self
                        .window_builder(app, "/new-main")
                        .resizable(false)
                        .maximized(false)
                        .maximizable(false)
                        .always_on_top(true)
                        .visible_on_all_workspaces(true)
                        .parent(&window).unwrap()
                        .center()
                        .build()?;
                }

                window.set_ignore_cursor_events(false).unwrap();

                #[cfg(target_os = "macos")]
                {
                    crate::platform::set_window_level(window.as_ref().window(), 45);
                }

                #[cfg(target_os = "windows")]
                {
                    // Set the overlay window level with improved layering
                    crate::platform::set_window_level(window.as_ref().window(), 45);
<<<<<<< HEAD

                    // Set up window close handler to clean up state
                    let overlay_label = window.label().to_string();
                    window.on_window_event(move |event| {
                        if matches!(
                            event,
                            tauri::WindowEvent::CloseRequested { .. }
                                | tauri::WindowEvent::Destroyed
                        ) {
=======
                    
                    // Set up window close handler to clean up state
                    let overlay_label = window.label().to_string();
                    window.on_window_event(move |event| {
                        if matches!(event, tauri::WindowEvent::CloseRequested { .. } | tauri::WindowEvent::Destroyed) {
>>>>>>> fe62e642
                            crate::platform::mark_overlay_closed(&overlay_label);
                        }
                    });
                }

                window
            }
            Self::Settings { page } => {
                // Hide main window when settings window opens
                if let Some(main) = CapWindowId::Main.get(app) {
                    let _ = main.hide();
                }

                self.window_builder(
                    app,
                    format!("/settings/{}", page.clone().unwrap_or_default()),
                )
                .resizable(true)
                .maximized(false)
                .center()
                .build()?
            }
            Self::Editor { .. } => {
                if let Some(main) = CapWindowId::Main.get(app) {
                    let _ = main.close();
                };

                let window = self
                    .window_builder(app, "/editor")
                    .maximizable(true)
                    .inner_size(1240.0, 800.0)
                    .center()
                    .build()?;

                window
            }
            Self::Upgrade => {
                // Hide main window when upgrade window opens
                if let Some(main) = CapWindowId::Main.get(app) {
                    let _ = main.hide();
                }

                let mut builder = self
                    .window_builder(app, "/upgrade")
                    .resizable(false)
                    .focused(true)
                    .always_on_top(true)
                    .maximized(false)
                    .shadow(true)
                    .center();

                builder.build()?
            }
            Self::ModeSelect => {
                // Hide main window when mode select window opens
                if let Some(main) = CapWindowId::Main.get(app) {
                    let _ = main.hide();
                }

                let mut builder = self
                    .window_builder(app, "/mode-select")
                    .inner_size(900.0, 500.0)
                    .min_inner_size(900.0, 500.0)
                    .resizable(true)
                    .maximized(false)
                    .maximizable(false)
                    .center()
                    .focused(true)
                    .shadow(true);

                builder.build()?
            }
            Self::Camera => {
                const WINDOW_SIZE: f64 = 230.0 * 2.0;

                let port = app.state::<Arc<RwLock<App>>>().read().await.camera_ws_port;
                let mut window_builder = self
                    .window_builder(app, "/camera")
                    .maximized(false)
                    .resizable(false)
                    .shadow(false)
                    .fullscreen(false)
                    .always_on_top(true)
                    .visible_on_all_workspaces(true)
                    .skip_taskbar(true)
                    .position(
                        100.0,
                        (monitor.size().height as f64) / monitor.scale_factor()
                            - WINDOW_SIZE
                            - 100.0,
                    )
                    .initialization_script(&format!(
                        "
			                window.__CAP__ = window.__CAP__ ?? {{}};
			                window.__CAP__.cameraWsPort = {port};
		                ",
                    ))
                    .transparent(true)
                    .visible(false); // We set this true in `CameraWindowState::init_window`

                let window = window_builder.build()?;

                #[cfg(target_os = "macos")]
                {
                    _ = window.run_on_main_thread({
                        let window = window.as_ref().window();
                        move || unsafe {
                            let win = window.ns_window().unwrap() as *const objc2_app_kit::NSWindow;
                            (*win).setCollectionBehavior(
                            		(*win).collectionBehavior() | objc2_app_kit::NSWindowCollectionBehavior::FullScreenAuxiliary,
                            );
                        }
                    });
                }

                window
            }
            Self::WindowCaptureOccluder { screen_id } => {
                let Some(bounds) = logical_monitor_bounds(*screen_id) else {
                    return Err(tauri::Error::WindowNotFound);
                };

                let mut window_builder = self
                    .window_builder(app, "/window-capture-occluder")
                    .maximized(false)
                    .resizable(false)
                    .fullscreen(false)
                    .shadow(false)
                    .always_on_top(true)
                    .visible_on_all_workspaces(true)
                    .content_protected(true)
                    .skip_taskbar(true)
                    .inner_size(bounds.size.width, bounds.size.height)
                    .position(bounds.position.x, bounds.position.y)
                    .transparent(true);

                let window = window_builder.build()?;

                window.set_ignore_cursor_events(true).unwrap();

                #[cfg(target_os = "macos")]
                {
                    crate::platform::set_window_level(window.as_ref().window(), 900);
                }

                window
            }
            Self::CaptureArea { screen_id } => {
                let mut window_builder = self
                    .window_builder(app, "/capture-area")
                    .maximized(false)
                    .fullscreen(false)
                    .shadow(false)
                    .always_on_top(true)
                    .content_protected(true)
                    .skip_taskbar(true)
                    .closable(true)
                    .decorations(false)
                    .transparent(true);

                let screen_bounds = cap_media::platform::monitor_bounds(*screen_id);
                let target_monitor = app
                    .monitor_from_point(screen_bounds.x, screen_bounds.y)
                    .ok()
                    .flatten()
                    .unwrap_or(monitor);

                let size = target_monitor.size();
                let scale_factor = target_monitor.scale_factor();
                let pos = target_monitor.position();
                window_builder = window_builder
                    .inner_size(
                        (size.width as f64) / scale_factor,
                        (size.height as f64) / scale_factor,
                    )
                    .position(pos.x as f64, pos.y as f64);

                let window = window_builder.build()?;

                #[cfg(target_os = "macos")]
                crate::platform::set_window_level(
                    window.as_ref().window(),
                    objc2_app_kit::NSScreenSaverWindowLevel,
                );

                // Hide the main window if the target monitor is the same
                if let Some(main_window) = CapWindowId::Main.get(&app) {
                    if let (Ok(outer_pos), Ok(outer_size)) =
                        (main_window.outer_position(), main_window.outer_size())
                    {
                        if target_monitor.intersects(outer_pos, outer_size) {
                            let _ = main_window.minimize();
                        }
                    };
                }

                window
            }
            Self::InProgressRecording { countdown } => {
                let mut width = 180.0 + 32.0;

                let height = 40.0;

                let window = self
                    .window_builder(app, "/in-progress-recording")
                    .maximized(false)
                    .resizable(false)
                    .fullscreen(false)
                    .shadow(true)
                    .always_on_top(true)
                    .transparent(true)
                    .visible_on_all_workspaces(true)
                    .content_protected(true)
                    .inner_size(width, height)
                    .position(
                        ((monitor.size().width as f64) / monitor.scale_factor() - width) / 2.0,
                        (monitor.size().height as f64) / monitor.scale_factor() - height - 120.0,
                    )
                    .skip_taskbar(true)
                    .initialization_script(format!(
                        "window.COUNTDOWN = {};",
                        countdown.unwrap_or_default()
                    ))
                    .build()?;

                #[cfg(target_os = "macos")]
                {
                    crate::platform::set_window_level(window.as_ref().window(), 1000);
                }

                window
            }
            Self::RecordingsOverlay => {
                let window = self
                    .window_builder(app, "/recordings-overlay")
                    .maximized(false)
                    .resizable(false)
                    .fullscreen(false)
                    .shadow(false)
                    .always_on_top(true)
                    .visible_on_all_workspaces(true)
                    .accept_first_mouse(true)
                    .content_protected(true)
                    .inner_size(
                        (monitor.size().width as f64) / monitor.scale_factor(),
                        (monitor.size().height as f64) / monitor.scale_factor(),
                    )
                    .skip_taskbar(true)
                    .position(0.0, 0.0)
                    .transparent(true)
                    .build()?;

                #[cfg(target_os = "macos")]
                {
                    app.run_on_main_thread({
                        let window = window.clone();
                        move || {
                            use tauri_nspanel::cocoa::appkit::NSWindowCollectionBehavior;
                            use tauri_nspanel::WebviewWindowExt as NSPanelWebviewWindowExt;

                            let panel = window.to_panel().unwrap();

                            panel.set_level(cocoa::appkit::NSMainMenuWindowLevel);

                            panel.set_collection_behaviour(
                                NSWindowCollectionBehavior::NSWindowCollectionBehaviorTransient
                                    | NSWindowCollectionBehavior::NSWindowCollectionBehaviorMoveToActiveSpace
                                    | NSWindowCollectionBehavior::NSWindowCollectionBehaviorFullScreenAuxiliary
                                    | NSWindowCollectionBehavior::NSWindowCollectionBehaviorIgnoresCycle,
                            );

                            // seems like this doesn't work properly -_-
                            #[allow(non_upper_case_globals)]
                            const NSWindowStyleMaskNonActivatingPanel: i32 = 1 << 7;
                            panel.set_style_mask(NSWindowStyleMaskNonActivatingPanel);
                        }
                    })
                    .ok();
                }

                fake_window::spawn_fake_window_listener(app.clone(), window.clone());

                window
            }
        };

        // removing this for now as it causes windows to just stay hidden sometimes -_-
        // window.hide().ok();

        #[cfg(target_os = "macos")]
        if let Some(position) = id.traffic_lights_position() {
            add_traffic_lights(&window, position);
        }

        Ok(window)
    }

    fn window_builder<'a>(
        &'a self,
        app: &'a AppHandle<Wry>,
        url: impl Into<PathBuf>,
    ) -> WebviewWindowBuilder<'a, Wry, AppHandle<Wry>> {
        let id = self.id(app);

        let mut builder = WebviewWindow::builder(app, id.label(), WebviewUrl::App(url.into()))
            .title(id.title())
            .visible(false)
            .accept_first_mouse(true)
            .shadow(true);

        if let Some(min) = id.min_size() {
            builder = builder
                .inner_size(min.0, min.1)
                .min_inner_size(min.0, min.1);
        }

        #[cfg(target_os = "macos")]
        {
            if id.traffic_lights_position().is_some() {
                builder = builder
                    .hidden_title(true)
                    .title_bar_style(tauri::TitleBarStyle::Overlay);
            } else {
                builder = builder.decorations(false)
            }
        }

        #[cfg(target_os = "windows")]
        {
            builder = builder.decorations(false);
        }

        builder
    }

    pub fn id(&self, app: &AppHandle) -> CapWindowId {
        match self {
            ShowCapWindow::Setup => CapWindowId::Setup,
            ShowCapWindow::Main => CapWindowId::Main,
            ShowCapWindow::NewMain => CapWindowId::NewMain,
            ShowCapWindow::Settings { .. } => CapWindowId::Settings,
            ShowCapWindow::Editor { project_path } => {
                let state = app.state::<EditorWindowIds>();
                let s = state.ids.lock().unwrap();
                let id = s.iter().find(|(path, _)| path == project_path).unwrap().1;
                CapWindowId::Editor { id }
            }
            ShowCapWindow::RecordingsOverlay => CapWindowId::RecordingsOverlay,
            ShowCapWindow::TargetSelectOverlay { display_id } => CapWindowId::TargetSelectOverlay {
                display_id: display_id.clone(),
            },
            ShowCapWindow::WindowCaptureOccluder { screen_id } => {
                CapWindowId::WindowCaptureOccluder {
                    screen_id: *screen_id,
                }
            }
            ShowCapWindow::CaptureArea { .. } => CapWindowId::CaptureArea,
            ShowCapWindow::Camera { .. } => CapWindowId::Camera,
            ShowCapWindow::InProgressRecording { .. } => CapWindowId::InProgressRecording,
            ShowCapWindow::Upgrade => CapWindowId::Upgrade,
            ShowCapWindow::ModeSelect => CapWindowId::ModeSelect,
        }
    }
}

#[cfg(target_os = "macos")]
fn add_traffic_lights(window: &WebviewWindow<Wry>, controls_inset: Option<LogicalPosition<f64>>) {
    use crate::platform::delegates;

    let target_window = window.clone();
    window
        .run_on_main_thread(move || {
            delegates::setup(
                target_window.as_ref().window(),
                controls_inset.unwrap_or(DEFAULT_TRAFFIC_LIGHTS_INSET),
            );

            let c_win = target_window.clone();
            target_window.on_window_event(move |event| match event {
                tauri::WindowEvent::ThemeChanged(..) | tauri::WindowEvent::Focused(..) => {
                    position_traffic_lights_impl(
                        &c_win.as_ref().window(),
                        controls_inset.map(LogicalPosition::from),
                    );
                }
                _ => {}
            });
        })
        .ok();
}

#[tauri::command]
#[specta::specta]
pub fn set_theme(window: tauri::Window, theme: AppTheme) {
    let _ = window.set_theme(match theme {
        AppTheme::System => None,
        AppTheme::Light => Some(tauri::Theme::Light),
        AppTheme::Dark => Some(tauri::Theme::Dark),
    });

    #[cfg(target_os = "macos")]
    match CapWindowId::from_str(window.label()) {
        Ok(win) if win.traffic_lights_position().is_some() => position_traffic_lights(window, None),
        Ok(_) | Err(_) => {}
    }
}

#[tauri::command]
#[specta::specta]
pub fn position_traffic_lights(window: tauri::Window, controls_inset: Option<(f64, f64)>) {
    #[cfg(target_os = "macos")]
    position_traffic_lights_impl(
        &window,
        controls_inset.map(LogicalPosition::from).or_else(|| {
            // Attempt to get the default inset from the window's traffic lights position
            CapWindowId::from_str(window.label())
                .ok()
                .and_then(|id| id.traffic_lights_position().flatten())
        }),
    );
}

#[cfg(target_os = "macos")]
fn position_traffic_lights_impl(
    window: &tauri::Window,
    controls_inset: Option<LogicalPosition<f64>>,
) {
    use crate::platform::delegates::{UnsafeWindowHandle, position_window_controls};
    let c_win = window.clone();
    window
        .run_on_main_thread(move || {
            let ns_window = match c_win.ns_window() {
                Ok(handle) => handle,
                Err(_) => return,
            };
            position_window_controls(
                UnsafeWindowHandle(ns_window),
                &controls_inset.unwrap_or(DEFAULT_TRAFFIC_LIGHTS_INSET),
            );
        })
        .ok();
}

// Credits: tauri-plugin-window-state
trait MonitorExt {
    fn intersects(&self, position: PhysicalPosition<i32>, size: PhysicalSize<u32>) -> bool;
}

impl MonitorExt for Monitor {
    fn intersects(&self, position: PhysicalPosition<i32>, size: PhysicalSize<u32>) -> bool {
        let PhysicalPosition { x, y } = *self.position();
        let PhysicalSize { width, height } = *self.size();

        let left = x;
        let right = x + width as i32;
        let top = y;
        let bottom = y + height as i32;

        [
            (position.x, position.y),
            (position.x + size.width as i32, position.y),
            (position.x, position.y + size.height as i32),
            (
                position.x + size.width as i32,
                position.y + size.height as i32,
            ),
        ]
        .into_iter()
        .any(|(x, y)| x >= left && x < right && y >= top && y < bottom)
    }
}

#[specta::specta]
#[tauri::command(async)]
pub fn set_window_transparent(window: tauri::Window, value: bool) {
    #[cfg(target_os = "macos")]
    {
        let ns_win = window
            .ns_window()
            .expect("Failed to get native window handle")
            as *const objc2_app_kit::NSWindow;

        unsafe {
            (*ns_win).setOpaque(!value);
        }
    }
}

#[derive(Default, Clone)]
pub struct EditorWindowIds {
    pub ids: Arc<Mutex<Vec<(PathBuf, u32)>>>,
    pub counter: Arc<AtomicU32>,
}

impl EditorWindowIds {
    pub fn get(app: &AppHandle) -> Self {
        app.state::<EditorWindowIds>().deref().clone()
    }
}<|MERGE_RESOLUTION|>--- conflicted
+++ resolved
@@ -256,26 +256,26 @@
                     #[cfg(target_os = "windows")]
                     {
                         crate::platform::set_window_level(window.as_ref().window(), 50);
-<<<<<<< HEAD
-
-                        // Set up window close handler to clean up state
-                        let main_label = window.label().to_string();
-                        window.on_window_event(move |event| {
-                            if matches!(
-                                event,
-                                tauri::WindowEvent::CloseRequested { .. }
-                                    | tauri::WindowEvent::Destroyed
-                            ) {
-=======
-                        
-                        // Set up window close handler to clean up state
-                        let main_label = window.label().to_string();
-                        window.on_window_event(move |event| {
-                            if matches!(event, tauri::WindowEvent::CloseRequested { .. } | tauri::WindowEvent::Destroyed) {
->>>>>>> fe62e642
-                                crate::platform::mark_main_window_closed(&main_label);
-                            }
-                        });
+// <<<<<<< HEAD
+
+//                         // Set up window close handler to clean up state
+//                         let main_label = window.label().to_string();
+//                         window.on_window_event(move |event| {
+//                             if matches!(
+//                                 event,
+//                                 tauri::WindowEvent::CloseRequested { .. }
+//                                     | tauri::WindowEvent::Destroyed
+//                             ) {
+// =======
+
+//                         // Set up window close handler to clean up state
+//                         let main_label = window.label().to_string();
+//                         window.on_window_event(move |event| {
+//                             if matches!(event, tauri::WindowEvent::CloseRequested { .. } | tauri::WindowEvent::Destroyed) {
+// >>>>>>> fe62e6429f47d9ca116ebd711bb28ae22eaa8160
+//                                 crate::platform::mark_main_window_closed(&main_label);
+//                             }
+//                         });
                     }
 
                     window
@@ -314,7 +314,7 @@
                     if let Some(window) = CapWindowId::NewMain.get(&app).await {
                         window.close().await.ok();
                     }
-                    
+
                     let window2 = self
                         .window_builder(app, "/new-main")
                         .resizable(false)
@@ -338,23 +338,23 @@
                 {
                     // Set the overlay window level with improved layering
                     crate::platform::set_window_level(window.as_ref().window(), 45);
-<<<<<<< HEAD
-
-                    // Set up window close handler to clean up state
-                    let overlay_label = window.label().to_string();
-                    window.on_window_event(move |event| {
-                        if matches!(
-                            event,
-                            tauri::WindowEvent::CloseRequested { .. }
-                                | tauri::WindowEvent::Destroyed
-                        ) {
-=======
-                    
-                    // Set up window close handler to clean up state
-                    let overlay_label = window.label().to_string();
-                    window.on_window_event(move |event| {
-                        if matches!(event, tauri::WindowEvent::CloseRequested { .. } | tauri::WindowEvent::Destroyed) {
->>>>>>> fe62e642
+// <<<<<<< HEAD
+
+//                     // Set up window close handler to clean up state
+//                     let overlay_label = window.label().to_string();
+//                     window.on_window_event(move |event| {
+//                         if matches!(
+//                             event,
+//                             tauri::WindowEvent::CloseRequested { .. }
+//                                 | tauri::WindowEvent::Destroyed
+//                         ) {
+// =======
+
+//                     // Set up window close handler to clean up state
+//                     let overlay_label = window.label().to_string();
+//                     window.on_window_event(move |event| {
+//                         if matches!(event, tauri::WindowEvent::CloseRequested { .. } | tauri::WindowEvent::Destroyed) {
+// >>>>>>> fe62e6429f47d9ca116ebd711bb28ae22eaa8160
                             crate::platform::mark_overlay_closed(&overlay_label);
                         }
                     });
