--- conflicted
+++ resolved
@@ -73,17 +73,13 @@
                     .parse::<u32>()
                     .map_err(|e| e.to_string())?,
             },
-<<<<<<< HEAD
             s if s.starts_with("target-select-overlay-") => Self::TargetSelectOverlay {
                 display_id: s
                     .replace("target-select-overlay-", "")
                     .parse::<DisplayId>()
                     .map_err(|e| e.to_string())?,
             },
-            _ => return Err(format!("unknown window label: {}", s)),
-=======
             _ => return Err(format!("unknown window label: {s}")),
->>>>>>> b05eeeb9
         })
     }
 }
