#![allow(unused_mut)]
#![allow(unused_imports)]

use anyhow::anyhow;
use futures::pin_mut;
use scap_targets::{Display, DisplayId};
use serde::Deserialize;
use specta::Type;
use std::{
    ops::Deref,
    path::PathBuf,
    str::FromStr,
    sync::{Arc, Mutex, atomic::AtomicU32},
};
use tauri::{
    AppHandle, LogicalPosition, Manager, Monitor, PhysicalPosition, PhysicalSize, WebviewUrl,
    WebviewWindow, WebviewWindowBuilder, Wry,
};
use tauri_specta::Event;
use tokio::sync::RwLock;
use tracing::{debug, error, instrument, warn};

use crate::{
    App, ArcLock, RequestScreenCapturePrewarm,
    editor_window::PendingEditorInstances,
    fake_window,
    general_settings::{self, AppTheme, GeneralSettingsStore},
    permissions,
    recording_settings::RecordingTargetMode,
    target_select_overlay::WindowFocusManager,
    window_exclusion::WindowExclusion,
};
use cap_recording::feeds;

#[cfg(target_os = "macos")]
use crate::platform::{self, WebviewWindowExt};

#[derive(Clone, Deserialize, Type)]
pub enum CapWindowDef {
    // Contains onboarding + permissions
    Setup,
    Main,
    Settings,
    Editor { id: u32 },
    RecordingsOverlay,
    WindowCaptureOccluder { screen_id: DisplayId },
    TargetSelectOverlay { display_id: DisplayId },
    CaptureArea,
    Camera,
    RecordingControls,
    Upgrade,
    ModeSelect,
    Debug,
    ScreenshotEditor { id: u32 },
}

impl FromStr for CapWindowDef {
    type Err = String;

    fn from_str(s: &str) -> Result<Self, Self::Err> {
        Ok(match s {
            "setup" => Self::Setup,
            "main" => Self::Main,
            "settings" => Self::Settings,
            "camera" => Self::Camera,
            "capture-area" => Self::CaptureArea,
            // legacy identifier
            "in-progress-recording" => Self::RecordingControls,
            "recordings-overlay" => Self::RecordingsOverlay,
            "upgrade" => Self::Upgrade,
            "mode-select" => Self::ModeSelect,
            "debug" => Self::Debug,
            s if s.starts_with("editor-") => Self::Editor {
                id: s
                    .replace("editor-", "")
                    .parse::<u32>()
                    .map_err(|e| e.to_string())?,
            },
            s if s.starts_with("screenshot-editor-") => Self::ScreenshotEditor {
                id: s
                    .replace("screenshot-editor-", "")
                    .parse::<u32>()
                    .map_err(|e| e.to_string())?,
            },
            s if s.starts_with("window-capture-occluder-") => Self::WindowCaptureOccluder {
                screen_id: s
                    .replace("window-capture-occluder-", "")
                    .parse::<DisplayId>()
                    .map_err(|e| e.to_string())?,
            },
            s if s.starts_with("target-select-overlay-") => Self::TargetSelectOverlay {
                display_id: s
                    .replace("target-select-overlay-", "")
                    .parse::<DisplayId>()
                    .map_err(|e| e.to_string())?,
            },
            _ => return Err(format!("unknown window label: {s}")),
        })
    }
}

impl std::fmt::Display for CapWindowDef {
    fn fmt(&self, f: &mut std::fmt::Formatter<'_>) -> std::fmt::Result {
        match self {
            Self::Setup => write!(f, "setup"),
            Self::Main => write!(f, "main"),
            Self::Settings => write!(f, "settings"),
            Self::Camera => write!(f, "camera"),
            Self::WindowCaptureOccluder { screen_id } => {
                write!(f, "window-capture-occluder-{screen_id}")
            }
            Self::CaptureArea => write!(f, "capture-area"),
            Self::TargetSelectOverlay { display_id } => {
                write!(f, "target-select-overlay-{display_id}")
            }
            Self::RecordingControls => write!(f, "in-progress-recording"), // legacy identifier
            Self::RecordingsOverlay => write!(f, "recordings-overlay"),
            Self::Upgrade => write!(f, "upgrade"),
            Self::ModeSelect => write!(f, "mode-select"),
            Self::Editor { id } => write!(f, "editor-{id}"),
            Self::Debug => write!(f, "debug"),
            Self::ScreenshotEditor { id } => write!(f, "screenshot-editor-{id}"),
        }
    }
}

impl CapWindowDef {
    pub fn label(&self) -> String {
        self.to_string()
    }

    pub const fn title(&self) -> &str {
        match self {
            Self::Setup => "Cap Setup",
            Self::Settings => "Cap Settings",
            Self::WindowCaptureOccluder { .. } => "Cap Window Capture Occluder",
            Self::CaptureArea => "Cap Capture Area",
            Self::RecordingControls => "Cap Recording Controls",
            Self::Editor { .. } => "Cap Editor",
            Self::ScreenshotEditor { .. } => "Cap Screenshot Editor",
            Self::ModeSelect => "Cap Mode Selection",
            Self::Camera => "Cap Camera",
            Self::RecordingsOverlay => "Cap Recordings Overlay",
            _ => "Cap",
        }
    }

    pub const fn activates_dock(&self) -> bool {
        matches!(
            self,
            Self::Setup
                | Self::Main
                | Self::Editor { .. }
                | Self::ScreenshotEditor { .. }
                | Self::Settings
                | Self::Upgrade
                | Self::ModeSelect
        )
    }

    #[cfg(target_os = "macos")]
    pub const fn pre_solarium_traffic_lights_position(&self) -> LogicalPosition<f64> {
        match self {
            Self::Editor { .. } | Self::ScreenshotEditor { .. } => LogicalPosition::new(20.0, 25.0),
            _ => LogicalPosition::new(12.0, 16.0),
        }
    }

    pub fn get(&self, app: &AppHandle<Wry>) -> Option<WebviewWindow> {
        let label = self.label();
        app.get_webview_window(&label)
    }

    #[cfg(target_os = "macos")]
    pub const fn undecorated(&self) -> bool {
        matches!(
            self,
            Self::Camera
                | Self::WindowCaptureOccluder { .. }
                | Self::CaptureArea
                | Self::RecordingsOverlay
                | Self::TargetSelectOverlay { .. }
        )
    }

    #[cfg(target_os = "macos")]
    pub const fn disables_window_buttons(&self) -> bool {
        matches!(self, Self::RecordingControls)
    }

    #[cfg(target_os = "macos")]
    pub const fn disables_fullscreen(&self) -> bool {
        matches!(self, Self::Settings)
    }

    #[cfg(target_os = "macos")]
    pub const fn window_level(&self) -> Option<objc2_app_kit::NSWindowLevel> {
        use objc2_app_kit::{
            NSMainMenuWindowLevel, NSPopUpMenuWindowLevel, NSScreenSaverWindowLevel,
        };

        match self {
            Self::RecordingControls => Some(NSMainMenuWindowLevel),
            Self::TargetSelectOverlay { .. } | Self::CaptureArea => Some(45),
            Self::RecordingsOverlay | Self::WindowCaptureOccluder { .. } => {
                Some(NSScreenSaverWindowLevel)
            }
            _ => None,
        }
    }
    pub const fn min_size(&self) -> Option<(f64, f64)> {
        Some(match self {
            Self::Setup => (600.0, 600.0),
            Self::Main => (310.0, 320.0),
            Self::Editor { .. } => (1275.0, 800.0),
            Self::ScreenshotEditor { .. } => (800.0, 600.0),
            Self::Settings => (600.0, 465.0),
            Self::Camera => (200.0, 200.0),
            Self::Upgrade => (950.0, 850.0),
            Self::ModeSelect => (580.0, 340.0),
            _ => return None,
        })
    }
}

#[derive(Debug, Clone, Type, Deserialize)]
pub enum CapWindow {
    Setup,
    Main {
        init_target_mode: Option<RecordingTargetMode>,
    },
    Settings {
        page: Option<String>,
    },
    Editor {
        project_path: PathBuf,
    },
    RecordingsOverlay,
    WindowCaptureOccluder {
        screen_id: DisplayId,
    },
    TargetSelectOverlay {
        display_id: DisplayId,
    },
    CaptureArea {
        screen_id: DisplayId,
    },
    Camera,
    InProgressRecording {
        countdown: Option<u32>,
    },
    Upgrade,
    ModeSelect,
    ScreenshotEditor {
        path: PathBuf,
    },
}

impl CapWindow {
    pub async fn show(&self, app: &AppHandle<Wry>) -> tauri::Result<WebviewWindow> {
        if let Self::Editor { project_path } = &self {
            let state = app.state::<EditorWindowIds>();
            let window_id = {
                let mut s = state.ids.lock().unwrap();
                if !s.iter().any(|(path, _)| path == project_path) {
                    let id = state
                        .counter
                        .fetch_add(1, std::sync::atomic::Ordering::SeqCst);
                    s.push((project_path.clone(), id));
                    id
                } else {
                    s.iter().find(|(path, _)| path == project_path).unwrap().1
                }
            };

            let window_label = CapWindowDef::Editor { id: window_id }.label();
            PendingEditorInstances::start_prewarm(app, window_label, project_path.clone()).await;
        }

        if let Self::ScreenshotEditor { path } = &self {
            let state = app.state::<ScreenshotEditorWindowIds>();
            let mut s = state.ids.lock().unwrap();
            if !s.iter().any(|(p, _)| p == path) {
                s.push((
                    path.clone(),
                    state
                        .counter
                        .fetch_add(1, std::sync::atomic::Ordering::SeqCst),
                ));
            }
        }

        let def = self.def(app);
        if let Some(window) = def.get(app) {
            window.show().ok();
            window.unminimize().ok();
            window.set_focus().ok();
            return Ok(window);
        }

        let monitor = app.primary_monitor()?.unwrap();

        let window = match self {
            Self::Setup => {
                let window = self
                    .window_builder(app, "/setup")
                    .inner_size(600.0, 600.0)
                    .min_inner_size(600.0, 600.0)
                    .resizable(false)
                    .maximized(false)
                    .center()
                    .focused(true)
                    .maximizable(false)
                    .shadow(true)
                    .build()?;

                #[cfg(windows)]
                {
                    use tauri::LogicalSize;
                    if let Err(e) = window.set_size(LogicalSize::new(600.0, 600.0)) {
                        warn!("Failed to set Setup window size on Windows: {}", e);
                    }
                    if let Err(e) = window.center() {
                        warn!("Failed to center Setup window on Windows: {}", e);
                    }
                }

                window
            }
            Self::Main { init_target_mode } => {
                if !permissions::do_permissions_check(false).necessary_granted() {
                    return Box::pin(Self::Setup.show(app)).await;
                }

                let new_recording_flow = GeneralSettingsStore::get(app)
                    .ok()
                    .flatten()
                    .map(|s| s.enable_new_recording_flow)
                    .unwrap_or_default();

                let window = self
                    .window_builder(app, if new_recording_flow { "/new-main" } else { "/" })
                    .resizable(false)
                    .maximized(false)
                    .maximizable(false)
                    .minimizable(false)
                    .always_on_top(true)
                    .visible_on_all_workspaces(true)
                    .center()
                    .initialization_script(format!(
                        "
                        window.__CAP__ = window.__CAP__ ?? {{}};
                        window.__CAP__.initialTargetMode = {}
                    ",
                        serde_json::to_string(init_target_mode)
                            .expect("Failed to serialize initial target mode")
                    ))
                    .build()?;

                #[cfg(target_os = "macos")]
                {
                    if new_recording_flow {
                        let _ = window.run_on_main_thread({
                            let window = window.clone();
                            move || window.objc2_nswindow().setLevel(50)
                        });
                    }

                    let app_handle = app.clone();
                    tauri::async_runtime::spawn(async move {
                        let prewarmer =
                            app_handle.state::<crate::platform::ScreenCapturePrewarmer>();
                        prewarmer.request(false).await;
                    });

                    if let Err(error) = (RequestScreenCapturePrewarm { force: false }).emit(app) {
                        warn!(%error, "Failed to emit ScreenCaptureKit prewarm event");
                    }
                }

                window
            }
            Self::TargetSelectOverlay { display_id } => {
                let Some(display) = scap_targets::Display::from_id(display_id) else {
                    return Err(tauri::Error::WindowNotFound);
                };
                let is_hovered_display = scap_targets::Display::get_containing_cursor()
                    .map(|d| d.id())
                    == Some(display.id());

                let mut builder = self
                    .window_builder(
                        app,
                        format!("/target-select-overlay?displayId={display_id}&isHoveredDisplay={is_hovered_display}"),
                    )
                    .maximized(false)
                    .resizable(false)
                    .fullscreen(false)
                    .shadow(false)
                    .always_on_top(true)
                    .visible_on_all_workspaces(true)
                    .skip_taskbar(true)
                    .transparent(true);

                #[cfg(target_os = "macos")]
                {
                    let position = display.raw_handle().logical_position();
                    let size = display.logical_size().unwrap();

                    builder = builder
                        .inner_size(size.width(), size.height())
                        .position(position.x(), position.y());
                }

                #[cfg(windows)]
                {
                    builder = builder.inner_size(100.0, 100.0).position(0.0, 0.0);
                }

                let window = builder.build()?;

                #[cfg(windows)]
                {
                    let position = display.raw_handle().physical_position().unwrap();
                    let logical_size = display.logical_size().unwrap();
                    let physical_size = display.physical_size().unwrap();
                    use tauri::{LogicalSize, PhysicalPosition, PhysicalSize};
                    let _ = window.set_size(LogicalSize::new(
                        logical_size.width(),
                        logical_size.height(),
                    ));
                    let _ = window.set_position(PhysicalPosition::new(position.x(), position.y()));
                    tokio::time::sleep(std::time::Duration::from_millis(5)).await;

                    let actual_physical_size = window.inner_size().unwrap();
                    // this third time makes it work when the resulting size is wrong, god knows why
                    if physical_size.width() != actual_physical_size.width as f64 {
                        let _ = window.set_size(LogicalSize::new(
                            logical_size.width(),
                            logical_size.height(),
                        ));
                    }
                }

                app.state::<WindowFocusManager>()
                    .spawn(display_id, window.clone());

                window
            }
            Self::Settings { page } => {
                for (label, window) in app.webview_windows() {
                    if let Ok(id) = CapWindowDef::from_str(&label)
                        && matches!(
                            id,
                            CapWindowDef::TargetSelectOverlay { .. }
                                | CapWindowDef::Main
                                | CapWindowDef::Camera
                        )
                    {
                        let _ = window.hide();
                    }
                }

<<<<<<< HEAD
                let mut builder = self
=======
                let window = self
>>>>>>> 444df9e1
                    .window_builder(
                        app,
                        format!("/settings/{}", page.clone().unwrap_or_default()),
                    )
<<<<<<< HEAD
                    .resizable(true)
                    .maximized(false)
                    .center();

                builder.build()?
=======
                    .inner_size(600.0, 465.0)
                    .min_inner_size(600.0, 465.0)
                    .resizable(true)
                    .maximized(false)
                    .center()
                    .build()?;

                #[cfg(windows)]
                {
                    use tauri::LogicalSize;
                    if let Err(e) = window.set_size(LogicalSize::new(600.0, 465.0)) {
                        warn!("Failed to set Settings window size on Windows: {}", e);
                    }
                    if let Err(e) = window.center() {
                        warn!("Failed to center Settings window on Windows: {}", e);
                    }
                }

                window
>>>>>>> 444df9e1
            }
            Self::Editor { .. } => {
                if let Some(main) = CapWindowDef::Main.get(app) {
                    let _ = main.close();
                };
                if let Some(camera) = CapWindowDef::Camera.get(app) {
                    let _ = camera.close();
                };

                let window = self
                    .window_builder(app, "/editor")
                    .maximizable(true)
                    .inner_size(1275.0, 800.0)
                    .min_inner_size(1275.0, 800.0)
                    .center()
                    .build()?;

                #[cfg(windows)]
                {
                    use tauri::LogicalSize;
                    if let Err(e) = window.set_size(LogicalSize::new(1275.0, 800.0)) {
                        warn!("Failed to set Editor window size on Windows: {}", e);
                    }
                    if let Err(e) = window.center() {
                        warn!("Failed to center Editor window on Windows: {}", e);
                    }
                }

                window
            }
            Self::ScreenshotEditor { path: _ } => {
                if let Some(main) = CapWindowDef::Main.get(app) {
                    let _ = main.close();
                };
                if let Some(camera) = CapWindowDef::Camera.get(app) {
                    let _ = camera.close();
                };

                let window = self
                    .window_builder(app, "/screenshot-editor")
                    .maximizable(true)
                    .inner_size(1240.0, 800.0)
                    .min_inner_size(800.0, 600.0)
                    .center()
                    .build()?;

                #[cfg(windows)]
                {
                    use tauri::LogicalSize;
                    if let Err(e) = window.set_size(LogicalSize::new(1240.0, 800.0)) {
                        warn!(
                            "Failed to set ScreenshotEditor window size on Windows: {}",
                            e
                        );
                    }
                    if let Err(e) = window.center() {
                        warn!("Failed to center ScreenshotEditor window on Windows: {}", e);
                    }
                }

                window
            }
            Self::Upgrade => {
<<<<<<< HEAD
                // Hide main window when upgrade window opens
                if let Some(main) = CapWindowDef::Main.get(app) {
                    let _ = main.hide();
                }

                self.window_builder(app, "/upgrade")
=======
                if let Some(main) = CapWindowId::Main.get(app) {
                    let _ = main.hide();
                }

                let window = self
                    .window_builder(app, "/upgrade")
                    .inner_size(950.0, 850.0)
                    .min_inner_size(950.0, 850.0)
>>>>>>> 444df9e1
                    .resizable(false)
                    .focused(true)
                    .always_on_top(true)
                    .maximized(false)
                    .shadow(true)
                    .center()
<<<<<<< HEAD
                    .build()?
=======
                    .build()?;

                #[cfg(windows)]
                {
                    use tauri::LogicalSize;
                    if let Err(e) = window.set_size(LogicalSize::new(950.0, 850.0)) {
                        warn!("Failed to set Upgrade window size on Windows: {}", e);
                    }
                    if let Err(e) = window.center() {
                        warn!("Failed to center Upgrade window on Windows: {}", e);
                    }
                }

                window
>>>>>>> 444df9e1
            }
            Self::ModeSelect => {
                // Hide main window when mode select window opens
                if let Some(main) = CapWindowDef::Main.get(app) {
                    let _ = main.hide();
                }

<<<<<<< HEAD
                self.window_builder(app, "/mode-select")
=======
                let window = self
                    .window_builder(app, "/mode-select")
>>>>>>> 444df9e1
                    .inner_size(580.0, 340.0)
                    .min_inner_size(580.0, 340.0)
                    .resizable(false)
                    .maximized(false)
                    .maximizable(false)
                    .center()
                    .focused(true)
                    .shadow(true)
<<<<<<< HEAD
                    .build()?
=======
                    .build()?;

                #[cfg(windows)]
                {
                    use tauri::LogicalSize;
                    if let Err(e) = window.set_size(LogicalSize::new(580.0, 340.0)) {
                        warn!("Failed to set ModeSelect window size on Windows: {}", e);
                    }
                    if let Err(e) = window.center() {
                        warn!("Failed to center ModeSelect window on Windows: {}", e);
                    }
                }

                window
>>>>>>> 444df9e1
            }
            Self::Camera => {
                const WINDOW_SIZE: f64 = 230.0 * 2.0;

                let enable_native_camera_preview = GeneralSettingsStore::get(app)
                    .ok()
                    .and_then(|v| v.map(|v| v.enable_native_camera_preview))
                    .unwrap_or_default();

                {
                    let state = app.state::<ArcLock<App>>();
                    let mut state = state.write().await;

                    if enable_native_camera_preview && state.camera_preview.is_initialized() {
                        error!("Unable to initialize camera preview as one already exists!");
                        if let Some(window) = CapWindowDef::Camera.get(app) {
                            window.show().ok();
                        }
                        return Err(anyhow!(
                            "Unable to initialize camera preview as one already exists!"
                        )
                        .into());
                    }

                    let mut builder = self
                        .window_builder(app, "/camera")
                        .maximized(false)
                        .resizable(false)
                        .shadow(false)
                        .fullscreen(false)
                        .always_on_top(true)
                        .visible_on_all_workspaces(true)
                        .skip_taskbar(true)
                        .position(
                            100.0,
                            (monitor.size().height as f64) / monitor.scale_factor()
                                - WINDOW_SIZE
                                - 100.0,
                        )
                        .initialization_script(format!(
                            "
			                window.__CAP__ = window.__CAP__ ?? {{}};
			                window.__CAP__.cameraWsPort = {};
		                ",
                            state.camera_ws_port
                        ))
                        .transparent(true)
                        .visible(false); // We set this true in `CameraWindowState::init_window`

                    let window = builder.build()?;

                    if enable_native_camera_preview {
                        if let Some(id) = state.selected_camera_id.clone()
                            && !state.camera_in_use
                        {
                            match state.camera_feed.ask(feeds::camera::SetInput { id }).await {
                                Ok(ready_future) => {
                                    if let Err(err) = ready_future.await {
                                        error!("Camera failed to initialize: {err}");
                                    }
                                }
                                Err(err) => {
                                    error!("Failed to send SetInput to camera feed: {err}");
                                }
                            }
                            state.camera_in_use = true;
                        }

                        let camera_feed = state.camera_feed.clone();
                        if let Err(err) = state
                            .camera_preview
                            .init_window(window.clone(), camera_feed)
                            .await
                        {
                            error!("Error initializing camera preview: {err}");
                            window.close().ok();
                        }
                    }

                    #[cfg(target_os = "macos")]
                    dispatch2::run_on_main(|_| {
                        let nswindow = window.objc2_nswindow();
                        nswindow.setCollectionBehavior(
                            nswindow.collectionBehavior()
                                | objc2_app_kit::NSWindowCollectionBehavior::FullScreenAuxiliary,
                        );
                    });

                    window
                }
            }
            Self::WindowCaptureOccluder { screen_id } => {
                let Some(display) = Display::from_id(screen_id) else {
                    return Err(tauri::Error::WindowNotFound);
                };

                #[cfg(target_os = "macos")]
                let position = display.raw_handle().logical_position();

                #[cfg(windows)]
                let position = display.raw_handle().physical_position().unwrap();

                let bounds = display.physical_size().unwrap();

                let mut builder = self
                    .window_builder(app, "/window-capture-occluder")
                    .maximized(false)
                    .resizable(false)
                    .fullscreen(false)
                    .shadow(false)
                    .always_on_top(true)
                    .visible_on_all_workspaces(true)
                    .skip_taskbar(true)
                    .inner_size(bounds.width(), bounds.height())
                    .position(position.x(), position.y())
                    .transparent(true);

                let window = builder.build()?;
                window.set_ignore_cursor_events(true).unwrap();
                window
            }
            Self::CaptureArea { screen_id } => {
                let mut builder = self
                    .window_builder(app, "/capture-area")
                    .maximized(false)
                    .fullscreen(false)
                    .shadow(false)
                    .always_on_top(true)
                    .skip_taskbar(true)
                    .closable(true)
                    .decorations(false)
                    .transparent(true);

                let Some(display) = Display::from_id(screen_id) else {
                    return Err(tauri::Error::WindowNotFound);
                };

                #[cfg(target_os = "macos")]
                if let Some(bounds) = display.raw_handle().logical_bounds() {
                    builder = builder
                        .inner_size(bounds.size().width(), bounds.size().height())
                        .position(bounds.position().x(), bounds.position().y());
                }

                #[cfg(windows)]
                if let Some(bounds) = display.raw_handle().physical_bounds() {
                    builder = builder
                        .inner_size(bounds.size().width(), bounds.size().height())
                        .position(bounds.position().x(), bounds.position().y());
                }

                // Hide the main window if the target monitor is the same
                if let Some(main_window) = CapWindowDef::Main.get(app)
                    && let (Ok(outer_pos), Ok(outer_size)) =
                        (main_window.outer_position(), main_window.outer_size())
                    && let Ok(scale_factor) = main_window.scale_factor()
                    && display.intersects(outer_pos, outer_size, scale_factor)
                {
                    let _ = main_window.minimize();
                };

                builder.build()?
            }
            Self::InProgressRecording { countdown } => {
                let width = 320.0;
                let height = 150.0;

                let title = CapWindowDef::RecordingControls.title();
                let should_protect = should_protect_window(app, title);

                let pos_x = ((monitor.size().width as f64) / monitor.scale_factor() - width) / 2.0;
                let pos_y =
                    (monitor.size().height as f64) / monitor.scale_factor() - height - 120.0;

                debug!(
                    "InProgressRecording window: monitor size={:?}, scale={}, pos=({}, {})",
                    monitor.size(),
                    monitor.scale_factor(),
                    pos_x,
                    pos_y
                );

                #[cfg(target_os = "macos")]
                let window = {
                    self.window_builder(app, "/in-progress-recording")
                        .maximized(false)
                        .resizable(false)
                        .fullscreen(false)
                        .shadow(false)
                        .always_on_top(true)
                        .transparent(true)
                        .visible_on_all_workspaces(true)
                        .content_protected(should_protect)
                        .inner_size(width, height)
                        .position(pos_x, pos_y)
                        .skip_taskbar(true)
                        .initialization_script(format!(
                            "window.COUNTDOWN = {};",
                            countdown.unwrap_or_default()
                        ))
                        .build()?
                };

                #[cfg(windows)]
                let window = self
                    .window_builder(app, "/in-progress-recording")
                    .maximized(false)
                    .resizable(false)
                    .fullscreen(false)
                    .shadow(false)
                    .always_on_top(true)
                    .transparent(true)
                    .visible_on_all_workspaces(true)
                    .content_protected(should_protect)
                    .inner_size(width, height)
                    .position(
                        ((monitor.size().width as f64) / monitor.scale_factor() - width) / 2.0,
                        (monitor.size().height as f64) / monitor.scale_factor() - height - 120.0,
                    )
                    .skip_taskbar(true)
                    .initialization_script(format!(
                        "window.COUNTDOWN = {};",
                        countdown.unwrap_or_default()
                    ))
                    .build()?;

                fake_window::spawn_fake_window_listener(app.clone(), window.clone());

                window
            }
            Self::RecordingsOverlay => {
                let window = self
                    .window_builder(app, "/recordings-overlay")
                    .maximized(false)
                    .resizable(false)
                    .fullscreen(false)
                    .shadow(false)
                    .always_on_top(true)
                    .visible_on_all_workspaces(true)
                    .accept_first_mouse(true)
                    .inner_size(
                        (monitor.size().width as f64) / monitor.scale_factor(),
                        (monitor.size().height as f64) / monitor.scale_factor(),
                    )
                    .skip_taskbar(true)
                    .position(0.0, 0.0)
                    .transparent(true)
                    .build()?;

                #[cfg(target_os = "macos")]
                {
                    app.run_on_main_thread({
                        let window = window.clone();
                        move || {
                            use tauri_nspanel::cocoa::appkit::NSWindowCollectionBehavior;
                            use tauri_nspanel::WebviewWindowExt as NSPanelWebviewWindowExt;

                            let panel = window.to_panel().unwrap();

                            panel.set_level(objc2_app_kit::NSMainMenuWindowLevel as i32);

                            panel.set_collection_behaviour(
                                NSWindowCollectionBehavior::NSWindowCollectionBehaviorTransient
                                    | NSWindowCollectionBehavior::NSWindowCollectionBehaviorMoveToActiveSpace
                                    | NSWindowCollectionBehavior::NSWindowCollectionBehaviorFullScreenAuxiliary
                                    | NSWindowCollectionBehavior::NSWindowCollectionBehaviorIgnoresCycle,
                            );

                            // seems like this doesn't work properly -_-
                            #[allow(non_upper_case_globals)]
                            const NSWindowStyleMaskNonActivatingPanel: i32 = 1 << 7;
                            panel.set_style_mask(NSWindowStyleMaskNonActivatingPanel);
                        }
                    })
                    .ok();
                }

                fake_window::spawn_fake_window_listener(app.clone(), window.clone());

                window
            }
        };

        #[cfg(target_os = "macos")]
        let _ = window.run_on_main_thread({
            let window = window.clone();
            move || {
                if def.disables_window_buttons() {
                    window.set_traffic_lights_visible(false);
                }

                let nswindow = window.objc2_nswindow();

                if def.disables_fullscreen() {
                    nswindow.setCollectionBehavior(
                        nswindow.collectionBehavior()
                            | objc2_app_kit::NSWindowCollectionBehavior::FullScreenNone,
                    );
                }

                if let Some(level) = def.window_level() {
                    nswindow.setLevel(level)
                }
            }
        });

        Ok(window)
    }

    fn window_builder<'a>(
        &'a self,
        app: &'a AppHandle<Wry>,
        url: impl Into<PathBuf>,
    ) -> WebviewWindowBuilder<'a, Wry, AppHandle<Wry>> {
        let def = self.def(app);
        let should_protect = should_protect_window(app, def.title());

        let mut builder = WebviewWindow::builder(app, def.label(), WebviewUrl::App(url.into()))
            .title(def.title())
            .visible(false)
            .accept_first_mouse(true)
            .shadow(true)
            .content_protected(should_protect);

        if let Some(min) = def.min_size() {
            builder = builder
                .inner_size(min.0, min.1)
                .min_inner_size(min.0, min.1);
        }

        #[cfg(target_os = "macos")]
        if def.undecorated() {
            builder = builder.decorations(false);
        } else {
            builder = builder
                .hidden_title(true)
                .title_bar_style(tauri::TitleBarStyle::Overlay)
                .traffic_light_position(def.pre_solarium_traffic_lights_position());
        }

        #[cfg(windows)]
        {
            builder = builder.decorations(false);
        }

        builder
    }

    pub fn def(&self, app: &AppHandle) -> CapWindowDef {
        match self {
            CapWindow::Setup => CapWindowDef::Setup,
            CapWindow::Main { .. } => CapWindowDef::Main,
            CapWindow::Settings { .. } => CapWindowDef::Settings,
            CapWindow::Editor { project_path } => {
                let state = app.state::<EditorWindowIds>();
                let s = state.ids.lock().unwrap();
                let id = s.iter().find(|(path, _)| path == project_path).unwrap().1;
                CapWindowDef::Editor { id }
            }
            CapWindow::RecordingsOverlay => CapWindowDef::RecordingsOverlay,
            CapWindow::TargetSelectOverlay { display_id } => CapWindowDef::TargetSelectOverlay {
                display_id: display_id.clone(),
            },
            CapWindow::WindowCaptureOccluder { screen_id } => CapWindowDef::WindowCaptureOccluder {
                screen_id: screen_id.clone(),
            },
            CapWindow::CaptureArea { .. } => CapWindowDef::CaptureArea,
            CapWindow::Camera => CapWindowDef::Camera,
            CapWindow::InProgressRecording { .. } => CapWindowDef::RecordingControls,
            CapWindow::Upgrade => CapWindowDef::Upgrade,
            CapWindow::ModeSelect => CapWindowDef::ModeSelect,
            CapWindow::ScreenshotEditor { path } => {
                let state = app.state::<ScreenshotEditorWindowIds>();
                let s = state.ids.lock().unwrap();
                let id = s.iter().find(|(p, _)| p == path).unwrap().1;
                CapWindowDef::ScreenshotEditor { id }
            }
        }
    }
}

#[tauri::command]
#[specta::specta]
#[instrument(skip(window))]
pub fn set_theme(window: tauri::Window, theme: AppTheme) {
    let _ = window.set_theme(match theme {
        AppTheme::System => None,
        AppTheme::Light => Some(tauri::Theme::Light),
        AppTheme::Dark => Some(tauri::Theme::Dark),
    });
}

fn should_protect_window(app: &AppHandle<Wry>, window_title: &str) -> bool {
    let matches = |list: &[WindowExclusion]| {
        list.iter()
            .any(|entry| entry.matches(None, None, Some(window_title)))
    };

    GeneralSettingsStore::get(app)
        .ok()
        .flatten()
        .map(|settings| matches(&settings.excluded_windows))
        .unwrap_or_else(|| matches(&general_settings::default_excluded_windows()))
}

#[tauri::command]
#[specta::specta]
#[instrument(skip(app))]
pub fn refresh_window_content_protection(app: AppHandle<Wry>) -> Result<(), String> {
    for (label, window) in app.webview_windows() {
        if let Ok(id) = CapWindowDef::from_str(&label) {
            let title = id.title();
            window
                .set_content_protected(should_protect_window(&app, title))
                .map_err(|e| e.to_string())?;
        }
    }

    Ok(())
}

// Credits: tauri-plugin-window-state
trait MonitorExt {
    fn intersects(
        &self,
        position: PhysicalPosition<i32>,
        size: PhysicalSize<u32>,
        scale: f64,
    ) -> bool;
}

impl MonitorExt for Display {
    fn intersects(
        &self,
        position: PhysicalPosition<i32>,
        size: PhysicalSize<u32>,
        _scale: f64,
    ) -> bool {
        #[cfg(target_os = "macos")]
        {
            let Some(bounds) = self.raw_handle().logical_bounds() else {
                return false;
            };

            let left = (bounds.position().x() * _scale) as i32;
            let right = left + (bounds.size().width() * _scale) as i32;
            let top = (bounds.position().y() * _scale) as i32;
            let bottom = top + (bounds.size().height() * _scale) as i32;

            [
                (position.x, position.y),
                (position.x + size.width as i32, position.y),
                (position.x, position.y + size.height as i32),
                (
                    position.x + size.width as i32,
                    position.y + size.height as i32,
                ),
            ]
            .into_iter()
            .any(|(x, y)| x >= left && x < right && y >= top && y < bottom)
        }

        #[cfg(windows)]
        {
            let Some(bounds) = self.raw_handle().physical_bounds() else {
                return false;
            };

            let left = bounds.position().x() as i32;
            let right = left + bounds.size().width() as i32;
            let top = bounds.position().y() as i32;
            let bottom = top + bounds.size().height() as i32;

            [
                (position.x, position.y),
                (position.x + size.width as i32, position.y),
                (position.x, position.y + size.height as i32),
                (
                    position.x + size.width as i32,
                    position.y + size.height as i32,
                ),
            ]
            .into_iter()
            .any(|(x, y)| x >= left && x < right && y >= top && y < bottom)
        }
    }
}

#[specta::specta]
#[tauri::command(async)]
pub fn set_window_transparent(_window: tauri::Window, _value: bool) {
    #[cfg(target_os = "macos")]
    {
        let ns_win = _window
            .ns_window()
            .expect("Failed to get native window handle")
            as *const objc2_app_kit::NSWindow;

        unsafe {
            (*ns_win).setOpaque(!_value);
        }
    }
}

#[derive(Default, Clone)]
pub struct EditorWindowIds {
    pub ids: Arc<Mutex<Vec<(PathBuf, u32)>>>,
    pub counter: Arc<AtomicU32>,
}

impl EditorWindowIds {
    pub fn get(app: &AppHandle) -> Self {
        app.state::<EditorWindowIds>().deref().clone()
    }
}

#[derive(Default, Clone)]
pub struct ScreenshotEditorWindowIds {
    pub ids: Arc<Mutex<Vec<(PathBuf, u32)>>>,
    pub counter: Arc<AtomicU32>,
}

impl ScreenshotEditorWindowIds {
    pub fn get(app: &AppHandle) -> Self {
        app.state::<ScreenshotEditorWindowIds>().deref().clone()
    }
}<|MERGE_RESOLUTION|>--- conflicted
+++ resolved
@@ -461,22 +461,11 @@
                     }
                 }
 
-<<<<<<< HEAD
-                let mut builder = self
-=======
                 let window = self
->>>>>>> 444df9e1
                     .window_builder(
                         app,
                         format!("/settings/{}", page.clone().unwrap_or_default()),
                     )
-<<<<<<< HEAD
-                    .resizable(true)
-                    .maximized(false)
-                    .center();
-
-                builder.build()?
-=======
                     .inner_size(600.0, 465.0)
                     .min_inner_size(600.0, 465.0)
                     .resizable(true)
@@ -496,7 +485,6 @@
                 }
 
                 window
->>>>>>> 444df9e1
             }
             Self::Editor { .. } => {
                 if let Some(main) = CapWindowDef::Main.get(app) {
@@ -560,15 +548,7 @@
                 window
             }
             Self::Upgrade => {
-<<<<<<< HEAD
-                // Hide main window when upgrade window opens
                 if let Some(main) = CapWindowDef::Main.get(app) {
-                    let _ = main.hide();
-                }
-
-                self.window_builder(app, "/upgrade")
-=======
-                if let Some(main) = CapWindowId::Main.get(app) {
                     let _ = main.hide();
                 }
 
@@ -576,16 +556,12 @@
                     .window_builder(app, "/upgrade")
                     .inner_size(950.0, 850.0)
                     .min_inner_size(950.0, 850.0)
->>>>>>> 444df9e1
                     .resizable(false)
                     .focused(true)
                     .always_on_top(true)
                     .maximized(false)
                     .shadow(true)
                     .center()
-<<<<<<< HEAD
-                    .build()?
-=======
                     .build()?;
 
                 #[cfg(windows)]
@@ -600,7 +576,6 @@
                 }
 
                 window
->>>>>>> 444df9e1
             }
             Self::ModeSelect => {
                 // Hide main window when mode select window opens
@@ -608,12 +583,8 @@
                     let _ = main.hide();
                 }
 
-<<<<<<< HEAD
-                self.window_builder(app, "/mode-select")
-=======
                 let window = self
                     .window_builder(app, "/mode-select")
->>>>>>> 444df9e1
                     .inner_size(580.0, 340.0)
                     .min_inner_size(580.0, 340.0)
                     .resizable(false)
@@ -622,9 +593,6 @@
                     .center()
                     .focused(true)
                     .shadow(true)
-<<<<<<< HEAD
-                    .build()?
-=======
                     .build()?;
 
                 #[cfg(windows)]
@@ -639,7 +607,6 @@
                 }
 
                 window
->>>>>>> 444df9e1
             }
             Self::Camera => {
                 const WINDOW_SIZE: f64 = 230.0 * 2.0;
