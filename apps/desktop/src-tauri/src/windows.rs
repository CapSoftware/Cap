--- conflicted
+++ resolved
@@ -154,12 +154,8 @@
     Editor { project_id: String },
     RecordingsOverlay,
     WindowCaptureOccluder,
-<<<<<<< HEAD
-    CaptureArea { screen: CaptureScreen },
+    CaptureArea { screen_id: u32 },
     TargetOverlay,
-=======
-    CaptureArea { screen_id: u32 },
->>>>>>> c4ea833c
     Camera { ws_port: u16 },
     InProgressRecording { position: Option<(f64, f64)> },
     Upgrade,
@@ -305,7 +301,6 @@
 
                 window
             }
-<<<<<<< HEAD
 
             Self::TargetOverlay => {
                 let mut window_builder = self
@@ -351,10 +346,7 @@
                 window
             }
 
-            Self::CaptureArea { screen } => {
-=======
             Self::CaptureArea { screen_id } => {
->>>>>>> c4ea833c
                 let mut window_builder = self
                     .window_builder(app, "/capture-area")
                     .maximized(false)
