--- conflicted
+++ resolved
@@ -500,17 +500,7 @@
                     .build()?
             }
             Self::ModeSelect => {
-<<<<<<< HEAD
                 // Hide main window when mode select window opens
-                if let Some(main) = CapWindowDef::Main.get(app) {
-                    let _ = main.hide();
-                }
-
-                self.window_builder(app, "/mode-select")
-                    .inner_size(900.0, 500.0)
-                    .min_inner_size(900.0, 500.0)
-                    .resizable(true)
-=======
                 if let Some(main) = CapWindowId::Main.get(app) {
                     let _ = main.hide();
                 }
@@ -520,7 +510,6 @@
                     .inner_size(580.0, 340.0)
                     .min_inner_size(580.0, 340.0)
                     .resizable(false)
->>>>>>> bb5c789f
                     .maximized(false)
                     .maximizable(false)
                     .center()
@@ -607,7 +596,6 @@
                     }
 
                     #[cfg(target_os = "macos")]
-<<<<<<< HEAD
                     dispatch2::run_on_main(|_| {
                         let nswindow = window.objc2_nswindow();
                         nswindow.setCollectionBehavior(
@@ -615,24 +603,6 @@
                                 | objc2_app_kit::NSWindowCollectionBehavior::FullScreenAuxiliary,
                         );
                     });
-=======
-                    {
-                        crate::platform::set_window_level(window.as_ref().window(), 60);
-
-                        _ = window.run_on_main_thread({
-                            let window = window.as_ref().window();
-                            move || unsafe {
-                                let Ok(win) = window.ns_window() else {
-                                    return;
-                                };
-                                let win = win as *const objc2_app_kit::NSWindow;
-                                (*win).setCollectionBehavior(
-                                		(*win).collectionBehavior() | objc2_app_kit::NSWindowCollectionBehavior::FullScreenAuxiliary,
-                                );
-                            }
-                        });
-                    }
->>>>>>> bb5c789f
 
                     window
                 }
@@ -713,8 +683,6 @@
                 let width = 320.0;
                 let height = 150.0;
 
-<<<<<<< HEAD
-=======
                 let title = CapWindowId::RecordingControls.title();
                 let should_protect = should_protect_window(app, &title);
 
@@ -752,7 +720,6 @@
                 };
 
                 #[cfg(windows)]
->>>>>>> bb5c789f
                 let window = self
                     .window_builder(app, "/in-progress-recording")
                     .maximized(false)
@@ -762,52 +729,25 @@
                     .always_on_top(true)
                     .transparent(true)
                     .visible_on_all_workspaces(true)
+                    .content_protected(should_protect)
                     .inner_size(width, height)
-                    .position(pos_x, pos_y)
-                    .skip_taskbar(false)
+                    .position(
+                        ((monitor.size().width as f64) / monitor.scale_factor() - width) / 2.0,
+                        (monitor.size().height as f64) / monitor.scale_factor() - height - 120.0,
+                    )
+                    .skip_taskbar(true)
                     .initialization_script(format!(
                         "window.COUNTDOWN = {};",
                         countdown.unwrap_or_default()
                     ))
                     .build()?;
 
-<<<<<<< HEAD
-                fake_window::spawn_fake_window_listener(app.clone(), window.clone());
-=======
-                debug!(
-                    "InProgressRecording window created: label={}, inner_size={:?}, outer_position={:?}",
-                    window.label(),
-                    window.inner_size(),
-                    window.outer_position()
-                );
-
                 #[cfg(target_os = "macos")]
                 {
                     crate::platform::set_window_level(window.as_ref().window(), 1000);
                 }
 
-                #[cfg(target_os = "macos")]
-                {
-                    let show_result = window.show();
-                    debug!(
-                        "InProgressRecording window.show() result: {:?}",
-                        show_result
-                    );
-                    fake_window::spawn_fake_window_listener(app.clone(), window.clone());
-                }
-
-                #[cfg(windows)]
-                {
-                    tokio::time::sleep(std::time::Duration::from_millis(100)).await;
-                    let show_result = window.show();
-                    debug!(
-                        "InProgressRecording window.show() result: {:?}",
-                        show_result
-                    );
-                    window.set_focus().ok();
-                    fake_window::spawn_fake_window_listener(app.clone(), window.clone());
-                }
->>>>>>> bb5c789f
+                fake_window::spawn_fake_window_listener(app.clone(), window.clone());
 
                 window
             }
