--- conflicted
+++ resolved
@@ -314,15 +314,6 @@
                     ))
                     .build()?;
 
-<<<<<<< HEAD
-                restore_recording_inputs_if_idle(app);
-=======
-                if new_recording_flow {
-                    #[cfg(target_os = "macos")]
-                    crate::platform::set_window_level(window.as_ref().window(), 50);
-                }
->>>>>>> f272bbf8
-
                 #[cfg(target_os = "macos")]
                 {
                     if new_recording_flow {
@@ -560,7 +551,6 @@
                     }
 
                     #[cfg(target_os = "macos")]
-<<<<<<< HEAD
                     dispatch2::run_on_main(|_| {
                         let nswindow = window.objc2_nswindow();
                         nswindow.setCollectionBehavior(
@@ -568,21 +558,6 @@
                                 | objc2_app_kit::NSWindowCollectionBehavior::FullScreenAuxiliary,
                         );
                     });
-=======
-                    {
-                        crate::platform::set_window_level(window.as_ref().window(), 60);
-
-                        _ = window.run_on_main_thread({
-                            let window = window.as_ref().window();
-                            move || unsafe {
-                                let win = window.ns_window().unwrap() as *const objc2_app_kit::NSWindow;
-                                (*win).setCollectionBehavior(
-                                		(*win).collectionBehavior() | objc2_app_kit::NSWindowCollectionBehavior::FullScreenAuxiliary,
-                                );
-                            }
-                        });
-                    }
->>>>>>> f272bbf8
 
                     window
                 }
@@ -831,7 +806,6 @@
     }
 }
 
-<<<<<<< HEAD
 fn restore_recording_inputs_if_idle(app: &AppHandle<Wry>) {
     let settings = match RecordingSettingsStore::get(app) {
         Ok(Some(settings)) => settings,
@@ -872,29 +846,6 @@
             }
         }
     });
-=======
-#[cfg(target_os = "macos")]
-fn add_traffic_lights(window: &WebviewWindow<Wry>, controls_inset: Option<LogicalPosition<f64>>) {
-    use crate::platform::delegates;
-
-    let target_window = window.clone();
-    window
-        .run_on_main_thread(move || {
-            delegates::setup(
-                target_window.as_ref().window(),
-                controls_inset.unwrap_or(DEFAULT_TRAFFIC_LIGHTS_INSET),
-            );
-
-            let c_win = target_window.clone();
-            target_window.on_window_event(move |event| match event {
-                tauri::WindowEvent::ThemeChanged(..) | tauri::WindowEvent::Focused(..) => {
-                    position_traffic_lights_impl(&c_win.as_ref().window(), controls_inset);
-                }
-                _ => {}
-            });
-        })
-        .ok();
->>>>>>> f272bbf8
 }
 
 #[tauri::command]
