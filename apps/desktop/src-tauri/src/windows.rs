--- conflicted
+++ resolved
@@ -252,25 +252,11 @@
                 }
             }
             Self::TargetSelectOverlay { display_id } => {
-<<<<<<< HEAD
-                println!(
-                    "SPAWNING TARGET SELECT OVERLAY {:?}",
-                    display_id.to_string()
-                );
-
-                let Some(display) = cap_displays::Display::from_id(display_id.clone()) else {
-                    return Err(tauri::Error::WindowNotFound);
-                };
-
-                // Get the size and position, then find the correct monitor for scale factor
-                let size = display.raw_handle().logical_size();
-=======
                 let Some(display) = cap_displays::Display::from_id(display_id) else {
                     return Err(tauri::Error::WindowNotFound);
                 };
 
                 #[cfg(target_os = "macos")]
->>>>>>> 97b952d6
                 let position = display.raw_handle().logical_position();
                 #[cfg(target_os = "macos")]
                 let size = display.logical_size().unwrap();
