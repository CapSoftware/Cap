#![allow(unused_mut)]
#![allow(unused_imports)]

use crate::{App, ArcLock, fake_window, general_settings::AppTheme, permissions};
use cap_flags::FLAGS;
use cap_media::{platform::logical_monitor_bounds, sources::CaptureScreen};
use futures::pin_mut;
use serde::Deserialize;
use specta::Type;
use std::{
    ops::Deref,
    path::PathBuf,
    str::FromStr,
    sync::{Arc, Mutex, atomic::AtomicU32},
};
use tauri::{
    AppHandle, LogicalPosition, Manager, Monitor, PhysicalPosition, PhysicalSize, WebviewUrl,
    WebviewWindow, WebviewWindowBuilder, Wry,
};
use tokio::sync::RwLock;
use tracing::debug;

#[cfg(target_os = "macos")]
const DEFAULT_TRAFFIC_LIGHTS_INSET: LogicalPosition<f64> = LogicalPosition::new(12.0, 12.0);

#[derive(Clone)]
pub enum CapWindowId {
    // Contains onboarding + permissions
    Setup,
    Main,
    Settings,
    Editor { id: u32 },
    RecordingsOverlay,
    WindowCaptureOccluder { screen_id: u32 },
    CaptureArea,
    Camera,
    InProgressRecording,
    Upgrade,
    ModeSelect,
    Debug,
}

impl FromStr for CapWindowId {
    type Err = String;

    fn from_str(s: &str) -> Result<Self, Self::Err> {
        Ok(match s {
            "setup" => Self::Setup,
            "main" => Self::Main,
            "settings" => Self::Settings,
            "camera" => Self::Camera,
            "capture-area" => Self::CaptureArea,
            "in-progress-recording" => Self::InProgressRecording,
            "recordings-overlay" => Self::RecordingsOverlay,
            "upgrade" => Self::Upgrade,
            "mode-select" => Self::ModeSelect,
            "debug" => Self::Debug,
            s if s.starts_with("editor-") => Self::Editor {
                id: s
                    .replace("editor-", "")
                    .parse::<u32>()
                    .map_err(|e| e.to_string())?,
            },
            s if s.starts_with("window-capture-occluder-") => Self::WindowCaptureOccluder {
                screen_id: s
                    .replace("window-capture-occluder-", "")
                    .parse::<u32>()
                    .map_err(|e| e.to_string())?,
            },
            _ => return Err(format!("unknown window label: {}", s)),
        })
    }
}

impl std::fmt::Display for CapWindowId {
    fn fmt(&self, f: &mut std::fmt::Formatter<'_>) -> std::fmt::Result {
        match self {
            Self::Setup => write!(f, "setup"),
            Self::Main => write!(f, "main"),
            Self::Settings => write!(f, "settings"),
            Self::Camera => write!(f, "camera"),
            Self::WindowCaptureOccluder { screen_id } => {
                write!(f, "window-capture-occluder-{screen_id}")
            }
            Self::CaptureArea => write!(f, "capture-area"),
            Self::InProgressRecording => write!(f, "in-progress-recording"),
            Self::RecordingsOverlay => write!(f, "recordings-overlay"),
            Self::Upgrade => write!(f, "upgrade"),
            Self::ModeSelect => write!(f, "mode-select"),
            Self::Editor { id } => write!(f, "editor-{id}"),
            Self::Debug => write!(f, "debug"),
        }
    }
}

impl CapWindowId {
    pub fn label(&self) -> String {
        self.to_string()
    }

    pub fn title(&self) -> String {
        match self {
            Self::Setup => "Cap Setup".to_string(),
            Self::Settings => "Cap Settings".to_string(),
            Self::WindowCaptureOccluder { .. } => "Cap Window Capture Occluder".to_string(),
            Self::CaptureArea => "Cap Capture Area".to_string(),
            Self::InProgressRecording => "Cap In Progress Recording".to_string(),
            Self::Editor { .. } => "Cap Editor".to_string(),
            Self::ModeSelect => "Cap Mode Selection".to_string(),
            Self::Camera => "Cap Camera".to_string(),
            Self::RecordingsOverlay => "Cap Recordings Overlay".to_string(),
            _ => "Cap".to_string(),
        }
    }

    pub fn activates_dock(&self) -> bool {
        matches!(
            self,
            Self::Setup
                | Self::Main
                | Self::Editor { .. }
                | Self::Settings
                | Self::Upgrade
                | Self::ModeSelect
        )
    }

    pub fn get(&self, app: &AppHandle<Wry>) -> Option<WebviewWindow> {
        let label = self.label();
        app.get_webview_window(&label)
    }

    #[cfg(target_os = "macos")]
    pub fn traffic_lights_position(&self) -> Option<Option<LogicalPosition<f64>>> {
        match self {
            Self::Editor { .. } => Some(Some(LogicalPosition::new(20.0, 32.0))),
            Self::InProgressRecording => Some(Some(LogicalPosition::new(-100.0, -100.0))),
            Self::Camera
            | Self::WindowCaptureOccluder { .. }
            | Self::CaptureArea
            | Self::RecordingsOverlay => None,
            _ => Some(None),
        }
    }

    pub fn min_size(&self) -> Option<(f64, f64)> {
        Some(match self {
            Self::Setup => (600.0, 600.0),
            Self::Main => (300.0, 360.0),
            Self::Editor { .. } => (1275.0, 800.0),
            Self::Settings => (600.0, 450.0),
            Self::Camera => (460.0, 920.0),
            Self::Upgrade => (950.0, 850.0),
            Self::ModeSelect => (900.0, 500.0),
            _ => return None,
        })
    }
}

#[derive(Clone, Type, Deserialize)]
pub enum ShowCapWindow {
    Setup,
    Main,
    Settings { page: Option<String> },
    Editor { project_path: PathBuf },
    RecordingsOverlay,
    WindowCaptureOccluder { screen_id: u32 },
    CaptureArea { screen_id: u32 },
    Camera,
    InProgressRecording { countdown: Option<u32> },
    Upgrade,
    ModeSelect,
}

impl ShowCapWindow {
    pub async fn show(&self, app: &AppHandle<Wry>) -> tauri::Result<WebviewWindow> {
        if let Self::Editor { project_path } = self {
            let state = app.state::<EditorWindowIds>();
            let mut s = state.ids.lock().unwrap();
            if s.iter().find(|(path, _)| path == project_path).is_none() {
                s.push((
                    project_path.clone(),
                    state
                        .counter
                        .fetch_add(1, std::sync::atomic::Ordering::SeqCst),
                ));
            }
        }

        if let Some(window) = self.id(app).get(app) {
            window.set_focus().ok();
            return Ok(window);
        }

        let id = self.id(app);
        let monitor = app.primary_monitor()?.unwrap();

        let window = match self {
            Self::Setup => self
                .window_builder(app, "/setup")
                .resizable(false)
                .maximized(false)
                .center()
                .focused(true)
                .maximizable(false)
                .shadow(true)
                .build()?,
            Self::Main => {
                if permissions::do_permissions_check(false).necessary_granted() {
                    self.window_builder(app, "/")
                        .resizable(false)
                        .maximized(false)
                        .maximizable(false)
                        .always_on_top(true)
                        .visible_on_all_workspaces(true)
                        .center()
                        .build()?
                } else {
                    Box::pin(Self::Setup.show(app)).await?
                }
            }
            Self::Settings { page } => {
                // Hide main window when settings window opens
                if let Some(main) = CapWindowId::Main.get(app) {
                    let _ = main.hide();
                }

                self.window_builder(
                    app,
                    format!("/settings/{}", page.clone().unwrap_or_default()),
                )
                .resizable(true)
                .maximized(false)
                .center()
                .build()?
            }
            Self::Editor { .. } => {
                if let Some(main) = CapWindowId::Main.get(app) {
                    let _ = main.close();
                };

                let window = self
                    .window_builder(app, "/editor")
                    .maximizable(true)
                    .inner_size(1240.0, 800.0)
                    .center()
                    .build()?;

                window
            }
            Self::Upgrade => {
                // Hide main window when upgrade window opens
                if let Some(main) = CapWindowId::Main.get(app) {
                    let _ = main.hide();
                }

                let mut builder = self
                    .window_builder(app, "/upgrade")
                    .resizable(false)
                    .focused(true)
                    .always_on_top(true)
                    .maximized(false)
                    .shadow(true)
                    .center();

                builder.build()?
            }
            Self::ModeSelect => {
                // Hide main window when mode select window opens
                if let Some(main) = CapWindowId::Main.get(app) {
                    let _ = main.hide();
                }

                let mut builder = self
                    .window_builder(app, "/mode-select")
                    .inner_size(900.0, 500.0)
                    .min_inner_size(900.0, 500.0)
                    .resizable(true)
                    .maximized(false)
                    .maximizable(false)
                    .center()
                    .focused(true)
                    .shadow(true);

                builder.build()?
            }
            Self::Camera => {
                const WINDOW_SIZE: f64 = 230.0 * 2.0;

                let port = app.state::<Arc<RwLock<App>>>().read().await.camera_ws_port;
                let mut window_builder = self
                    .window_builder(app, "/camera")
                    .maximized(false)
                    .resizable(false)
                    .shadow(false)
                    .fullscreen(false)
                    .always_on_top(true)
                    .visible_on_all_workspaces(true)
                    .skip_taskbar(true)
                    .position(
                        100.0,
                        (monitor.size().height as f64) / monitor.scale_factor()
                            - WINDOW_SIZE
                            - 100.0,
                    )
<<<<<<< HEAD
                    .initialization_script(&format!(
                        "
			                window.__CAP__ = window.__CAP__ ?? {{}};
			                window.__CAP__.cameraWsPort = {port};
		                ",
                    ))
                    .transparent(true)
                    .visible(false); // We set this true in `CameraWindowState::init_window`
=======
                    .transparent(true);
>>>>>>> 62f69aec

                let window = window_builder.build()?;

                #[cfg(target_os = "macos")]
                {
                    _ = window.run_on_main_thread({
                        let window = window.as_ref().window();
                        move || unsafe {
                            let win = window.ns_window().unwrap() as *const objc2_app_kit::NSWindow;
                            (*win).setCollectionBehavior(
                            		(*win).collectionBehavior() | objc2_app_kit::NSWindowCollectionBehavior::FullScreenAuxiliary,
                            );
                        }
                    });
                }

                window
            }
            Self::WindowCaptureOccluder { screen_id } => {
                let Some(bounds) = logical_monitor_bounds(*screen_id) else {
                    return Err(tauri::Error::WindowNotFound);
                };

                let mut window_builder = self
                    .window_builder(app, "/window-capture-occluder")
                    .maximized(false)
                    .resizable(false)
                    .fullscreen(false)
                    .shadow(false)
                    .always_on_top(true)
                    .visible_on_all_workspaces(true)
                    .content_protected(true)
                    .skip_taskbar(true)
                    .inner_size(bounds.size.width, bounds.size.height)
                    .position(bounds.position.x, bounds.position.y)
                    .transparent(true);

                let window = window_builder.build()?;

                window.set_ignore_cursor_events(true).unwrap();

                #[cfg(target_os = "macos")]
                {
                    crate::platform::set_window_level(window.as_ref().window(), 900);
                }

                window
            }
            Self::CaptureArea { screen_id } => {
                let mut window_builder = self
                    .window_builder(app, "/capture-area")
                    .maximized(false)
                    .fullscreen(false)
                    .shadow(false)
                    .always_on_top(true)
                    .content_protected(true)
                    .skip_taskbar(true)
                    .closable(true)
                    .decorations(false)
                    .transparent(true);

                let screen_bounds = cap_media::platform::monitor_bounds(*screen_id);
                let target_monitor = app
                    .monitor_from_point(screen_bounds.x, screen_bounds.y)
                    .ok()
                    .flatten()
                    .unwrap_or(monitor);

                let size = target_monitor.size();
                let scale_factor = target_monitor.scale_factor();
                let pos = target_monitor.position();
                window_builder = window_builder
                    .inner_size(
                        (size.width as f64) / scale_factor,
                        (size.height as f64) / scale_factor,
                    )
                    .position(pos.x as f64, pos.y as f64);

                let window = window_builder.build()?;

                #[cfg(target_os = "macos")]
                crate::platform::set_window_level(
                    window.as_ref().window(),
                    objc2_app_kit::NSScreenSaverWindowLevel,
                );

                // Hide the main window if the target monitor is the same
                if let Some(main_window) = CapWindowId::Main.get(&app) {
                    if let (Ok(outer_pos), Ok(outer_size)) =
                        (main_window.outer_position(), main_window.outer_size())
                    {
                        if target_monitor.intersects(outer_pos, outer_size) {
                            let _ = main_window.minimize();
                        }
                    };
                }

                window
            }
            Self::InProgressRecording { countdown } => {
                let mut width = 180.0 + 32.0;

                let height = 40.0;

                let window = self
                    .window_builder(app, "/in-progress-recording")
                    .maximized(false)
                    .resizable(false)
                    .fullscreen(false)
                    .shadow(true)
                    .always_on_top(true)
                    .transparent(true)
                    .visible_on_all_workspaces(true)
                    .content_protected(true)
                    .inner_size(width, height)
                    .position(
                        ((monitor.size().width as f64) / monitor.scale_factor() - width) / 2.0,
                        (monitor.size().height as f64) / monitor.scale_factor() - height - 120.0,
                    )
                    .skip_taskbar(true)
                    .initialization_script(format!(
                        "window.COUNTDOWN = {};",
                        countdown.unwrap_or_default()
                    ))
                    .build()?;

                #[cfg(target_os = "macos")]
                {
                    crate::platform::set_window_level(window.as_ref().window(), 1000);
                }

                window
            }
            Self::RecordingsOverlay => {
                let window = self
                    .window_builder(app, "/recordings-overlay")
                    .maximized(false)
                    .resizable(false)
                    .fullscreen(false)
                    .shadow(false)
                    .always_on_top(true)
                    .visible_on_all_workspaces(true)
                    .accept_first_mouse(true)
                    .content_protected(true)
                    .inner_size(
                        (monitor.size().width as f64) / monitor.scale_factor(),
                        (monitor.size().height as f64) / monitor.scale_factor(),
                    )
                    .skip_taskbar(true)
                    .position(0.0, 0.0)
                    .transparent(true)
                    .build()?;

                #[cfg(target_os = "macos")]
                {
                    app.run_on_main_thread({
                        let window = window.clone();
                        move || {
                            use tauri_nspanel::cocoa::appkit::NSWindowCollectionBehavior;
                            use tauri_nspanel::WebviewWindowExt as NSPanelWebviewWindowExt;

                            let panel = window.to_panel().unwrap();

                            panel.set_level(cocoa::appkit::NSMainMenuWindowLevel);

                            panel.set_collection_behaviour(
                                NSWindowCollectionBehavior::NSWindowCollectionBehaviorTransient
                                    | NSWindowCollectionBehavior::NSWindowCollectionBehaviorMoveToActiveSpace
                                    | NSWindowCollectionBehavior::NSWindowCollectionBehaviorFullScreenAuxiliary
                                    | NSWindowCollectionBehavior::NSWindowCollectionBehaviorIgnoresCycle,
                            );

                            // seems like this doesn't work properly -_-
                            #[allow(non_upper_case_globals)]
                            const NSWindowStyleMaskNonActivatingPanel: i32 = 1 << 7;
                            panel.set_style_mask(NSWindowStyleMaskNonActivatingPanel);
                        }
                    })
                    .ok();
                }

                fake_window::spawn_fake_window_listener(app.clone(), window.clone());

                window
            }
        };

        // removing this for now as it causes windows to just stay hidden sometimes -_-
        // window.hide().ok();

        #[cfg(target_os = "macos")]
        if let Some(position) = id.traffic_lights_position() {
            add_traffic_lights(&window, position);
        }

        Ok(window)
    }

    fn window_builder<'a>(
        &'a self,
        app: &'a AppHandle<Wry>,
        url: impl Into<PathBuf>,
    ) -> WebviewWindowBuilder<'a, Wry, AppHandle<Wry>> {
        let id = self.id(app);

        let mut builder = WebviewWindow::builder(app, id.label(), WebviewUrl::App(url.into()))
            .title(id.title())
            .visible(false)
            .accept_first_mouse(true)
            .shadow(true);

        if let Some(min) = id.min_size() {
            builder = builder
                .inner_size(min.0, min.1)
                .min_inner_size(min.0, min.1);
        }

        #[cfg(target_os = "macos")]
        {
            if id.traffic_lights_position().is_some() {
                builder = builder
                    .hidden_title(true)
                    .title_bar_style(tauri::TitleBarStyle::Overlay);
            } else {
                builder = builder.decorations(false)
            }
        }

        #[cfg(target_os = "windows")]
        {
            builder = builder.decorations(false);
        }

        builder
    }

    pub fn id(&self, app: &AppHandle) -> CapWindowId {
        match self {
            ShowCapWindow::Setup => CapWindowId::Setup,
            ShowCapWindow::Main => CapWindowId::Main,
            ShowCapWindow::Settings { .. } => CapWindowId::Settings,
            ShowCapWindow::Editor { project_path } => {
                let state = app.state::<EditorWindowIds>();
                let s = state.ids.lock().unwrap();
                let id = s.iter().find(|(path, _)| path == project_path).unwrap().1;
                CapWindowId::Editor { id }
            }
            ShowCapWindow::RecordingsOverlay => CapWindowId::RecordingsOverlay,
            ShowCapWindow::WindowCaptureOccluder { screen_id } => {
                CapWindowId::WindowCaptureOccluder {
                    screen_id: *screen_id,
                }
            }
            ShowCapWindow::CaptureArea { .. } => CapWindowId::CaptureArea,
            ShowCapWindow::Camera { .. } => CapWindowId::Camera,
            ShowCapWindow::InProgressRecording { .. } => CapWindowId::InProgressRecording,
            ShowCapWindow::Upgrade => CapWindowId::Upgrade,
            ShowCapWindow::ModeSelect => CapWindowId::ModeSelect,
        }
    }
}

#[cfg(target_os = "macos")]
fn add_traffic_lights(window: &WebviewWindow<Wry>, controls_inset: Option<LogicalPosition<f64>>) {
    use crate::platform::delegates;

    let target_window = window.clone();
    window
        .run_on_main_thread(move || {
            delegates::setup(
                target_window.as_ref().window(),
                controls_inset.unwrap_or(DEFAULT_TRAFFIC_LIGHTS_INSET),
            );

            let c_win = target_window.clone();
            target_window.on_window_event(move |event| match event {
                tauri::WindowEvent::ThemeChanged(..) | tauri::WindowEvent::Focused(..) => {
                    position_traffic_lights_impl(
                        &c_win.as_ref().window(),
                        controls_inset.map(LogicalPosition::from),
                    );
                }
                _ => {}
            });
        })
        .ok();
}

#[tauri::command]
#[specta::specta]
pub fn set_theme(window: tauri::Window, theme: AppTheme) {
    let _ = window.set_theme(match theme {
        AppTheme::System => None,
        AppTheme::Light => Some(tauri::Theme::Light),
        AppTheme::Dark => Some(tauri::Theme::Dark),
    });

    #[cfg(target_os = "macos")]
    match CapWindowId::from_str(window.label()) {
        Ok(win) if win.traffic_lights_position().is_some() => position_traffic_lights(window, None),
        Ok(_) | Err(_) => {}
    }
}

#[tauri::command]
#[specta::specta]
pub fn position_traffic_lights(window: tauri::Window, controls_inset: Option<(f64, f64)>) {
    #[cfg(target_os = "macos")]
    position_traffic_lights_impl(
        &window,
        controls_inset.map(LogicalPosition::from).or_else(|| {
            // Attempt to get the default inset from the window's traffic lights position
            CapWindowId::from_str(window.label())
                .ok()
                .and_then(|id| id.traffic_lights_position().flatten())
        }),
    );
}

#[cfg(target_os = "macos")]
fn position_traffic_lights_impl(
    window: &tauri::Window,
    controls_inset: Option<LogicalPosition<f64>>,
) {
    use crate::platform::delegates::{UnsafeWindowHandle, position_window_controls};
    let c_win = window.clone();
    window
        .run_on_main_thread(move || {
            let ns_window = match c_win.ns_window() {
                Ok(handle) => handle,
                Err(_) => return,
            };
            position_window_controls(
                UnsafeWindowHandle(ns_window),
                &controls_inset.unwrap_or(DEFAULT_TRAFFIC_LIGHTS_INSET),
            );
        })
        .ok();
}

// Credits: tauri-plugin-window-state
trait MonitorExt {
    fn intersects(&self, position: PhysicalPosition<i32>, size: PhysicalSize<u32>) -> bool;
}

impl MonitorExt for Monitor {
    fn intersects(&self, position: PhysicalPosition<i32>, size: PhysicalSize<u32>) -> bool {
        let PhysicalPosition { x, y } = *self.position();
        let PhysicalSize { width, height } = *self.size();

        let left = x;
        let right = x + width as i32;
        let top = y;
        let bottom = y + height as i32;

        [
            (position.x, position.y),
            (position.x + size.width as i32, position.y),
            (position.x, position.y + size.height as i32),
            (
                position.x + size.width as i32,
                position.y + size.height as i32,
            ),
        ]
        .into_iter()
        .any(|(x, y)| x >= left && x < right && y >= top && y < bottom)
    }
}

#[specta::specta]
#[tauri::command(async)]
pub fn set_window_transparent(window: tauri::Window, value: bool) {
    #[cfg(target_os = "macos")]
    {
        let ns_win = window
            .ns_window()
            .expect("Failed to get native window handle")
            as *const objc2_app_kit::NSWindow;

        unsafe {
            (*ns_win).setOpaque(!value);
        }
    }
}

#[derive(Default, Clone)]
pub struct EditorWindowIds {
    pub ids: Arc<Mutex<Vec<(PathBuf, u32)>>>,
    pub counter: Arc<AtomicU32>,
}

impl EditorWindowIds {
    pub fn get(app: &AppHandle) -> Self {
        app.state::<EditorWindowIds>().deref().clone()
    }
}<|MERGE_RESOLUTION|>--- conflicted
+++ resolved
@@ -303,7 +303,6 @@
                             - WINDOW_SIZE
                             - 100.0,
                     )
-<<<<<<< HEAD
                     .initialization_script(&format!(
                         "
 			                window.__CAP__ = window.__CAP__ ?? {{}};
@@ -312,9 +311,6 @@
                     ))
                     .transparent(true)
                     .visible(false); // We set this true in `CameraWindowState::init_window`
-=======
-                    .transparent(true);
->>>>>>> 62f69aec
 
                 let window = window_builder.build()?;
 
