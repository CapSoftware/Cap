--- conflicted
+++ resolved
@@ -130,30 +130,17 @@
 
     pub const fn title(&self) -> &str {
         match self {
-<<<<<<< HEAD
             Self::Setup => "Cap Setup",
             Self::Settings => "Cap Settings",
             Self::WindowCaptureOccluder { .. } => "Cap Window Capture Occluder",
             Self::CaptureArea => "Cap Capture Area",
             Self::RecordingControls => "Cap Recording Controls",
             Self::Editor { .. } => "Cap Editor",
+            Self::ScreenshotEditor { .. } => "Cap Screenshot Editor".to_string(),
             Self::ModeSelect => "Cap Mode Selection",
             Self::Camera => "Cap Camera",
             Self::RecordingsOverlay => "Cap Recordings Overlay",
             _ => "Cap",
-=======
-            Self::Setup => "Cap Setup".to_string(),
-            Self::Settings => "Cap Settings".to_string(),
-            Self::WindowCaptureOccluder { .. } => "Cap Window Capture Occluder".to_string(),
-            Self::CaptureArea => "Cap Capture Area".to_string(),
-            Self::RecordingControls => "Cap Recording Controls".to_string(),
-            Self::Editor { .. } => "Cap Editor".to_string(),
-            Self::ScreenshotEditor { .. } => "Cap Screenshot Editor".to_string(),
-            Self::ModeSelect => "Cap Mode Selection".to_string(),
-            Self::Camera => "Cap Camera".to_string(),
-            Self::RecordingsOverlay => "Cap Recordings Overlay".to_string(),
-            _ => "Cap".to_string(),
->>>>>>> 3cb22ad6
         }
     }
 
@@ -184,19 +171,10 @@
     }
 
     #[cfg(target_os = "macos")]
-<<<<<<< HEAD
     #[cfg(target_os = "macos")]
     pub const fn undecorated(&self) -> bool {
         matches!(
             self,
-=======
-    pub fn traffic_lights_position(&self) -> Option<Option<LogicalPosition<f64>>> {
-        match self {
-            Self::Editor { .. } | Self::ScreenshotEditor { .. } => {
-                Some(Some(LogicalPosition::new(20.0, 32.0)))
-            }
-            Self::RecordingControls => Some(Some(LogicalPosition::new(-100.0, -100.0))),
->>>>>>> 3cb22ad6
             Self::Camera
                 | Self::WindowCaptureOccluder { .. }
                 | Self::CaptureArea
@@ -235,12 +213,8 @@
             Self::Setup => (600.0, 600.0),
             Self::Main => (300.0, 360.0),
             Self::Editor { .. } => (1275.0, 800.0),
-<<<<<<< HEAD
-            Self::Settings => (650.0, 450.0),
-=======
             Self::ScreenshotEditor { .. } => (800.0, 600.0),
             Self::Settings => (600.0, 450.0),
->>>>>>> 3cb22ad6
             Self::Camera => (200.0, 200.0),
             Self::Upgrade => (950.0, 850.0),
             Self::ModeSelect => (900.0, 500.0),
@@ -299,26 +273,8 @@
             }
         }
 
-<<<<<<< HEAD
         let def = self.def(app);
-
         if let Some(window) = def.get(app) {
-=======
-        if let Self::ScreenshotEditor { path } = &self {
-            let state = app.state::<ScreenshotEditorWindowIds>();
-            let mut s = state.ids.lock().unwrap();
-            if !s.iter().any(|(p, _)| p == path) {
-                s.push((
-                    path.clone(),
-                    state
-                        .counter
-                        .fetch_add(1, std::sync::atomic::Ordering::SeqCst),
-                ));
-            }
-        }
-
-        if let Some(window) = self.id(app).get(app) {
->>>>>>> 3cb22ad6
             window.show().ok();
             window.unminimize().ok();
             window.set_focus().ok();
@@ -855,7 +811,6 @@
             CapWindow::TargetSelectOverlay { display_id } => CapWindowDef::TargetSelectOverlay {
                 display_id: display_id.clone(),
             },
-<<<<<<< HEAD
             CapWindow::WindowCaptureOccluder { screen_id } => CapWindowDef::WindowCaptureOccluder {
                 screen_id: screen_id.clone(),
             },
@@ -864,24 +819,12 @@
             CapWindow::InProgressRecording { .. } => CapWindowDef::RecordingControls,
             CapWindow::Upgrade => CapWindowDef::Upgrade,
             CapWindow::ModeSelect => CapWindowDef::ModeSelect,
-=======
-            ShowCapWindow::WindowCaptureOccluder { screen_id } => {
-                CapWindowId::WindowCaptureOccluder {
-                    screen_id: screen_id.clone(),
-                }
-            }
-            ShowCapWindow::CaptureArea { .. } => CapWindowId::CaptureArea,
-            ShowCapWindow::Camera => CapWindowId::Camera,
-            ShowCapWindow::InProgressRecording { .. } => CapWindowId::RecordingControls,
-            ShowCapWindow::Upgrade => CapWindowId::Upgrade,
-            ShowCapWindow::ModeSelect => CapWindowId::ModeSelect,
-            ShowCapWindow::ScreenshotEditor { path } => {
+            CapWindow::ScreenshotEditor { path } => {
                 let state = app.state::<ScreenshotEditorWindowIds>();
                 let s = state.ids.lock().unwrap();
                 let id = s.iter().find(|(p, _)| p == path).unwrap().1;
                 CapWindowId::ScreenshotEditor { id }
             }
->>>>>>> 3cb22ad6
         }
     }
 }
