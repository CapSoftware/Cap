use std::{
    collections::HashMap,
    str::FromStr,
    sync::{Mutex, PoisonError},
    time::Duration,
};

use base64::prelude::*;

use crate::windows::{CapWindowId, ShowCapWindow};
use cap_displays::{
    Display, DisplayId, WindowId,
    bounds::{LogicalBounds, PhysicalSize},
};
use serde::Serialize;
use specta::Type;
use tauri::{AppHandle, Manager, WebviewWindow};
use tauri_plugin_global_shortcut::{GlobalShortcut, GlobalShortcutExt};
use tauri_specta::Event;
use tokio::task::JoinHandle;
use tracing::error;

#[derive(tauri_specta::Event, Serialize, Type, Clone)]
pub struct TargetUnderCursor {
    display_id: Option<DisplayId>,
    window: Option<WindowUnderCursor>,
}

#[derive(Serialize, Type, Clone)]
pub struct WindowUnderCursor {
    id: WindowId,
    app_name: String,
    bounds: LogicalBounds,
    icon: Option<String>,
}

#[derive(Serialize, Type, Clone)]
pub struct DisplayInformation {
    name: String,
    physical_size: PhysicalSize,
    refresh_rate: String,
}

#[specta::specta]
#[tauri::command]
pub async fn open_target_select_overlays(
    app: AppHandle,
    state: tauri::State<'_, WindowFocusManager>,
) -> Result<(), String> {
    let displays = cap_displays::Display::list()
        .into_iter()
        .map(|d| d.id())
        .collect::<Vec<_>>();
    for display_id in displays {
        let _ = ShowCapWindow::TargetSelectOverlay { display_id }
            .show(&app)
            .await;
    }

    let handle = tokio::spawn({
        let app = app.clone();
        async move {
            loop {
<<<<<<< HEAD
                {
                    let display = cap_displays::Display::get_containing_cursor();
                    let window = cap_displays::Window::get_topmost_at_cursor();

                    let _ = TargetUnderCursor {
                        display_id: display.map(|d| d.id()),
                        window: window.and_then(|w| {
                            let bounds = w.bounds()?;

                            // Convert global window bounds to display-relative coordinates
                            let bounds = if let Some(current_display) = &display {
                                let display_pos = current_display.raw_handle().logical_position();
                                LogicalBounds::new(bounds.position() - display_pos, bounds.size())
                            } else {
                                bounds
                            };

                            Some(WindowUnderCursor {
                                id: w.id(),
                                bounds,
                                app_name: w.owner_name()?,
                                icon: w.app_icon().map(|bytes| {
                                    format!(
                                        "data:image/png;base64,{}",
                                        BASE64_STANDARD.encode(&bytes)
                                    )
                                }),
                            })
                        }),
                    }
                    .emit(&app);
=======
                let display = cap_displays::Display::get_containing_cursor();
                let window = cap_displays::Window::get_topmost_at_cursor();

                let _ = TargetUnderCursor {
                    display_id: display.map(|d| d.id()),
                    window: window.and_then(|w| {
                        Some(WindowUnderCursor {
                            id: w.id(),
                            bounds: w.display_relative_logical_bounds()?,
                            app_name: w.owner_name()?,
                            icon: w.app_icon().map(|bytes| {
                                format!("data:image/png;base64,{}", BASE64_STANDARD.encode(&bytes))
                            }),
                        })
                    }),
                    screen: display.and_then(|d| {
                        Some(ScreenUnderCursor {
                            name: d.name().unwrap_or_default(),
                            physical_size: d.physical_size()?,
                            refresh_rate: d.refresh_rate().to_string(),
                        })
                    }),
>>>>>>> 97b952d6
                }
                tokio::time::sleep(Duration::from_millis(50)).await;
            }
        }
    });

    if let Some(task) = state
        .task
        .lock()
        .unwrap_or_else(PoisonError::into_inner)
        .replace(handle)
    {
        task.abort();
    } else {
        // If task is already set we know we have already registered this.
        app.global_shortcut()
            .register("Escape")
            .map_err(|err| error!("Error registering global keyboard shortcut for Escape: {err}"))
            .ok();
    }

    Ok(())
}

#[specta::specta]
#[tauri::command]
pub async fn close_target_select_overlays(app: AppHandle) -> Result<(), String> {
    for (id, window) in app.webview_windows() {
        if let Ok(CapWindowId::TargetSelectOverlay { .. }) = CapWindowId::from_str(&id) {
            let _ = window.close();
        }
    }

    Ok(())
}

#[specta::specta]
#[tauri::command]
pub async fn display_information(display_id: &str) -> Result<DisplayInformation, String> {
    let display_id = display_id
        .parse::<DisplayId>()
        .map_err(|err| format!("Invalid display ID: {}", err))?;
    let display = Display::from_id(display_id).ok_or("Display not found")?;

    Ok(DisplayInformation {
        name: display.name().to_string(),
        physical_size: display.physical_size(),
        refresh_rate: display.refresh_rate().to_string(),
    })
}

// Windows doesn't have a proper concept of window z-index's so we implement them in userspace :(
#[derive(Default)]
pub struct WindowFocusManager {
    task: Mutex<Option<JoinHandle<()>>>,
    tasks: Mutex<HashMap<String, JoinHandle<()>>>,
}

impl WindowFocusManager {
    /// Called when a window is created to spawn it's task
    pub fn spawn(&self, id: &DisplayId, window: WebviewWindow) {
        let mut tasks = self.tasks.lock().unwrap_or_else(PoisonError::into_inner);
        tasks.insert(
            id.to_string(),
            tokio::spawn(async move {
                let app = window.app_handle();
                loop {
                    let Some(cap_main) = CapWindowId::Main.get(app) else {
                        window.close().ok();
                        break;
                    };

                    // If the main window is minimized or not visible, close the overlay
                    //
                    // This is a workaround for the fact that the Cap main window
                    // is minimized when opening settings, etc instead of it being
                    // closed.
                    if cap_main.is_minimized().ok().unwrap_or_default()
                        || cap_main.is_visible().map(|v| !v).ok().unwrap_or_default()
                    {
                        window.close().ok();
                        break;
                    }

                    #[cfg(windows)]
                    {
                        let should_refocus = cap_main.is_focused().ok().unwrap_or_default()
                            || window.is_focused().unwrap_or_default();

                        // If a Cap window is not focused we know something is trying to steal the focus.
                        // We need to move the overlay above it. We don't use `always_on_top` on the overlay because we need the Cap window to stay above it.
                        if !should_refocus {
                            window.set_focus().ok();
                        }
                    }

                    tokio::time::sleep(std::time::Duration::from_millis(300)).await;
                }
            }),
        );
    }

    /// Called when a specific overlay window is destroyed to cleanup it's resources
    pub fn destroy<R: tauri::Runtime>(&self, id: &DisplayId, global_shortcut: &GlobalShortcut<R>) {
        let mut tasks = self.tasks.lock().unwrap_or_else(PoisonError::into_inner);
        if let Some(task) = tasks.remove(&id.to_string()) {
            task.abort();
        }

        // When all overlay windows are closed cleanup shared resources.
        if tasks.is_empty() {
            // Unregister keyboard shortcut
            // This messes with other applications if we don't remove it.
            global_shortcut
                .unregister("Escape")
                .map_err(|err| {
                    error!("Error unregistering global keyboard shortcut for Escape: {err}")
                })
                .ok();

            // Shutdown the cursor tracking task
            if let Some(task) = self
                .task
                .lock()
                .unwrap_or_else(PoisonError::into_inner)
                .take()
            {
                task.abort();
            }
        }
    }
}<|MERGE_RESOLUTION|>--- conflicted
+++ resolved
@@ -36,8 +36,8 @@
 
 #[derive(Serialize, Type, Clone)]
 pub struct DisplayInformation {
-    name: String,
-    physical_size: PhysicalSize,
+    name: Option<String>,
+    physical_size: Option<PhysicalSize>,
     refresh_rate: String,
 }
 
@@ -61,27 +61,15 @@
         let app = app.clone();
         async move {
             loop {
-<<<<<<< HEAD
                 {
                     let display = cap_displays::Display::get_containing_cursor();
                     let window = cap_displays::Window::get_topmost_at_cursor();
-
                     let _ = TargetUnderCursor {
                         display_id: display.map(|d| d.id()),
                         window: window.and_then(|w| {
-                            let bounds = w.bounds()?;
-
-                            // Convert global window bounds to display-relative coordinates
-                            let bounds = if let Some(current_display) = &display {
-                                let display_pos = current_display.raw_handle().logical_position();
-                                LogicalBounds::new(bounds.position() - display_pos, bounds.size())
-                            } else {
-                                bounds
-                            };
-
                             Some(WindowUnderCursor {
                                 id: w.id(),
-                                bounds,
+                                bounds: w.display_relative_logical_bounds()?,
                                 app_name: w.owner_name()?,
                                 icon: w.app_icon().map(|bytes| {
                                     format!(
@@ -93,30 +81,6 @@
                         }),
                     }
                     .emit(&app);
-=======
-                let display = cap_displays::Display::get_containing_cursor();
-                let window = cap_displays::Window::get_topmost_at_cursor();
-
-                let _ = TargetUnderCursor {
-                    display_id: display.map(|d| d.id()),
-                    window: window.and_then(|w| {
-                        Some(WindowUnderCursor {
-                            id: w.id(),
-                            bounds: w.display_relative_logical_bounds()?,
-                            app_name: w.owner_name()?,
-                            icon: w.app_icon().map(|bytes| {
-                                format!("data:image/png;base64,{}", BASE64_STANDARD.encode(&bytes))
-                            }),
-                        })
-                    }),
-                    screen: display.and_then(|d| {
-                        Some(ScreenUnderCursor {
-                            name: d.name().unwrap_or_default(),
-                            physical_size: d.physical_size()?,
-                            refresh_rate: d.refresh_rate().to_string(),
-                        })
-                    }),
->>>>>>> 97b952d6
                 }
                 tokio::time::sleep(Duration::from_millis(50)).await;
             }
@@ -159,10 +123,10 @@
     let display_id = display_id
         .parse::<DisplayId>()
         .map_err(|err| format!("Invalid display ID: {}", err))?;
-    let display = Display::from_id(display_id).ok_or("Display not found")?;
+    let display = Display::from_id(&display_id).ok_or("Display not found")?;
 
     Ok(DisplayInformation {
-        name: display.name().to_string(),
+        name: display.name(),
         physical_size: display.physical_size(),
         refresh_rate: display.refresh_rate().to_string(),
     })
