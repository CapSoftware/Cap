use std::{
    collections::HashMap,
    str::FromStr,
    sync::{Mutex, PoisonError},
    time::Duration,
};

use base64::prelude::*;
use cap_recording::screen_capture::ScreenCaptureTarget;

<<<<<<< HEAD
use crate::windows::{CapWindowDef, CapWindow};
=======
use crate::{
    general_settings,
    window_exclusion::WindowExclusion,
    windows::{CapWindowId, ShowCapWindow},
};
>>>>>>> 9edf1cee
use scap_targets::{
    Display, DisplayId, Window, WindowId,
    bounds::{LogicalBounds, PhysicalSize},
};
use serde::Serialize;
use specta::Type;
use tauri::{AppHandle, Manager, WebviewWindow};
use tauri_plugin_global_shortcut::{GlobalShortcut, GlobalShortcutExt};
use tauri_specta::Event;
use tokio::task::JoinHandle;
use tracing::{error, instrument};

#[derive(tauri_specta::Event, Serialize, Type, Clone)]
pub struct TargetUnderCursor {
    display_id: Option<DisplayId>,
    window: Option<WindowUnderCursor>,
}

#[derive(Serialize, Type, Clone)]
pub struct WindowUnderCursor {
    id: WindowId,
    app_name: String,
    bounds: LogicalBounds,
}

#[derive(Serialize, Type, Clone)]
pub struct DisplayInformation {
    name: Option<String>,
    physical_size: Option<PhysicalSize>,
    refresh_rate: String,
}

#[specta::specta]
#[tauri::command]
#[instrument(skip(app, state))]
pub async fn open_target_select_overlays(
    app: AppHandle,
    state: tauri::State<'_, WindowFocusManager>,
    focused_target: Option<ScreenCaptureTarget>,
) -> Result<(), String> {
    let displays = scap_targets::Display::list()
        .into_iter()
        .map(|d| d.id())
        .collect::<Vec<_>>();
    for display_id in displays {
        let _ = CapWindow::TargetSelectOverlay { display_id }
            .show(&app)
            .await;
    }

    let window_exclusions = general_settings::GeneralSettingsStore::get(&app)
        .ok()
        .flatten()
        .map_or_else(general_settings::default_excluded_windows, |settings| {
            settings.excluded_windows
        });

    let handle = tokio::spawn({
        let app = app.clone();

        async move {
            loop {
                {
                    let display = focused_target
                        .as_ref()
                        .map(|v| v.display())
                        .unwrap_or_else(scap_targets::Display::get_containing_cursor);
                    let window = focused_target
                        .as_ref()
                        .map(|v| v.window().and_then(|id| scap_targets::Window::from_id(&id)))
                        .unwrap_or_else(scap_targets::Window::get_topmost_at_cursor);

                    let _ = TargetUnderCursor {
                        display_id: display.map(|d| d.id()),
                        window: window.and_then(|w| {
                            if should_skip_window(&w, &window_exclusions) {
                                return None;
                            }

                            Some(WindowUnderCursor {
                                id: w.id(),
                                bounds: w.display_relative_logical_bounds()?,
                                app_name: w.owner_name()?,
                            })
                        }),
                    }
                    .emit(&app);
                }

                tokio::time::sleep(Duration::from_millis(50)).await;
            }
        }
    });

    if let Some(task) = state
        .task
        .lock()
        .unwrap_or_else(PoisonError::into_inner)
        .replace(handle)
    {
        task.abort();
    } else {
        // If task is already set we know we have already registered this.
        app.global_shortcut()
            .register("Escape")
            .map_err(|err| error!("Error registering global keyboard shortcut for Escape: {err}"))
            .ok();
    }

    Ok(())
}

fn should_skip_window(window: &Window, exclusions: &[WindowExclusion]) -> bool {
    if exclusions.is_empty() {
        return false;
    }

    let owner_name = window.owner_name();
    let window_title = window.name();

    #[cfg(target_os = "macos")]
    let bundle_identifier = window.raw_handle().bundle_identifier();

    #[cfg(not(target_os = "macos"))]
    let bundle_identifier = None::<&str>;

    exclusions.iter().any(|entry| {
        entry.matches(
            bundle_identifier.as_deref(),
            owner_name.as_deref(),
            window_title.as_deref(),
        )
    })
}

#[specta::specta]
#[tauri::command]
#[instrument(skip(app))]
pub async fn close_target_select_overlays(app: AppHandle) -> Result<(), String> {
    for (id, window) in app.webview_windows() {
        if let Ok(CapWindowDef::TargetSelectOverlay { .. }) = CapWindowDef::from_str(&id) {
            let _ = window.close();
        }
    }

    Ok(())
}

#[specta::specta]
#[tauri::command]
#[instrument]
pub async fn get_window_icon(window_id: &str) -> Result<Option<String>, String> {
    let window_id = window_id
        .parse::<WindowId>()
        .map_err(|err| format!("Invalid window ID: {err}"))?;

    Ok(Window::from_id(&window_id)
        .ok_or("Window not found")?
        .app_icon()
        .map(|bytes| format!("data:image/png;base64,{}", BASE64_STANDARD.encode(&bytes))))
}

#[specta::specta]
#[tauri::command]
#[instrument]
pub async fn display_information(display_id: &str) -> Result<DisplayInformation, String> {
    let display_id = display_id
        .parse::<DisplayId>()
        .map_err(|err| format!("Invalid display ID: {err}"))?;
    let display = Display::from_id(&display_id).ok_or("Display not found")?;

    Ok(DisplayInformation {
        name: display.name(),
        physical_size: display.physical_size(),
        refresh_rate: display.refresh_rate().to_string(),
    })
}

#[specta::specta]
#[tauri::command]
#[instrument]
pub async fn focus_window(window_id: WindowId) -> Result<(), String> {
    let window = Window::from_id(&window_id).ok_or("Window not found")?;

    #[cfg(target_os = "macos")]
    {
        use objc2_app_kit::{NSApplicationActivationOptions, NSRunningApplication};

        let pid = window
            .raw_handle()
            .owner_pid()
            .ok_or("Could not get window owner PID")?;

        if let Some(app) =
            unsafe { NSRunningApplication::runningApplicationWithProcessIdentifier(pid) }
        {
            unsafe {
                app.activateWithOptions(NSApplicationActivationOptions::ActivateIgnoringOtherApps);
            }
        }
    }

    #[cfg(target_os = "windows")]
    {
        use windows::Win32::UI::WindowsAndMessaging::{
            GetWindowPlacement, IsIconic, SW_RESTORE, SetForegroundWindow, SetWindowPlacement,
            ShowWindow, WINDOWPLACEMENT,
        };

        let hwnd = window.raw_handle().inner();

        unsafe {
            // Only restore if the window is actually minimized
            if IsIconic(hwnd).as_bool() {
                // Get current window placement to preserve size/position
                let mut wp = WINDOWPLACEMENT::default();
                wp.length = std::mem::size_of::<WINDOWPLACEMENT>() as u32;

                if GetWindowPlacement(hwnd, &mut wp).is_ok() {
                    // Restore using the previous placement to avoid resizing
                    wp.showCmd = SW_RESTORE.0 as u32;
                    let _ = SetWindowPlacement(hwnd, &wp);
                } else {
                    // Fallback to simple restore if placement fails
                    let _ = ShowWindow(hwnd, SW_RESTORE);
                }
            }

            // Always try to bring to foreground
            let _ = SetForegroundWindow(hwnd);
        }
    }

    Ok(())
}

// Windows doesn't have a proper concept of window z-index's so we implement them in userspace :(
#[derive(Default)]
pub struct WindowFocusManager {
    task: Mutex<Option<JoinHandle<()>>>,
    tasks: Mutex<HashMap<String, JoinHandle<()>>>,
}

impl WindowFocusManager {
    /// Called when a window is created to spawn it's task
    pub fn spawn(&self, id: &DisplayId, window: WebviewWindow) {
        let mut tasks = self.tasks.lock().unwrap_or_else(PoisonError::into_inner);
        tasks.insert(
            id.to_string(),
            tokio::spawn(async move {
                let app = window.app_handle();
                loop {
                    let cap_main = CapWindowDef::Main.get(app);
                    let cap_settings = CapWindowDef::Settings.get(app);

                    let main_window_available = cap_main.is_some();
                    let settings_window_available = cap_settings.is_some();

                    // Close the overlay if both cap windows are gone.
                    if !main_window_available && !settings_window_available {
                        window.hide().ok();
                        break;
                    }

                    #[cfg(windows)]
                    if let Some(cap_main) = cap_main {
                        let should_refocus = cap_main.is_focused().ok().unwrap_or_default()
                            || window.is_focused().unwrap_or_default();

                        // If a Cap window is not focused we know something is trying to steal the focus.
                        // We need to move the overlay above it. We don't use `always_on_top` on the overlay because we need the Cap window to stay above it.
                        if !should_refocus {
                            window.set_focus().ok();
                        }
                    }

                    tokio::time::sleep(std::time::Duration::from_millis(400)).await;
                }
            }),
        );
    }

    /// Called when a specific overlay window is destroyed to cleanup it's resources
    pub fn destroy<R: tauri::Runtime>(&self, id: &DisplayId, global_shortcut: &GlobalShortcut<R>) {
        let mut tasks = self.tasks.lock().unwrap_or_else(PoisonError::into_inner);
        if let Some(task) = tasks.remove(&id.to_string()) {
            task.abort();
        }

        // When all overlay windows are closed cleanup shared resources.
        if tasks.is_empty() {
            // Unregister keyboard shortcut
            // This messes with other applications if we don't remove it.
            global_shortcut
                .unregister("Escape")
                .map_err(|err| {
                    error!("Error unregistering global keyboard shortcut for Escape: {err}")
                })
                .ok();

            // Shutdown the cursor tracking task
            if let Some(task) = self
                .task
                .lock()
                .unwrap_or_else(PoisonError::into_inner)
                .take()
            {
                task.abort();
            }
        }
    }
}<|MERGE_RESOLUTION|>--- conflicted
+++ resolved
@@ -8,15 +8,11 @@
 use base64::prelude::*;
 use cap_recording::screen_capture::ScreenCaptureTarget;
 
-<<<<<<< HEAD
-use crate::windows::{CapWindowDef, CapWindow};
-=======
 use crate::{
     general_settings,
     window_exclusion::WindowExclusion,
     windows::{CapWindowId, ShowCapWindow},
 };
->>>>>>> 9edf1cee
 use scap_targets::{
     Display, DisplayId, Window, WindowId,
     bounds::{LogicalBounds, PhysicalSize},
@@ -62,7 +58,7 @@
         .map(|d| d.id())
         .collect::<Vec<_>>();
     for display_id in displays {
-        let _ = CapWindow::TargetSelectOverlay { display_id }
+        let _ = ShowCapWindow::TargetSelectOverlay { display_id }
             .show(&app)
             .await;
     }
@@ -157,7 +153,7 @@
 #[instrument(skip(app))]
 pub async fn close_target_select_overlays(app: AppHandle) -> Result<(), String> {
     for (id, window) in app.webview_windows() {
-        if let Ok(CapWindowDef::TargetSelectOverlay { .. }) = CapWindowDef::from_str(&id) {
+        if let Ok(CapWindowId::TargetSelectOverlay { .. }) = CapWindowId::from_str(&id) {
             let _ = window.close();
         }
     }
@@ -269,8 +265,8 @@
             tokio::spawn(async move {
                 let app = window.app_handle();
                 loop {
-                    let cap_main = CapWindowDef::Main.get(app);
-                    let cap_settings = CapWindowDef::Settings.get(app);
+                    let cap_main = CapWindowId::Main.get(app);
+                    let cap_settings = CapWindowId::Settings.get(app);
 
                     let main_window_available = cap_main.is_some();
                     let settings_window_available = cap_settings.is_some();
