--- conflicted
+++ resolved
@@ -1,4 +1,14 @@
-<<<<<<< HEAD
+use anyhow::Context;
+use cap_media::{feeds::RawCameraFrame, frame_ws::WSFrame};
+use ffmpeg::{
+    format::{self, Pixel},
+    frame,
+    software::scaling,
+};
+use flume::{Receiver, Sender};
+use futures::executor::block_on;
+use serde::{Deserialize, Serialize};
+use specta::Type;
 use std::{
     sync::{
         Arc,
@@ -7,22 +17,10 @@
     thread,
     time::Duration,
 };
-
-use anyhow::Context;
-use ffmpeg::{
-    format::{self, Pixel},
-    frame,
-    software::scaling,
-};
-
-use cap_media::feeds::RawCameraFrame;
-use flume::Receiver;
-use futures::executor::block_on;
-use serde::{Deserialize, Serialize};
-use specta::Type;
 use tauri::{LogicalPosition, LogicalSize, Manager, PhysicalSize, WebviewWindow, Wry};
 use tauri_plugin_store::Store;
 use tokio::sync::{broadcast, oneshot};
+use tokio_util::sync::CancellationToken;
 use tracing::error;
 use wgpu::{CompositeAlphaMode, SurfaceTexture};
 
@@ -140,29 +138,6 @@
                             frame.width(),
                             frame.height(),
                         ))
-=======
-use cap_media::{feeds::RawCameraFrame, frame_ws::WSFrame};
-use flume::Sender;
-use tokio_util::sync::CancellationToken;
-
-pub async fn create_camera_preview_ws() -> (Sender<RawCameraFrame>, u16, CancellationToken) {
-    let (camera_tx, mut _camera_rx) = flume::bounded::<RawCameraFrame>(4);
-    let (_camera_tx, camera_rx) = flume::bounded::<WSFrame>(4);
-    std::thread::spawn(move || {
-        use ffmpeg::format::Pixel;
-
-        let mut converter: Option<(Pixel, ffmpeg::software::scaling::Context)> = None;
-
-        while let Ok(raw_frame) = _camera_rx.recv() {
-            let mut frame = raw_frame.frame;
-
-            if frame.format() != Pixel::RGBA || frame.width() > 1280 || frame.height() > 720 {
-                let converter = match &mut converter {
-                    Some((format, converter))
-                        if *format == frame.format()
-                            && converter.input().width == frame.width()
-                            && converter.input().height == frame.height() =>
->>>>>>> d5ba9847
                     {
                         aspect_ratio = Some(frame.width() as f32 / frame.height() as f32);
 
