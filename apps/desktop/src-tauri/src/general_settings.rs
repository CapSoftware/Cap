use serde::{Deserialize, Serialize};
use serde_json::json;
use specta::Type;
use std::sync::Mutex;
use tauri::{AppHandle, Manager, Wry};
use tauri_plugin_store::StoreExt;

#[derive(Serialize, Deserialize, Type, Clone)]
#[serde(rename_all = "camelCase")]
pub struct GeneralSettingsStore {
<<<<<<< HEAD
=======
    #[serde(default)]
    pub upload_individual_files: bool,
    #[serde(default)]
    pub open_editor_after_recording: bool,
    #[serde(default)]
>>>>>>> 67a0d3e8
    pub hide_dock_icon: bool,
    pub has_completed_startup: bool,
    pub enable_notifications: bool,
<<<<<<< HEAD
    pub open_editor_after_recording: bool,
    pub auto_create_shareable_link: bool,
=======
    #[serde(default)]
    pub disable_auto_open_links: bool,
>>>>>>> 67a0d3e8
}

impl Default for GeneralSettingsStore {
    fn default() -> Self {
        Self {
            hide_dock_icon: false,
            enable_notifications: true,
            auto_create_shareable_link: false,
            open_editor_after_recording: true,
            has_completed_startup: false,
        }
    }
}

impl GeneralSettingsStore {
    pub fn get(app: &AppHandle<Wry>) -> Result<Option<Self>, String> {
<<<<<<< HEAD
        match app.get_store("store") {
            Some(store) => match store.get("general_settings") {
                Some(value) => {
                    // Try to deserialize existing settings
                    match serde_json::from_value(value) {
                        Ok(settings) => Ok(Some(settings)),
                        Err(_) => {
                            // If deserialization fails, return default settings
                            Ok(Some(Self::default()))
                        }
                    }
                }
                None => Ok(Some(Self::default())), // No settings found, return defaults
            },
            None => Ok(Some(Self::default())), // No store found, return defaults
=======
        match app.get_store("store").map(|s| s.get("general_settings")) {
            Some(Some(store)) => {
                // Handle potential deserialization errors gracefully
                match serde_json::from_value(store) {
                    Ok(settings) => Ok(Some(settings)),
                    Err(_) => Ok(Some(GeneralSettingsStore::default())),
                }
            }
            _ => Ok(None),
>>>>>>> 67a0d3e8
        }
    }

    pub fn set(app: &AppHandle, settings: Self) -> Result<(), String> {
        let Some(store) = app.get_store("store") else {
            return Err("Store not found".to_string());
        };

        store.set("general_settings", json!(settings));
        store.save().map_err(|e| e.to_string())
    }
}

pub type GeneralSettingsState = Mutex<GeneralSettingsStore>;

pub fn init(app: &AppHandle) {
    println!("Initializing GeneralSettingsStore");
    // Use unwrap_or_default() to handle potential errors gracefully
    let store = GeneralSettingsStore::get(app)
        .unwrap_or(None)
        .unwrap_or_default();
    app.manage(GeneralSettingsState::new(store));
    println!("GeneralSettingsState managed");
}<|MERGE_RESOLUTION|>--- conflicted
+++ resolved
@@ -5,60 +5,30 @@
 use tauri::{AppHandle, Manager, Wry};
 use tauri_plugin_store::StoreExt;
 
-#[derive(Serialize, Deserialize, Type, Clone)]
-#[serde(rename_all = "camelCase")]
+#[derive(Serialize, Deserialize, Type, Default)]
 pub struct GeneralSettingsStore {
-<<<<<<< HEAD
-=======
     #[serde(default)]
     pub upload_individual_files: bool,
     #[serde(default)]
     pub open_editor_after_recording: bool,
     #[serde(default)]
->>>>>>> 67a0d3e8
     pub hide_dock_icon: bool,
-    pub has_completed_startup: bool,
+    #[serde(default)]
+    pub auto_create_shareable_link: bool,
+    #[serde(default = "true_b")]
     pub enable_notifications: bool,
-<<<<<<< HEAD
-    pub open_editor_after_recording: bool,
-    pub auto_create_shareable_link: bool,
-=======
     #[serde(default)]
     pub disable_auto_open_links: bool,
->>>>>>> 67a0d3e8
+    #[serde(default)]
+    pub has_completed_startup: bool,
 }
 
-impl Default for GeneralSettingsStore {
-    fn default() -> Self {
-        Self {
-            hide_dock_icon: false,
-            enable_notifications: true,
-            auto_create_shareable_link: false,
-            open_editor_after_recording: true,
-            has_completed_startup: false,
-        }
-    }
+fn true_b() -> bool {
+    true
 }
 
 impl GeneralSettingsStore {
     pub fn get(app: &AppHandle<Wry>) -> Result<Option<Self>, String> {
-<<<<<<< HEAD
-        match app.get_store("store") {
-            Some(store) => match store.get("general_settings") {
-                Some(value) => {
-                    // Try to deserialize existing settings
-                    match serde_json::from_value(value) {
-                        Ok(settings) => Ok(Some(settings)),
-                        Err(_) => {
-                            // If deserialization fails, return default settings
-                            Ok(Some(Self::default()))
-                        }
-                    }
-                }
-                None => Ok(Some(Self::default())), // No settings found, return defaults
-            },
-            None => Ok(Some(Self::default())), // No store found, return defaults
-=======
         match app.get_store("store").map(|s| s.get("general_settings")) {
             Some(Some(store)) => {
                 // Handle potential deserialization errors gracefully
@@ -68,15 +38,17 @@
                 }
             }
             _ => Ok(None),
->>>>>>> 67a0d3e8
         }
     }
 
-    pub fn set(app: &AppHandle, settings: Self) -> Result<(), String> {
+    // i don't trust anyone to not overwrite the whole store lols
+    pub fn update(app: &AppHandle, update: impl FnOnce(&mut Self)) -> Result<(), String> {
         let Some(store) = app.get_store("store") else {
             return Err("Store not found".to_string());
         };
 
+        let mut settings = Self::get(app)?.unwrap_or_default();
+        update(&mut settings);
         store.set("general_settings", json!(settings));
         store.save().map_err(|e| e.to_string())
     }
