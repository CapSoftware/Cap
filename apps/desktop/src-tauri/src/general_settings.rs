--- conflicted
+++ resolved
@@ -88,13 +88,14 @@
     pub enable_native_camera_preview: bool,
     #[serde(default)]
     pub auto_zoom_on_clicks: bool,
-<<<<<<< HEAD
     // #[deprecated = "can be removed when new recording flow is the default"]
     #[serde(
         default = "default_enable_new_recording_flow",
         skip_serializing_if = "no"
     )]
     pub enable_new_recording_flow: bool,
+    #[serde(default)]
+    pub post_deletion_behaviour: PostDeletionBehaviour,
 }
 
 fn default_enable_native_camera_preview() -> bool {
@@ -109,10 +110,6 @@
 
 fn no(_: &bool) -> bool {
     false
-=======
-    #[serde(default)]
-    pub post_deletion_behaviour: PostDeletionBehaviour,
->>>>>>> b05eeeb9
 }
 
 fn default_server_url() -> String {
@@ -152,11 +149,8 @@
             recording_countdown: Some(3),
             enable_native_camera_preview: default_enable_native_camera_preview(),
             auto_zoom_on_clicks: false,
-<<<<<<< HEAD
             enable_new_recording_flow: default_enable_new_recording_flow(),
-=======
             post_deletion_behaviour: PostDeletionBehaviour::DoNothing,
->>>>>>> b05eeeb9
         }
     }
 }
