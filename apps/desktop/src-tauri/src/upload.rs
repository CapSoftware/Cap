// credit @filleduchaos

use crate::{
    UploadProgress, VideoUploadInfo,
    api::{self, PresignedS3PutRequest, PresignedS3PutRequestMethod, S3VideoMeta, UploadedPart},
    general_settings::GeneralSettingsStore,
    upload_legacy,
    web_api::{AuthedApiError, ManagerExt},
};
use async_stream::{stream, try_stream};
use axum::http::Uri;
use bytes::Bytes;
use cap_project::{RecordingMeta, S3UploadMeta, UploadMeta};
use cap_utils::spawn_actor;
use ffmpeg::ffi::AV_TIME_BASE;
use flume::Receiver;
use futures::{Stream, StreamExt, TryStreamExt, stream};
use image::{ImageReader, codecs::jpeg::JpegEncoder};
use reqwest::StatusCode;
use serde::{Deserialize, Serialize};
use specta::Type;
use std::{
    collections::HashMap,
    io,
    path::{Path, PathBuf},
    pin::pin,
    str::FromStr,
    time::Duration,
};
use tauri::{AppHandle, ipc::Channel};
use tauri_plugin_clipboard_manager::ClipboardExt;
use tauri_specta::Event;
use tokio::{
    fs::File,
    io::{AsyncReadExt, AsyncSeekExt, BufReader},
    task::{self, JoinHandle},
    time::{self, Instant},
};
use tokio_util::io::ReaderStream;
use tracing::{Span, debug, error, info, instrument, trace};
use tracing_futures::Instrument;

pub struct UploadedItem {
    pub link: String,
    pub id: String,
    // #[allow(unused)]
    // pub config: S3UploadMeta,
}

#[derive(Clone, Serialize, Type, tauri_specta::Event)]
pub struct UploadProgressEvent {
    video_id: String,
    uploaded: String,
    total: String,
}

// a typical recommended chunk size is 5MB (AWS min part size).
const CHUNK_SIZE: u64 = 5 * 1024 * 1024; // 5MB

#[instrument(skip(app, channel))]
pub async fn upload_video(
    app: &AppHandle,
    video_id: String,
    file_path: PathBuf,
    screenshot_path: PathBuf,
    meta: S3VideoMeta,
    channel: Option<Channel<UploadProgress>>,
) -> Result<UploadedItem, AuthedApiError> {
    println!("Uploading video {video_id}...");
    let is_new_uploader_enabled = GeneralSettingsStore::get(&app)
        .map_err(|err| error!("Error checking status of new uploader flow from settings: {err}"))
        .ok()
        .and_then(|v| v.map(|v| v.enable_new_uploader))
        .unwrap_or(false);
    info!("uploader_video: is new uploader enabled? {is_new_uploader_enabled}");
    if !is_new_uploader_enabled {
        return upload_legacy::upload_video(
            app,
            video_id,
            file_path,
            None,
            Some(screenshot_path),
            Some(meta),
            channel,
        )
        .await
        .map(|v| UploadedItem {
            link: v.link,
            id: v.id,
        });
    }

    info!("Uploading video {video_id}...");

    let upload_id = api::upload_multipart_initiate(&app, &video_id).await?;

    let video_fut = async {
        let stream = progress(
            app.clone(),
            video_id.clone(),
            multipart_uploader(
                app.clone(),
                video_id.clone(),
                upload_id.clone(),
                from_pending_file_to_chunks(file_path.clone(), None),
            ),
        );

        let stream = if let Some(channel) = channel {
            tauri_channel_progress(channel, stream).boxed()
        } else {
            stream.boxed()
        };

        let mut parts = stream.try_collect::<Vec<_>>().await?;

        // Deduplicate parts - keep the last occurrence of each part number
        let mut deduplicated_parts = HashMap::new();
        for part in parts {
            deduplicated_parts.insert(part.part_number, part);
        }
        parts = deduplicated_parts.into_values().collect::<Vec<_>>();
        parts.sort_by_key(|part| part.part_number);

        let metadata = build_video_meta(&file_path)
            .map_err(|e| error!("Failed to get video metadata: {e}"))
            .ok();

        api::upload_multipart_complete(&app, &video_id, &upload_id, &parts, metadata).await?;

        Ok(())
    };

    // TODO: We don't report progress on image upload
    let bytes = compress_image(screenshot_path).await?;
    let thumbnail_fut = singlepart_uploader(
        app.clone(),
        PresignedS3PutRequest {
            video_id: video_id.clone(),
            subpath: "screenshot/screen-capture.jpg".to_string(),
            method: PresignedS3PutRequestMethod::Put,
            meta: None,
        },
        bytes.len() as u64,
        stream::once(async move { Ok::<_, std::io::Error>(bytes::Bytes::from(bytes)) }),
    );

    let (video_result, thumbnail_result): (Result<_, AuthedApiError>, Result<_, AuthedApiError>) =
        tokio::join!(video_fut, thumbnail_fut);

    let _ = (video_result?, thumbnail_result?);

    Ok(UploadedItem {
        link: app.make_app_url(format!("/s/{video_id}")).await,
        id: video_id,
    })
}

/// Open a file and construct a stream to it.
async fn file_reader_stream(path: impl AsRef<Path>) -> Result<(ReaderStream<File>, u64), String> {
    let file = File::open(path)
        .await
        .map_err(|e| format!("Failed to open file: {e}"))?;

    let metadata = file
        .metadata()
        .await
        .map_err(|e| format!("Failed to get file metadata: {e}"))?;

    Ok((ReaderStream::new(file), metadata.len()))
}

#[instrument(skip(app))]
pub async fn upload_image(
    app: &AppHandle,
    file_path: PathBuf,
) -> Result<UploadedItem, AuthedApiError> {
    let is_new_uploader_enabled = GeneralSettingsStore::get(app)
        .map_err(|err| error!("Error checking status of new uploader flow from settings: {err}"))
        .ok()
        .and_then(|v| v.map(|v| v.enable_new_uploader))
        .unwrap_or(false);
    info!("upload_image: is new uploader enabled? {is_new_uploader_enabled}");
    if !is_new_uploader_enabled {
        return upload_legacy::upload_image(app, file_path)
            .await
            .map(|v| UploadedItem {
                link: v.link,
                id: v.id,
            })
            .map_err(Into::into);
    }

    let file_name = file_path
        .file_name()
        .and_then(|name| name.to_str())
        .ok_or("Invalid file path")?
        .to_string();

    let s3_config = create_or_get_video(app, true, None, None, None).await?;

    let (stream, total_size) = file_reader_stream(file_path).await?;
    singlepart_uploader(
        app.clone(),
        PresignedS3PutRequest {
            video_id: s3_config.id.clone(),
            subpath: file_name,
            method: PresignedS3PutRequestMethod::Put,
            meta: None,
        },
        total_size,
        stream,
    )
    .await?;

    Ok(UploadedItem {
        link: app.make_app_url(format!("/s/{}", &s3_config.id)).await,
        id: s3_config.id,
    })
}

#[instrument(skip(app))]
pub async fn create_or_get_video(
    app: &AppHandle,
    is_screenshot: bool,
    video_id: Option<String>,
    name: Option<String>,
    meta: Option<S3VideoMeta>,
) -> Result<S3UploadMeta, AuthedApiError> {
    let mut s3_config_url = if let Some(id) = video_id {
        format!("/api/desktop/video/create?recordingMode=desktopMP4&videoId={id}")
    } else if is_screenshot {
        "/api/desktop/video/create?recordingMode=desktopMP4&isScreenshot=true".to_string()
    } else {
        "/api/desktop/video/create?recordingMode=desktopMP4".to_string()
    };

    if let Some(name) = name {
        s3_config_url.push_str(&format!("&name={name}"));
    }

    if let Some(meta) = meta {
        s3_config_url.push_str(&format!("&durationInSecs={}", meta.duration_in_secs));
        s3_config_url.push_str(&format!("&width={}", meta.width));
        s3_config_url.push_str(&format!("&height={}", meta.height));
        if let Some(fps) = meta.fps {
            s3_config_url.push_str(&format!("&fps={}", fps));
        }
    }

    let response = app
        .authed_api_request(s3_config_url, |client, url| client.get(url))
        .await?;

    if response.status() != StatusCode::OK {
        #[derive(Deserialize, Clone, Debug)]
        pub struct CreateErrorResponse {
            error: String,
        }

        if let Ok(error) = response.json::<CreateErrorResponse>().await {
            if error.error == "upgrade_required" {
                return Err(AuthedApiError::UpgradeRequired);
            }
        }

        return Err("Unknown error uploading video".into());
    }

    let response_text = response
        .text()
        .await
        .map_err(|e| format!("Failed to read response body: {e}"))?;

    let config = serde_json::from_str::<S3UploadMeta>(&response_text).map_err(|e| {
        format!("Failed to deserialize response: {e}. Response body: {response_text}")
    })?;

    Ok(config)
}

#[instrument]
pub fn build_video_meta(path: &PathBuf) -> Result<S3VideoMeta, String> {
    let input =
        ffmpeg::format::input(path).map_err(|e| format!("Failed to read input file: {e}"))?;
    let video_stream = input
        .streams()
        .best(ffmpeg::media::Type::Video)
        .ok_or_else(|| "Failed to find appropriate video stream in file".to_string())?;

    let video_codec = ffmpeg::codec::context::Context::from_parameters(video_stream.parameters())
        .map_err(|e| format!("Unable to read video codec information: {e}"))?;
    let video = video_codec
        .decoder()
        .video()
        .map_err(|e| format!("Unable to get video decoder: {e}"))?;

    Ok(S3VideoMeta {
        duration_in_secs: input.duration() as f64 / AV_TIME_BASE as f64,
        width: video.width(),
        height: video.height(),
        fps: video
            .frame_rate()
            .map(|v| (v.numerator() as f32 / v.denominator() as f32)),
    })
}

#[instrument]
pub async fn compress_image(path: PathBuf) -> Result<Vec<u8>, String> {
    task::spawn_blocking(move || {
        let img = ImageReader::open(&path)
            .map_err(|e| format!("Failed to open image: {e}"))?
            .decode()
            .map_err(|e| format!("Failed to decode image: {e}"))?;

        let resized_img = img.resize(
            img.width() / 2,
            img.height() / 2,
            image::imageops::FilterType::Nearest,
        );

        let mut buffer = Vec::new();
        let mut encoder = JpegEncoder::new_with_quality(&mut buffer, 30);
        encoder
            .encode(
                resized_img.as_bytes(),
                resized_img.width(),
                resized_img.height(),
                resized_img.color().into(),
            )
            .map_err(|e| format!("Failed to compress image: {e}"))?;

        Ok(buffer)
    })
    .await
    .map_err(|e| format!("Failed to compress image: {e}"))?
}

pub struct InstantMultipartUpload {
    pub handle: tokio::task::JoinHandle<Result<(), AuthedApiError>>,
}

impl InstantMultipartUpload {
    /// starts a progressive (multipart) upload that runs until recording stops
    /// and the file has stabilized (no additional data is being written).
    pub fn spawn(
        app: AppHandle,
        file_path: PathBuf,
        pre_created_video: VideoUploadInfo,
        realtime_upload_done: Option<Receiver<()>>,
        recording_dir: PathBuf,
    ) -> Self {
        Self {
            handle: spawn_actor(Self::run(
                app,
                file_path,
                pre_created_video,
                realtime_upload_done,
                recording_dir,
            )),
        }
    }

    pub async fn run(
        app: AppHandle,
        file_path: PathBuf,
        pre_created_video: VideoUploadInfo,
        realtime_video_done: Option<Receiver<()>>,
        recording_dir: PathBuf,
    ) -> Result<(), AuthedApiError> {
        let is_new_uploader_enabled = GeneralSettingsStore::get(&app)
            .map_err(|err| {
                error!("Error checking status of new uploader flow from settings: {err}")
            })
            .ok()
            .and_then(|v| v.map(|v| v.enable_new_uploader))
            .unwrap_or(false);
        info!("InstantMultipartUpload::run: is new uploader enabled? {is_new_uploader_enabled}");
        if !is_new_uploader_enabled {
            return upload_legacy::InstantMultipartUpload::run(
                app,
                pre_created_video.id.clone(),
                file_path,
                pre_created_video,
                realtime_video_done,
            )
            .await
            .map_err(Into::into);
        }

        let video_id = pre_created_video.id.clone();
        debug!("Initiating multipart upload for {video_id}...");

        let mut project_meta = RecordingMeta::load_for_project(&recording_dir).map_err(|err| {
            format!("Error reading project meta from {recording_dir:?} for upload init: {err}")
        })?;
        project_meta.upload = Some(UploadMeta::MultipartUpload {
            video_id: video_id.clone(),
            file_path: file_path.clone(),
            pre_created_video: pre_created_video.clone(),
            recording_dir: recording_dir.clone(),
        });
        project_meta
            .save_for_project()
            .map_err(|e| error!("Failed to save recording meta: {e}"))
            .ok();

        let upload_id = api::upload_multipart_initiate(&app, &video_id).await?;

        let mut parts = progress(
            app.clone(),
            video_id.clone(),
            multipart_uploader(
                app.clone(),
                video_id.clone(),
                upload_id.clone(),
                from_pending_file_to_chunks(file_path.clone(), realtime_video_done),
            ),
        )
        .try_collect::<Vec<_>>()
        .await?;

        // Deduplicate parts - keep the last occurrence of each part number
        let mut deduplicated_parts = HashMap::new();
        for part in parts {
            deduplicated_parts.insert(part.part_number, part);
        }
        parts = deduplicated_parts.into_values().collect::<Vec<_>>();
        parts.sort_by_key(|part| part.part_number);

        let metadata = build_video_meta(&file_path)
            .map_err(|e| error!("Failed to get video metadata: {e}"))
            .ok();

        api::upload_multipart_complete(&app, &video_id, &upload_id, &parts, metadata).await?;
        info!("Multipart upload complete for {video_id}.");

        let mut project_meta = RecordingMeta::load_for_project(&recording_dir).map_err(|err| {
            format!("Error reading project meta from {recording_dir:?} for upload complete: {err}")
        })?;
        project_meta.upload = Some(UploadMeta::Complete);
        project_meta
            .save_for_project()
            .map_err(|err| format!("Error reading project meta from {recording_dir:?}: {err}"))?;

        let _ = app.clipboard().write_text(pre_created_video.link.clone());

        Ok(())
    }
}

pub struct Chunk {
    /// The total size of the file to be uploaded.
    /// This can change as the recording grows.
    total_size: u64,
    /// The part number. `FILE_OFFSET = PART_NUMBER * CHUNK_SIZE`.
    part_number: u32,
    /// Actual data bytes of this chunk
    chunk: Bytes,
}

/// Creates a stream that reads chunks from a file, yielding [Chunk]'s.
#[allow(unused)]
#[instrument]
pub fn from_file_to_chunks(path: PathBuf) -> impl Stream<Item = io::Result<Chunk>> {
    try_stream! {
        let file = File::open(path).await?;
        let total_size = file.metadata().await?.len();
        let mut file = BufReader::new(file);

        let mut buf = vec![0u8; CHUNK_SIZE as usize];
        let mut part_number = 0;
        loop {
            part_number += 1;
            let n = file.read(&mut buf).await?;
            if n == 0 { break; }
            yield Chunk {
                total_size,
                part_number,
                chunk: Bytes::copy_from_slice(&buf[..n]),
            };
        }
    }
    .instrument(Span::current())
}

/// Creates a stream that reads chunks from a potentially growing file, yielding [Chunk]'s.
/// The first chunk of the file is yielded last to allow for header rewriting after recording completion.
/// This uploader will continually poll the filesystem and wait for the file to stop uploading before flushing the rest.
#[instrument(skip(realtime_upload_done))]
pub fn from_pending_file_to_chunks(
    path: PathBuf,
    realtime_upload_done: Option<Receiver<()>>,
) -> impl Stream<Item = io::Result<Chunk>> {
    try_stream! {
        let mut file = tokio::fs::File::open(&path).await?;
        let mut part_number = 1;
        let mut last_read_position: u64 = 0;
        let mut realtime_is_done = realtime_upload_done.as_ref().map(|_| false);
        let mut first_chunk_size: Option<u64> = None;
        let mut chunk_buffer = vec![0u8; CHUNK_SIZE as usize];

        loop {
            // Check if realtime recording is done
            if !realtime_is_done.unwrap_or(true) {
                if let Some(ref realtime_receiver) = realtime_upload_done {
                    match realtime_receiver.try_recv() {
                        Ok(_) => realtime_is_done = Some(true),
                        Err(flume::TryRecvError::Empty) => {},
                        Err(_) => yield Err(std::io::Error::new(
                            std::io::ErrorKind::Interrupted,
                            "Realtime generation failed"
                        ))?,
                    }
                }
            }

            let file_size = match file.metadata().await {
                Ok(metadata) => metadata.len(),
                Err(_) => {
                    // File might be temporarily locked, retry with shorter delay
                    tokio::time::sleep(Duration::from_millis(100)).await;
                    continue;
                }
            };

            let new_data_size = file_size.saturating_sub(last_read_position);

            // Determine if we should read a chunk
            let should_read_chunk = if let Some(is_done) = realtime_is_done {
                (new_data_size >= CHUNK_SIZE) || (is_done && new_data_size > 0)
            } else {
                new_data_size > 0
            };

            if should_read_chunk {
                let chunk_size = std::cmp::min(new_data_size, CHUNK_SIZE) as usize;

                file.seek(std::io::SeekFrom::Start(last_read_position)).await?;

                let mut total_read = 0;
                while total_read < chunk_size {
                    match file.read(&mut chunk_buffer[total_read..chunk_size]).await {
                        Ok(0) => break, // EOF
                        Ok(n) => total_read += n,
                        Err(e) => yield Err(e)?,
                    }
                }

                if total_read > 0 {
                    // Remember first chunk size for later re-emission with updated header
                    if last_read_position == 0 {
                        first_chunk_size = Some(total_read as u64);
                    }

                    yield Chunk {
                        total_size: file_size,
                        part_number,
                        chunk: Bytes::copy_from_slice(&chunk_buffer[..total_read]),
                    };
                    part_number += 1;
                    last_read_position += total_read as u64;
                }
            } else if new_data_size == 0 && realtime_is_done.unwrap_or(true) {
                // Recording is done and no new data - re-emit first chunk with corrected MP4 header
                if let Some(first_size) = first_chunk_size && realtime_upload_done.is_some() {
                    file.seek(std::io::SeekFrom::Start(0)).await?;

                    let chunk_size = first_size as usize;
                    let mut total_read = 0;

                    while total_read < chunk_size {
                        match file.read(&mut chunk_buffer[total_read..chunk_size]).await {
                            Ok(0) => break,
                            Ok(n) => total_read += n,
                            Err(e) => yield Err(e)?,
                        }
                    }

                    if total_read > 0 {
                        yield Chunk {
                            total_size: file_size,
                            part_number: 1,
                            chunk: Bytes::copy_from_slice(&chunk_buffer[..total_read]),
                        };
                    }
                }
                break;
            } else {
                tokio::time::sleep(Duration::from_millis(100)).await;
            }
        }
    }
    .instrument(Span::current())
}

fn retryable_client(host: String) -> reqwest::ClientBuilder {
    reqwest::Client::builder().retry(
        reqwest::retry::for_host(host)
            .classify_fn(|req_rep| {
                match req_rep.status() {
                    // Server errors
                    Some(s) if s.is_server_error() || s == StatusCode::TOO_MANY_REQUESTS => {
                        req_rep.retryable()
                    }
                    // Network errors
                    None => req_rep.retryable(),
                    _ => req_rep.success(),
                }
            })
            .max_retries_per_request(5)
            .max_extra_load(5.0),
    )
}

/// Takes an incoming stream of bytes and individually uploads them to S3.
///
/// Note: It's on the caller to ensure the chunks are sized correctly within S3 limits.
#[instrument(skip(app, stream, upload_id))]
fn multipart_uploader(
    app: AppHandle,
    video_id: String,
    upload_id: String,
    stream: impl Stream<Item = io::Result<Chunk>>,
) -> impl Stream<Item = Result<UploadedPart, AuthedApiError>> {
    debug!("Initializing multipart uploader for video {video_id:?}");
    let start = Instant::now();

    try_stream! {
        let mut stream = pin!(stream);
        let mut prev_part_number = None;

<<<<<<< HEAD
        let mut optimistic_presigned_url_task: Option<tokio::task::JoinHandle<Result<String, AuthedApiError>>> = Some(
            tokio::spawn({
                let app = app.clone();
                let video_id = video_id.clone();
                let upload_id = upload_id.clone();

                async move {
                    api::upload_multipart_presign_part(&app, &video_id, &upload_id, 1)
                        .await
                }
            })
        );
        let mut expected_part_number = 1u32;

=======
>>>>>>> b200fe45
        while let Some(item) = stream.next().await {
            let Chunk { total_size, part_number, chunk } = item.map_err(|err| format!("uploader/part/{:?}/fs: {err:?}", prev_part_number.map(|p| p + 1)))?;
            trace!("Uploading chunk {part_number} ({} bytes) for video {video_id:?}", chunk.len());
            prev_part_number = Some(part_number);
            let md5_sum = base64::encode(md5::compute(&chunk).0);
            let size = chunk.len();

            let presigned_url = if expected_part_number == part_number {
                // The optimistic presigned URL matches, wait for it
                if let Some(task) = optimistic_presigned_url_task.take() {
                    task.await
                        .map_err(|e| format!("uploader/part/{part_number}/task_join: {e:?}"))?
                        .map_err(|e| format!("uploader/part/{part_number}/presign: {e}"))?
                } else {
                    // Fallback if no task available
                    api::upload_multipart_presign_part(&app, &video_id, &upload_id, part_number)
                        .await?
                }
            } else {
                // The optimistic presigned URL doesn't match, abort it and generate a new correct one
                if let Some(task) = optimistic_presigned_url_task.take() {
                    task.abort();
                }
                debug!("Throwing out optimistic presigned URL for part {expected_part_number} as part {part_number} was requested!");
                expected_part_number = part_number;
                api::upload_multipart_presign_part(&app, &video_id, &upload_id, part_number)
                    .await?
            };

            trace!("Uploading part {part_number}");

            let url = Uri::from_str(&presigned_url).map_err(|err| format!("uploader/part/{part_number}/invalid_url: {err:?}"))?;
            let resp = retryable_client(url.host().unwrap_or("<unknown>").to_string())
                .build()
                .map_err(|err| format!("uploader/part/{part_number}/client: {err:?}"))?
                .put(&presigned_url)
                .header("Content-MD5", &md5_sum)
                .header("Content-Length", chunk.len())
                .timeout(Duration::from_secs(120))
                .body(chunk)
                .send()
                .await
                .map_err(|err| format!("uploader/part/{part_number}/error: {err:?}"))?;

            let etag = resp.headers().get("ETag").as_ref().and_then(|etag| etag.to_str().ok()).map(|v| v.trim_matches('"').to_string());

            match !resp.status().is_success() {
                true => Err(format!("uploader/part/{part_number}/error: {}", resp.text().await.unwrap_or_default())),
                false => Ok(()),
            }?;

            trace!("Completed upload of part {part_number}");

            yield UploadedPart {
                etag: etag.ok_or_else(|| format!("uploader/part/{part_number}/error: ETag header not found"))?,
                part_number,
                size,
                total_size
            };

            // We generate the presigned URL ahead of time for the next expected part.
            // This means if the filesystem takes a while for the recording to reach previous total + CHUNK_SIZE, we aren't just doing nothing.
            expected_part_number = part_number + 1;
            optimistic_presigned_url_task = Some(tokio::spawn({
                let app = app.clone();
                let video_id = video_id.clone();
                let upload_id = upload_id.clone();

                async move {
                    api::upload_multipart_presign_part(&app, &video_id, &upload_id, expected_part_number)
                        .await
                }
            }));
        }

        // Clean up any remaining optimistic task
        if let Some(task) = optimistic_presigned_url_task.take() {
            task.abort();
        }

        debug!("Completed multipart upload for {video_id:?} in {:?}", start.elapsed());
    }
    .instrument(Span::current())
}

/// Takes an incoming stream of bytes and streams them to an S3 object.
#[instrument(skip(app, stream))]
pub async fn singlepart_uploader(
    app: AppHandle,
    request: PresignedS3PutRequest,
    total_size: u64,
    stream: impl Stream<Item = io::Result<Bytes>> + Send + 'static,
) -> Result<(), AuthedApiError> {
    let presigned_url = api::upload_signed(&app, request).await?;

    let url = Uri::from_str(&presigned_url)
        .map_err(|err| format!("singlepart_uploader/invalid_url: {err:?}"))?;
    let resp = retryable_client(url.host().unwrap_or("<unknown>").to_string())
        .build()
        .map_err(|err| format!("singlepart_uploader/client: {err:?}"))?
        .put(&presigned_url)
        .header("Content-Length", total_size)
        .timeout(Duration::from_secs(120))
        .body(reqwest::Body::wrap_stream(stream))
        .send()
        .await
        .map_err(|err| format!("singlepart_uploader/error: {err:?}"))?;

    match !resp.status().is_success() {
        true => Err(format!(
            "singlepart_uploader/error: {}",
            resp.text().await.unwrap_or_default()
        )),
        false => Ok(()),
    }?;

    Ok(())
}

pub trait UploadedChunk {
    /// total size of the file
    fn total(&self) -> u64;

    /// size of the current chunk
    fn size(&self) -> u64;
}

impl UploadedChunk for UploadedPart {
    fn total(&self) -> u64 {
        self.total_size
    }

    fn size(&self) -> u64 {
        self.size as u64
    }
}

impl UploadedChunk for Chunk {
    fn total(&self) -> u64 {
        self.total_size
    }

    fn size(&self) -> u64 {
        self.chunk.len() as u64
    }
}

impl UploadedChunk for (u64, Bytes) {
    fn total(&self) -> u64 {
        self.0
    }

    fn size(&self) -> u64 {
        self.1.len() as u64
    }
}

/// Monitor the stream to report the upload progress
fn progress<T: UploadedChunk, E>(
    app: AppHandle,
    video_id: String,
    stream: impl Stream<Item = Result<T, E>>,
) -> impl Stream<Item = Result<T, E>> {
    let mut uploaded = 0u64;
    let mut pending_task: Option<JoinHandle<()>> = None;
    let mut reemit_task: Option<JoinHandle<()>> = None;
    let (video_id2, app_handle) = (video_id.clone(), app.clone());

    stream! {
        let mut stream = pin!(stream);

        while let Some(chunk) = stream.next().await {
            if let Ok(chunk) = &chunk {
                uploaded += chunk.size();
                let total = chunk.total();

                // Cancel any pending task
                if let Some(handle) = pending_task.take() {
                    handle.abort();
                }

                // Cancel any existing reemit task
                if let Some(handle) = reemit_task.take() {
                    handle.abort();
                }

                let should_send_immediately = uploaded >= total;

                if should_send_immediately {
                    // Send immediately if upload is complete
                    let app_clone = app.clone();
                    let video_id_clone = video_id.clone();
                    tokio::spawn(async move {
                        api::desktop_video_progress(&app_clone, &video_id_clone, uploaded, total).await.ok();
                    });
                } else {
                    // Schedule delayed update
                    let app_clone = app.clone();
                    let video_id_clone = video_id.clone();
                    pending_task = Some(tokio::spawn(async move {
                        tokio::time::sleep(Duration::from_secs(2)).await;
                        api::desktop_video_progress(&app_clone, &video_id_clone, uploaded, total).await.ok();
                    }));

                    // Start reemit task for continuous progress updates every 700ms
                    let app_reemit = app.clone();
                    let video_id_reemit = video_id.clone();
                    let uploaded_reemit = uploaded;
                    let total_reemit = total;
                    reemit_task = Some(tokio::spawn(async move {
                        let mut interval = time::interval(Duration::from_millis(700));
                        interval.tick().await; // Skip first immediate tick

                        loop {
                            interval.tick().await;
                            UploadProgressEvent {
                                video_id: video_id_reemit.clone(),
                                uploaded: uploaded_reemit.to_string(),
                                total: total_reemit.to_string(),
                            }
                            .emit(&app_reemit)
                            .ok();
                        }
                    }));
                }

                // Emit progress event for the app frontend
                UploadProgressEvent {
                    video_id: video_id.clone(),
                    uploaded: uploaded.to_string(),
                    total: total.to_string(),
                }
                .emit(&app)
                .ok();
            }

            yield chunk;
        }

        // Clean up reemit task when stream ends
        if let Some(handle) = reemit_task.take() {
            handle.abort();
        }
    }
    .map(Some)
    .chain(stream::once(async move {
        // This will trigger the frontend to remove the event from the SolidJS store.
        UploadProgressEvent {
            video_id: video_id2,
            uploaded: "0".into(),
            total: "0".into(),
        }
        .emit(&app_handle)
        .ok();

        None
    }))
    .filter_map(|item| async move { item })
}

/// Track the upload progress into a Tauri channel
fn tauri_channel_progress<T: UploadedChunk, E>(
    channel: Channel<UploadProgress>,
    stream: impl Stream<Item = Result<T, E>>,
) -> impl Stream<Item = Result<T, E>> {
    let mut uploaded = 0u64;

    stream! {
        let mut stream = pin!(stream);

        while let Some(chunk) = stream.next().await {
            if let Ok(chunk) = &chunk {
                uploaded += chunk.size();

                channel.send(UploadProgress {
                    progress: uploaded as f64 / chunk.total() as f64
                })
                .ok();
            }

            yield chunk;
        }
    }
}<|MERGE_RESOLUTION|>--- conflicted
+++ resolved
@@ -630,7 +630,6 @@
         let mut stream = pin!(stream);
         let mut prev_part_number = None;
 
-<<<<<<< HEAD
         let mut optimistic_presigned_url_task: Option<tokio::task::JoinHandle<Result<String, AuthedApiError>>> = Some(
             tokio::spawn({
                 let app = app.clone();
@@ -645,8 +644,6 @@
         );
         let mut expected_part_number = 1u32;
 
-=======
->>>>>>> b200fe45
         while let Some(item) = stream.next().await {
             let Chunk { total_size, part_number, chunk } = item.map_err(|err| format!("uploader/part/{:?}/fs: {err:?}", prev_part_number.map(|p| p + 1)))?;
             trace!("Uploading chunk {part_number} ({} bytes) for video {video_id:?}", chunk.len());
