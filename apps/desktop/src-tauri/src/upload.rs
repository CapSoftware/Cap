--- conflicted
+++ resolved
@@ -1354,18 +1354,6 @@
                 total_read
             );
 
-<<<<<<< HEAD
-            match dbg!(
-                client
-                    .put(&presigned_url)
-                    .header("Content-Length", total_read.to_string()) // .header("Connection", "keep-alive")
-                                                                      // .header("Content-MD5", &md5_sum)
-            )
-            .timeout(Duration::from_secs(120))
-            .body(chunk.clone())
-            .send()
-            .await
-=======
             match client
                 .put(&presigned_url)
                 .header("Content-MD5", &md5_sum)
@@ -1373,7 +1361,6 @@
                 .body(chunk.clone())
                 .send()
                 .await
->>>>>>> da4d7412
             {
                 Ok(upload_response) => {
                     if upload_response.status().is_success() {
