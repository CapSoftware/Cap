use anyhow::Result;
use cap_audio::AudioData;
use ffmpeg::{
    ChannelLayout, codec as avcodec,
    format::{self as avformat},
    software::resampling,
};
use serde::{Deserialize, Serialize};
use specta::Type;
use std::fs::File;
use std::io::Read;
use std::path::PathBuf;
use std::sync::Arc;
use tauri::{AppHandle, Emitter, Manager, Window};
use tempfile::tempdir;
use tokio::io::AsyncWriteExt;
<<<<<<< HEAD
=======
use tokio::sync::Mutex;
use tracing::instrument;
>>>>>>> 4aa96287
use whisper_rs::{FullParams, SamplingStrategy, WhisperContext, WhisperContextParameters};

pub use cap_project::{CaptionSegment, CaptionSettings};

<<<<<<< HEAD
fn clean_special_tokens(text: &str) -> String {
    let mut result = text.trim().to_string();

    while let Some(start) = result.find("[_") {
        if let Some(end) = result[start..].find(']') {
            result.replace_range(start..start + end + 1, "");
        } else {
            break;
        }
    }

    result.trim().to_string()
}

fn is_silence_marker(text: &str) -> bool {
    let cleaned = text.trim().to_lowercase();
    cleaned == "[pause]"
        || cleaned == "[silence]"
        || cleaned == "um..."
        || cleaned == "uh..."
        || cleaned == "[blank_audio]"
        || cleaned == "(silence)"
        || cleaned.starts_with("[_") && cleaned.ends_with("]")
        || cleaned.is_empty()
}

=======
use crate::http_client;

// Convert the project type's float precision from f32 to f64 for compatibility
>>>>>>> 4aa96287
#[derive(Debug, Serialize, Deserialize, Type, Clone)]
pub struct CaptionData {
    pub segments: Vec<CaptionSegment>,
    pub settings: Option<CaptionSettings>,
}

impl Default for CaptionData {
    fn default() -> Self {
        Self {
            segments: Vec::new(),
            settings: Some(CaptionSettings::default()),
        }
    }
}

const WHISPER_SAMPLE_RATE: u32 = 16000;

#[tauri::command]
#[specta::specta]
#[instrument]
pub async fn create_dir(path: String, _recursive: bool) -> Result<(), String> {
    std::fs::create_dir_all(path).map_err(|e| format!("Failed to create directory: {e}"))
}

#[tauri::command]
#[specta::specta]
#[instrument]
pub async fn save_model_file(path: String, data: Vec<u8>) -> Result<(), String> {
    std::fs::write(&path, &data).map_err(|e| format!("Failed to write model file: {e}"))
}

async fn extract_audio_from_video(video_path: &str, output_path: &PathBuf) -> Result<f32, String> {
    if video_path.ends_with(".cap") {
        let meta_path = std::path::Path::new(video_path).join("recording-meta.json");
        let meta_content = std::fs::read_to_string(&meta_path)
            .map_err(|e| format!("Failed to read recording metadata: {e}"))?;

        let meta: serde_json::Value = serde_json::from_str(&meta_content)
            .map_err(|e| format!("Failed to parse recording metadata: {e}"))?;

        let base_path = std::path::Path::new(video_path);
        let mut audio_sources = Vec::new();
        let mut earliest_audio_start = f32::MAX;

        if let Some(segments) = meta["segments"].as_array() {
            for segment in segments {
                if let Some(mic_start) = segment["mic"]["start_time"].as_f64() {
                    if segment["mic"]["path"].as_str().is_some() {
                        earliest_audio_start = earliest_audio_start.min(mic_start as f32);
                    }
                }

                if let Some(audio_start) = segment["audio"]["start_time"].as_f64() {
                    if segment["audio"]["path"].as_str().is_some() {
                        earliest_audio_start = earliest_audio_start.min(audio_start as f32);
                    }
                }

                if earliest_audio_start == f32::MAX {
                    if let Some(system_audio_start) = segment["system_audio"]["start_time"].as_f64()
                    {
                        if segment["system_audio"]["path"].as_str().is_some() {
                            earliest_audio_start =
                                earliest_audio_start.min(system_audio_start as f32);
                        }
                    }
                }

                if let Some(system_audio) = segment["system_audio"]["path"].as_str() {
                    audio_sources.push(base_path.join(system_audio));
                }

                if let Some(audio) = segment["audio"]["path"].as_str() {
                    audio_sources.push(base_path.join(audio));
                }
                if let Some(mic) = segment["mic"]["path"].as_str() {
                    audio_sources.push(base_path.join(mic));
                }
            }
        }

        if audio_sources.is_empty() {
            return Err("No audio sources found in the recording metadata".to_string());
        }

        let mut mixed_samples = Vec::new();
        let mut channel_count = 0;

        for source in audio_sources {
            match AudioData::from_file(&source) {
                Ok(audio) => {
                    if mixed_samples.is_empty() {
                        mixed_samples = audio.samples().to_vec();
                        channel_count = audio.channels() as usize;
                    } else {
                        if audio.channels() as usize != channel_count {
                            if channel_count > 1 {
                                let mono_samples = convert_to_mono(&mixed_samples, channel_count);
                                mixed_samples = mono_samples;
                                channel_count = 1;
                            }

                            let samples = if audio.channels() > 1 {
                                convert_to_mono(audio.samples(), audio.channels() as usize)
                            } else {
                                audio.samples().to_vec()
                            };

                            mix_samples(&mut mixed_samples, &samples);
                        } else {
                            mix_samples(&mut mixed_samples, audio.samples());
                        }
                    }
                }
                Err(e) => {
                    log::warn!("Failed to process audio source {source:?}: {e}");
                    continue;
                }
            }
        }

        if channel_count > 1 {
            mixed_samples = convert_to_mono(&mixed_samples, channel_count);
            channel_count = 1;
        }

        if mixed_samples.is_empty() {
            return Err("Failed to process any audio sources".to_string());
        }

        let mut output = avformat::output(&output_path)
            .map_err(|e| format!("Failed to create output file: {e}"))?;

        let codec = avcodec::encoder::find_by_name("pcm_s16le")
            .ok_or_else(|| "PCM encoder not found".to_string())?;

        let mut encoder = avcodec::Context::new()
            .encoder()
            .audio()
            .map_err(|e| format!("Failed to create encoder: {e}"))?;

        encoder.set_rate(WHISPER_SAMPLE_RATE as i32);
        let channel_layout = ChannelLayout::MONO;
        encoder.set_channel_layout(channel_layout);
        encoder.set_format(avformat::Sample::I16(avformat::sample::Type::Packed));

        let mut encoder = encoder
            .open_as(codec)
            .map_err(|e| format!("Failed to open encoder: {e}"))?;

        let mut stream = output
            .add_stream(codec)
            .map_err(|e| format!("Failed to add stream: {e}"))?;
        stream.set_parameters(&encoder);

        output
            .write_header()
            .map_err(|e| format!("Failed to write header: {e}"))?;

        let mut resampler = resampling::Context::get(
            avformat::Sample::F32(avformat::sample::Type::Packed),
            channel_layout,
            AudioData::SAMPLE_RATE,
            avformat::Sample::I16(avformat::sample::Type::Packed),
            channel_layout,
            WHISPER_SAMPLE_RATE,
        )
        .map_err(|e| format!("Failed to create resampler: {e}"))?;

        let frame_size = encoder.frame_size() as usize;
        let frame_size = if frame_size == 0 { 1024 } else { frame_size };

        let mut frame = ffmpeg::frame::Audio::new(
            avformat::Sample::I16(avformat::sample::Type::Packed),
            frame_size,
            ChannelLayout::MONO,
        );
        frame.set_rate(WHISPER_SAMPLE_RATE);

        if !mixed_samples.is_empty() && frame_size * channel_count > 0 {
            for (chunk_idx, chunk) in mixed_samples.chunks(frame_size * channel_count).enumerate() {
                if chunk_idx % 100 == 0 {}

                let mut input_frame = ffmpeg::frame::Audio::new(
                    avformat::Sample::F32(avformat::sample::Type::Packed),
                    chunk.len() / channel_count,
                    channel_layout,
                );
                input_frame.set_rate(AudioData::SAMPLE_RATE);

                let bytes = unsafe {
                    std::slice::from_raw_parts(
                        chunk.as_ptr() as *const u8,
                        std::mem::size_of_val(chunk),
                    )
                };
                input_frame.data_mut(0)[0..bytes.len()].copy_from_slice(bytes);

                let mut output_frame = ffmpeg::frame::Audio::new(
                    avformat::Sample::I16(avformat::sample::Type::Packed),
                    frame_size,
                    ChannelLayout::MONO,
                );
                output_frame.set_rate(WHISPER_SAMPLE_RATE);

                match resampler.run(&input_frame, &mut output_frame) {
                    Ok(_) => if chunk_idx % 100 == 0 {},
                    Err(e) => {
                        log::error!("Failed to resample chunk {chunk_idx}: {e}");
                        continue;
                    }
                }

                if let Err(e) = encoder.send_frame(&output_frame) {
                    log::error!("Failed to send frame to encoder: {e}");
                    continue;
                }

                loop {
                    let mut packet = ffmpeg::Packet::empty();
                    match encoder.receive_packet(&mut packet) {
                        Ok(_) => {
                            if let Err(e) = packet.write_interleaved(&mut output) {
                                log::error!("Failed to write packet: {e}");
                            }
                        }
                        Err(_) => break,
                    }
                }
            }
        }

        encoder
            .send_eof()
            .map_err(|e| format!("Failed to send EOF: {e}"))?;

        loop {
            let mut packet = ffmpeg::Packet::empty();
            let received = encoder.receive_packet(&mut packet);

            if received.is_err() {
                break;
            }

            {
                if let Err(e) = packet.write_interleaved(&mut output) {
                    return Err(format!("Failed to write final packet: {e}"));
                }
            }
        }

        output
            .write_trailer()
            .map_err(|e| format!("Failed to write trailer: {e}"))?;

        let final_offset = if earliest_audio_start == f32::MAX {
            log::warn!("No audio timing information found in metadata, using 0 offset");
            0.0
        } else {
            earliest_audio_start
        };

        Ok(final_offset)
    } else {
        let mut input =
            avformat::input(&video_path).map_err(|e| format!("Failed to open video file: {e}"))?;

        let stream = input
            .streams()
            .best(ffmpeg::media::Type::Audio)
            .ok_or_else(|| "No audio stream found".to_string())?;

        let codec_params = stream.parameters();

        let decoder_ctx = avcodec::Context::from_parameters(codec_params.clone())
            .map_err(|e| format!("Failed to create decoder context: {e}"))?;

        let mut decoder = decoder_ctx
            .decoder()
            .audio()
            .map_err(|e| format!("Failed to create decoder: {e}"))?;

        let decoder_format = decoder.format();
        let decoder_channel_layout = decoder.channel_layout();
        let decoder_rate = decoder.rate();

        let channel_layout = ChannelLayout::MONO;

        let mut encoder_ctx = avcodec::Context::new()
            .encoder()
            .audio()
            .map_err(|e| format!("Failed to create encoder: {e}"))?;

        encoder_ctx.set_rate(WHISPER_SAMPLE_RATE as i32);
        encoder_ctx.set_channel_layout(channel_layout);
        encoder_ctx.set_format(avformat::Sample::I16(avformat::sample::Type::Packed));

        let codec = avcodec::encoder::find_by_name("pcm_s16le")
            .ok_or_else(|| "PCM encoder not found".to_string())?;

        let mut encoder = encoder_ctx
            .open_as(codec)
            .map_err(|e| format!("Failed to open encoder: {e}"))?;

        let mut output = avformat::output(&output_path)
            .map_err(|e| format!("Failed to create output file: {e}"))?;

        let stream_params = {
            let mut output_stream = output
                .add_stream(codec)
                .map_err(|e| format!("Failed to add stream: {e}"))?;

            output_stream.set_parameters(&encoder);

            (output_stream.index(), output_stream.id())
        };

        output
            .write_header()
            .map_err(|e| format!("Failed to write header: {e}"))?;

        let mut resampler = resampling::Context::get(
            decoder_format,
            decoder_channel_layout,
            decoder_rate,
            avformat::Sample::I16(avformat::sample::Type::Packed),
            channel_layout,
            WHISPER_SAMPLE_RATE,
        )
        .map_err(|e| format!("Failed to create resampler: {e}"))?;

        let mut decoded_frame = ffmpeg::frame::Audio::empty();
        let mut resampled_frame = ffmpeg::frame::Audio::new(
            avformat::Sample::I16(avformat::sample::Type::Packed),
            encoder.frame_size() as usize,
            channel_layout,
        );

        let input_stream_index = stream.index();

        let mut packet_queue = Vec::new();

        {
            for (stream_idx, packet) in input.packets() {
                if stream_idx.index() == input_stream_index {
                    if let Some(data) = packet.data() {
                        let mut cloned_packet = ffmpeg::Packet::copy(data);
                        if let Some(pts) = packet.pts() {
                            cloned_packet.set_pts(Some(pts));
                        }
                        if let Some(dts) = packet.dts() {
                            cloned_packet.set_dts(Some(dts));
                        }
                        packet_queue.push(cloned_packet);
                    }
                }
            }
        }

        for packet_res in packet_queue {
            if let Err(e) = decoder.send_packet(&packet_res) {
                log::warn!("Failed to send packet to decoder: {e}");
                continue;
            }

            while decoder.receive_frame(&mut decoded_frame).is_ok() {
                if let Err(e) = resampler.run(&decoded_frame, &mut resampled_frame) {
                    log::warn!("Failed to resample audio: {e}");
                    continue;
                }

                if let Err(e) = encoder.send_frame(&resampled_frame) {
                    log::warn!("Failed to send frame to encoder: {e}");
                    continue;
                }

                loop {
                    let mut packet = ffmpeg::Packet::empty();
                    match encoder.receive_packet(&mut packet) {
                        Ok(_) => {
                            packet.set_stream(stream_params.0);

                            if let Err(e) = packet.write_interleaved(&mut output) {
                                log::error!("Failed to write packet: {e}");
                            }
                        }
                        Err(_) => break,
                    }
                }
            }
        }

        decoder
            .send_eof()
            .map_err(|e| format!("Failed to send EOF to decoder: {e}"))?;

        while decoder.receive_frame(&mut decoded_frame).is_ok() {
            resampler
                .run(&decoded_frame, &mut resampled_frame)
                .map_err(|e| format!("Failed to resample final audio: {e}"))?;

            encoder
                .send_frame(&resampled_frame)
                .map_err(|e| format!("Failed to send final frame: {e}"))?;

            loop {
                let mut packet = ffmpeg::Packet::empty();
                let received = encoder.receive_packet(&mut packet);

                if received.is_err() {
                    break;
                }

                packet
                    .write_interleaved(&mut output)
                    .map_err(|e| format!("Failed to write final packet: {e}"))?;
            }
        }

        output
            .write_trailer()
            .map_err(|e| format!("Failed to write trailer: {e}"))?;

        Ok(0.0)
    }
}

async fn get_whisper_context(model_path: &str) -> Result<Arc<WhisperContext>, String> {
    let ctx = WhisperContext::new_with_params(model_path, WhisperContextParameters::default())
        .map_err(|e| format!("Failed to load Whisper model: {e}"))?;

    Ok(Arc::new(ctx))
}

fn process_with_whisper(
    audio_path: &PathBuf,
    context: Arc<WhisperContext>,
    language: &str,
    time_offset: f32,
) -> Result<CaptionData, String> {
    let mut params = FullParams::new(SamplingStrategy::Greedy { best_of: 1 });

    params.set_translate(false);
    params.set_print_special(false);
    params.set_print_progress(false);
    params.set_print_realtime(false);
    params.set_token_timestamps(true);
    params.set_language(Some(if language == "auto" { "auto" } else { language }));
    params.set_max_len(i32::MAX);

    let mut audio_file = File::open(audio_path)
        .map_err(|e| format!("Failed to open audio file: {e} at path: {audio_path:?}"))?;
    let mut audio_data = Vec::new();
    audio_file
        .read_to_end(&mut audio_data)
        .map_err(|e| format!("Failed to read audio file: {e}"))?;

    let mut audio_data_f32 = Vec::new();
    for i in (0..audio_data.len()).step_by(2) {
        if i + 1 < audio_data.len() {
            let sample = i16::from_le_bytes([audio_data[i], audio_data[i + 1]]) as f32 / 32768.0;
            audio_data_f32.push(sample);
        }
    }

    if !audio_data_f32.is_empty() {}

    let mut state = context
        .create_state()
        .map_err(|e| format!("Failed to create Whisper state: {e}"))?;

    state
        .full(params, &audio_data_f32[..])
        .map_err(|e| format!("Failed to run Whisper transcription: {e}"))?;

    let num_segments = state
        .full_n_segments()
        .map_err(|e| format!("Failed to get number of segments: {e}"))?;

    let mut segments = Vec::new();

    for i in 0..num_segments {
        let text = state
            .full_get_segment_text(i)
            .map_err(|e| format!("Failed to get segment text: {}", e))?;

        let n_tokens = state
            .full_n_tokens(i)
            .map_err(|e| format!("Failed to get token count for segment {}: {}", i, e))?;

        let start_i64 = state
            .full_get_segment_t0(i)
            .map_err(|e| format!("Failed to get segment start time: {e}"))?;
        let end_i64 = state
            .full_get_segment_t1(i)
            .map_err(|e| format!("Failed to get segment end time: {e}"))?;

        let start_time = (start_i64 as f32) / 100.0 + time_offset;
        let end_time = (end_i64 as f32) / 100.0 + time_offset;

        let mut words = Vec::new();
        let text_trimmed = text.trim();

        if !text_trimmed.is_empty() && n_tokens > 0 {
            let mut current_word = String::new();
            let mut word_start_time: Option<f32> = None;

            for j in 0..n_tokens {
                if let Ok(token_text) = state.full_get_token_text(i, j) {
                    if let Ok(token_info) = state.full_get_token_data(i, j) {
                        let token_start = (token_info.t0 as f32) / 100.0 + time_offset;
                        let _token_end = (token_info.t1 as f32) / 100.0 + time_offset;

                        let is_special_token =
                            token_text.starts_with("[_") && token_text.ends_with("]");

                        if !is_special_token {
                            let is_word_boundary = token_text.starts_with(' ')
                                || token_text.starts_with('\n')
                                || (j == 0 && !current_word.is_empty());

                            if is_word_boundary && !current_word.is_empty() {
                                if let Some(start) = word_start_time {
                                    let cleaned_word = clean_special_tokens(&current_word);
                                    if !cleaned_word.is_empty() {
                                        words.push(cap_project::CaptionWord {
                                            text: cleaned_word,
                                            start,
                                            end: token_start,
                                        });
                                    }
                                }
                                current_word.clear();
                                word_start_time = None;
                            }

                            current_word.push_str(&token_text);

                            if word_start_time.is_none() {
                                word_start_time = Some(token_start);
                            }
                        }
                    }
                }
            }

            if !current_word.is_empty() {
                if let Some(start) = word_start_time {
                    let cleaned_word = clean_special_tokens(&current_word);
                    if !cleaned_word.is_empty() {
                        words.push(cap_project::CaptionWord {
                            text: cleaned_word,
                            start,
                            end: end_time,
                        });
                    }
                }
            }

            if words.is_empty() {
                let word_texts: Vec<&str> = text_trimmed.split_whitespace().collect();
                let segment_duration = end_time - start_time;

                if !word_texts.is_empty() {
                    let total_chars: usize = word_texts.iter().map(|w| w.len()).sum();
                    let mut current_time = start_time;

                    for word_text in word_texts.iter() {
                        let word_weight = word_text.len() as f32 / total_chars as f32;
                        let word_duration = segment_duration * word_weight;
                        let word_end = current_time + word_duration;

                        words.push(cap_project::CaptionWord {
                            text: word_text.to_string(),
                            start: current_time,
                            end: word_end,
                        });

                        current_time = word_end;
                    }
                }
            }
        }

        if !words.is_empty() {
            log::debug!("Word-level timestamps for segment {}:", i);
            for word in &words {
                log::debug!("  '{}': {:.2}s - {:.2}s", word.text, word.start, word.end);
            }
        }

        let trimmed_text = text.trim();
        if !trimmed_text.is_empty() && !is_silence_marker(trimmed_text) {
            segments.push(CaptionSegment {
                id: format!("segment-{i}"),
                start: start_time,
                end: end_time,
                text: trimmed_text.to_string(),
                words,
            });
        } else if is_silence_marker(trimmed_text) {
        }
    }

    let _original_segment_count = segments.len();
    let mut split_segments = Vec::new();

    let mut avg_word_duration = 0.0;
    let mut word_count = 0;
    for segment in &segments {
        for word in &segment.words {
            avg_word_duration += word.end - word.start;
            word_count += 1;
        }
    }
    if word_count > 0 {
        avg_word_duration /= word_count as f32;
    }

    let pause_threshold = avg_word_duration * 2.0;

    for (_seg_idx, segment) in segments.into_iter().enumerate() {
        let words = &segment.words;

        if words.len() <= 6 {
            split_segments.push(segment);
        } else {
            let mut chunks = Vec::new();
            let mut current_chunk = Vec::new();
            let mut last_word_end = 0.0;

            for (word_idx, word) in words.iter().enumerate() {
                let gap = if word_idx > 0 {
                    word.start - last_word_end
                } else {
                    0.0
                };

                let upcoming_words_rapid = if word_idx + 3 < words.len() {
                    let next_duration = words[word_idx + 3].end - word.start;
                    let next_word_count = 4.0;
                    (next_word_count / next_duration) > 3.5
                } else {
                    false
                };

                let max_chunk_size = if upcoming_words_rapid { 4 } else { 6 };
                let min_chunk_size = if upcoming_words_rapid { 2 } else { 3 };

                let should_split = current_chunk.len() >= max_chunk_size
                    || (current_chunk.len() >= min_chunk_size && gap > pause_threshold);

                if should_split && !current_chunk.is_empty() {
                    chunks.push(current_chunk.clone());
                    current_chunk.clear();
                }

                current_chunk.push(word.clone());
                last_word_end = word.end;
            }

            if !current_chunk.is_empty() {
                chunks.push(current_chunk);
            }

            for (chunk_idx, chunk) in chunks.iter().enumerate() {
                if chunk.is_empty() {
                    continue;
                }

                let chunk_text = chunk
                    .iter()
                    .map(|w| w.text.clone())
                    .collect::<Vec<_>>()
                    .join(" ");

                let chunk_start = chunk.first().unwrap().start;
                let chunk_end = chunk.last().unwrap().end;

                let chunk_duration = chunk_end - chunk_start;
                let words_per_second = chunk.len() as f32 / chunk_duration.max(0.1);

                let base_overlap: f32 = if words_per_second > 3.0 {
                    0.15
                } else if words_per_second > 2.0 {
                    0.25
                } else {
                    0.35
                };

                let prev_gap = if chunk_idx > 0 && chunks.len() > chunk_idx {
                    let prev_chunk = &chunks[chunk_idx - 1];
                    chunk_start - prev_chunk.last().unwrap().end
                } else {
                    0.0
                };

                let next_gap = if chunk_idx + 1 < chunks.len() {
                    let next_chunk = &chunks[chunk_idx + 1];
                    next_chunk.first().unwrap().start - chunk_end
                } else {
                    0.0
                };

                let start_overlap = if prev_gap > pause_threshold {
                    base_overlap.min(prev_gap / 2.0)
                } else {
                    base_overlap
                };

                let end_overlap = if next_gap > pause_threshold {
                    base_overlap.min(next_gap / 2.0)
                } else {
                    base_overlap
                };

                let adjusted_start = if chunk_idx == 0 {
                    (chunk_start - start_overlap * 0.5).max(0.0)
                } else {
                    (chunk_start - start_overlap).max(0.0)
                };

                let adjusted_end = if chunk_idx == chunks.len() - 1 {
                    chunk_end + end_overlap * 0.5
                } else {
                    chunk_end + end_overlap
                };

                let min_duration = 0.5 + (chunk.len() as f32 * 0.15);
                let actual_duration = adjusted_end - adjusted_start;

                let final_end = if actual_duration < min_duration {
                    adjusted_start + min_duration
                } else {
                    adjusted_end
                };

                log::debug!(
                    "Caption chunk {}: words={}, speed={:.1} w/s, overlap={:.3}s, duration={:.3}s, adjusted_times=[{:.3}s - {:.3}s]",
                    chunk_idx,
                    chunk.len(),
                    words_per_second,
                    base_overlap,
                    final_end - adjusted_start,
                    adjusted_start,
                    final_end
                );

                split_segments.push(CaptionSegment {
                    id: format!("{}-split-{}", segment.id, chunk_idx),
                    start: adjusted_start,
                    end: final_end,
                    text: chunk_text,
                    words: chunk.to_vec(),
                });
            }
        }
    }

    Ok(CaptionData {
        segments: split_segments,
        settings: Some(cap_project::CaptionSettings::default()),
    })
}

#[tauri::command]
#[specta::specta]
#[instrument]
pub async fn transcribe_audio(
    video_path: String,
    model_path: String,
    language: String,
) -> Result<CaptionData, String> {
    if !std::path::Path::new(&video_path).exists() {
        return Err(format!("Video file not found at path: {video_path}"));
    }

    if !std::path::Path::new(&model_path).exists() {
        return Err(format!("Model file not found at path: {model_path}"));
    }

    let temp_dir = tempdir().map_err(|e| format!("Failed to create temporary directory: {e}"))?;
    let audio_path = temp_dir.path().join("audio.wav");

    let time_offset = match extract_audio_from_video(&video_path, &audio_path).await {
        Ok(offset) => offset,
        Err(e) => {
            log::error!("Failed to extract audio: {e}");
            return Err(format!("Failed to extract audio from video: {e}"));
        }
    };

    let total_time_offset = time_offset;

    if !audio_path.exists() {
        return Err("Failed to create audio file for transcription".to_string());
    }

    let context = match get_whisper_context(&model_path).await {
        Ok(ctx) => ctx,
        Err(e) => {
            log::error!("Failed to initialize Whisper context: {e}");
            return Err(format!("Failed to initialize transcription model: {e}"));
        }
    };

    match process_with_whisper(&audio_path, context, &language, total_time_offset) {
        Ok(captions) => {
            if captions.segments.is_empty() {
                log::warn!("No caption segments were generated");
                return Err("No speech detected in the audio".to_string());
            }
            Ok(captions)
        }
        Err(e) => {
            log::error!("Failed to process audio with Whisper: {e}");
            Err(format!("Failed to transcribe audio: {e}"))
        }
    }
}

#[tauri::command]
#[specta::specta]
#[instrument(skip(app))]
pub async fn save_captions(
    app: AppHandle,
    video_id: String,
    captions: CaptionData,
) -> Result<(), String> {
    tracing::info!("Saving captions for video_id: {}", video_id);

    let captions_dir = app_captions_dir(&app, &video_id)?;

    if !captions_dir.exists() {
        tracing::info!("Creating captions directory: {:?}", captions_dir);
        std::fs::create_dir_all(&captions_dir).map_err(|e| {
            tracing::error!("Failed to create captions directory: {}", e);
            format!("Failed to create captions directory: {e}")
        })?;
    }

    let captions_path = captions_dir.join("captions.json");

    tracing::info!("Writing captions to: {:?}", captions_path);

    let settings = captions.settings.unwrap_or_default();

    let mut json_obj = serde_json::Map::new();

    let segments_array = serde_json::to_value(
        captions
            .segments
            .iter()
            .map(|seg| {
                let mut segment = serde_json::Map::new();
                segment.insert("id".to_string(), serde_json::Value::String(seg.id.clone()));
                segment.insert(
                    "start".to_string(),
                    serde_json::Value::Number(
                        serde_json::Number::from_f64(seg.start as f64).unwrap(),
                    ),
                );
                segment.insert(
                    "end".to_string(),
                    serde_json::Value::Number(
                        serde_json::Number::from_f64(seg.end as f64).unwrap(),
                    ),
                );
                segment.insert(
                    "text".to_string(),
                    serde_json::Value::String(seg.text.clone()),
                );
                segment
            })
            .collect::<Vec<_>>(),
    )
    .map_err(|e| {
        tracing::error!("Failed to serialize captions segments: {}", e);
        format!("Failed to serialize captions: {e}")
    })?;

    json_obj.insert("segments".to_string(), segments_array);

    let mut settings_obj = serde_json::Map::new();
    settings_obj.insert(
        "enabled".to_string(),
        serde_json::Value::Bool(settings.enabled),
    );
    settings_obj.insert(
        "font".to_string(),
        serde_json::Value::String(settings.font.clone()),
    );
    settings_obj.insert(
        "size".to_string(),
        serde_json::Value::Number(serde_json::Number::from(settings.size)),
    );
    settings_obj.insert(
        "color".to_string(),
        serde_json::Value::String(settings.color.clone()),
    );
    settings_obj.insert(
        "backgroundColor".to_string(),
        serde_json::Value::String(settings.background_color.clone()),
    );
    settings_obj.insert(
        "backgroundOpacity".to_string(),
        serde_json::Value::Number(serde_json::Number::from(settings.background_opacity)),
    );
    settings_obj.insert(
        "position".to_string(),
        serde_json::Value::String(settings.position.clone()),
    );
    settings_obj.insert("bold".to_string(), serde_json::Value::Bool(settings.bold));
    settings_obj.insert(
        "italic".to_string(),
        serde_json::Value::Bool(settings.italic),
    );
    settings_obj.insert(
        "outline".to_string(),
        serde_json::Value::Bool(settings.outline),
    );
    settings_obj.insert(
        "outlineColor".to_string(),
        serde_json::Value::String(settings.outline_color.clone()),
    );
    settings_obj.insert(
        "exportWithSubtitles".to_string(),
        serde_json::Value::Bool(settings.export_with_subtitles),
    );

    json_obj.insert(
        "settings".to_string(),
        serde_json::Value::Object(settings_obj),
    );

    let json = serde_json::to_string_pretty(&json_obj).map_err(|e| {
        tracing::error!("Failed to serialize captions: {}", e);
        format!("Failed to serialize captions: {e}")
    })?;

    std::fs::write(captions_path, json).map_err(|e| {
        tracing::error!("Failed to write captions file: {}", e);
        format!("Failed to write captions file: {e}")
    })?;

    tracing::info!("Successfully saved captions");
    Ok(())
}

pub fn parse_captions_json(json: &str) -> Result<cap_project::CaptionsData, String> {
    match serde_json::from_str::<serde_json::Value>(json) {
        Ok(json_value) => {
            if let Some(segments_array) = json_value.get("segments").and_then(|v| v.as_array()) {
                let mut segments = Vec::new();

                for segment in segments_array {
                    if let (Some(id), Some(start), Some(end), Some(text)) = (
                        segment.get("id").and_then(|v| v.as_str()),
                        segment.get("start").and_then(|v| v.as_f64()),
                        segment.get("end").and_then(|v| v.as_f64()),
                        segment.get("text").and_then(|v| v.as_str()),
                    ) {
                        segments.push(cap_project::CaptionSegment {
                            id: id.to_string(),
                            start: start as f32,
                            end: end as f32,
                            text: text.to_string(),
                            words: Vec::new(),
                        });
                    }
                }

                let settings = if let Some(settings_obj) = json_value.get("settings") {
                    let enabled = settings_obj
                        .get("enabled")
                        .and_then(|v| v.as_bool())
                        .unwrap_or_default();
                    let font = settings_obj
                        .get("font")
                        .and_then(|v| v.as_str())
                        .unwrap_or("System Sans-Serif")
                        .to_string();
                    let size = settings_obj
                        .get("size")
                        .and_then(|v| v.as_u64())
                        .unwrap_or(24) as u32;
                    let color = settings_obj
                        .get("color")
                        .and_then(|v| v.as_str())
                        .unwrap_or("#FFFFFF")
                        .to_string();

                    let background_color = settings_obj
                        .get("backgroundColor")
                        .or_else(|| settings_obj.get("background_color"))
                        .and_then(|v| v.as_str())
                        .unwrap_or("#000000")
                        .to_string();

                    let background_opacity = settings_obj
                        .get("backgroundOpacity")
                        .or_else(|| settings_obj.get("background_opacity"))
                        .and_then(|v| v.as_u64())
                        .unwrap_or(80) as u32;

                    let position = settings_obj
                        .get("position")
                        .and_then(|v| v.as_str())
                        .unwrap_or("bottom")
                        .to_string();
                    let bold = settings_obj
                        .get("bold")
                        .and_then(|v| v.as_bool())
                        .unwrap_or(true);
                    let italic = settings_obj
                        .get("italic")
                        .and_then(|v| v.as_bool())
                        .unwrap_or(false);
                    let outline = settings_obj
                        .get("outline")
                        .and_then(|v| v.as_bool())
                        .unwrap_or(false);

                    let outline_color = settings_obj
                        .get("outlineColor")
                        .or_else(|| settings_obj.get("outline_color"))
                        .and_then(|v| v.as_str())
                        .unwrap_or("#000000")
                        .to_string();

                    let export_with_subtitles = settings_obj
                        .get("exportWithSubtitles")
                        .or_else(|| settings_obj.get("export_with_subtitles"))
                        .and_then(|v| v.as_bool())
                        .unwrap_or(false);

                    cap_project::CaptionSettings {
                        enabled,
                        font,
                        size,
                        color,
                        background_color,
                        background_opacity,
                        position,
                        bold,
                        italic,
                        outline,
                        outline_color,
                        export_with_subtitles,
                    }
                } else {
                    cap_project::CaptionSettings::default()
                };

                Ok(cap_project::CaptionsData { segments, settings })
            } else {
                Err("Missing or invalid segments array in captions file".to_string())
            }
        }
        Err(e) => Err(format!("Failed to parse captions JSON: {e}")),
    }
}

#[tauri::command]
#[specta::specta]
#[instrument(skip(app))]
pub async fn load_captions(
    app: AppHandle,
    video_id: String,
) -> Result<Option<CaptionData>, String> {
    let captions_dir = app_captions_dir(&app, &video_id)?;
    let captions_path = captions_dir.join("captions.json");

    if !captions_path.exists() {
        tracing::info!("No captions file found at: {:?}", captions_path);
        return Ok(None);
    }

    tracing::info!("Reading captions from: {:?}", captions_path);
    let json = match std::fs::read_to_string(captions_path.clone()) {
        Ok(j) => j,
        Err(e) => {
            tracing::error!("Failed to read captions file: {}", e);
            return Err(format!("Failed to read captions file: {e}"));
        }
    };

    tracing::info!("Parsing captions JSON");
    match parse_captions_json(&json) {
        Ok(project_captions) => {
            tracing::info!(
                "Successfully loaded {} caption segments",
                project_captions.segments.len()
            );

            let tauri_captions = CaptionData {
                segments: project_captions.segments,
                settings: Some(project_captions.settings),
            };

            Ok(Some(tauri_captions))
        }
        Err(e) => {
            tracing::error!("Failed to parse captions: {}", e);
            Err(format!("Failed to parse captions: {e}"))
        }
    }
}

fn app_captions_dir(app: &AppHandle, video_id: &str) -> Result<PathBuf, String> {
    tracing::info!("Getting captions directory for video_id: {}", video_id);

    let app_dir = app
        .path()
        .app_data_dir()
        .map_err(|_| "Failed to get app data directory".to_string())?;

    let clean_video_id = video_id.trim_end_matches(".cap");
    let captions_dir = app_dir.join("captions").join(clean_video_id);

    tracing::info!("Captions directory path: {:?}", captions_dir);
    Ok(captions_dir)
}

#[derive(Debug, Serialize, Type, tauri_specta::Event, Clone)]
pub struct DownloadProgress {
    pub progress: f64,
    pub message: String,
}

impl DownloadProgress {
    const EVENT_NAME: &'static str = "download-progress";
}

#[tauri::command]
#[specta::specta]
#[instrument(skip(window))]
pub async fn download_whisper_model(
    app: AppHandle,
    window: Window,
    model_name: String,
    output_path: String,
) -> Result<(), String> {
    let model_url = match model_name.as_str() {
        "tiny" => "https://huggingface.co/ggerganov/whisper.cpp/resolve/main/ggml-tiny.bin",
        "base" => "https://huggingface.co/ggerganov/whisper.cpp/resolve/main/ggml-base.bin",
        "small" => "https://huggingface.co/ggerganov/whisper.cpp/resolve/main/ggml-small.bin",
        "medium" => "https://huggingface.co/ggerganov/whisper.cpp/resolve/main/ggml-medium.bin",
        "large" => "https://huggingface.co/ggerganov/whisper.cpp/resolve/main/ggml-large-v3.bin",
        "large-v3" => "https://huggingface.co/ggerganov/whisper.cpp/resolve/main/ggml-large-v3.bin",
        _ => "https://huggingface.co/ggerganov/whisper.cpp/resolve/main/ggml-tiny.bin",
    };

<<<<<<< HEAD
    let client = Client::new();
    let response = client
=======
    // Create the client and download the model
    let response = app
        .state::<http_client::HttpClient>()
>>>>>>> 4aa96287
        .get(model_url)
        .send()
        .await
        .map_err(|e| format!("Failed to download model: {e}"))?;

    if !response.status().is_success() {
        return Err(format!(
            "Failed to download model: HTTP {}",
            response.status()
        ));
    }

    let total_size = response.content_length().unwrap_or(0);

    if let Some(parent) = std::path::Path::new(&output_path).parent() {
        std::fs::create_dir_all(parent)
            .map_err(|e| format!("Failed to create parent directories: {e}"))?;
    }
    let mut file = tokio::fs::File::create(&output_path)
        .await
        .map_err(|e| format!("Failed to create file: {e}"))?;

    let mut downloaded = 0;
    let mut bytes = response
        .bytes()
        .await
        .map_err(|e| format!("Failed to get response bytes: {e}"))?;

    const CHUNK_SIZE: usize = 1024 * 1024;
    while !bytes.is_empty() {
        let chunk_size = std::cmp::min(CHUNK_SIZE, bytes.len());
        let chunk = bytes.split_to(chunk_size);

        file.write_all(&chunk)
            .await
            .map_err(|e| format!("Error while writing to file: {e}"))?;

        downloaded += chunk_size as u64;

        let progress = if total_size > 0 {
            (downloaded as f64 / total_size as f64) * 100.0
        } else {
            0.0
        };

        window
            .emit(
                DownloadProgress::EVENT_NAME,
                DownloadProgress {
                    message: format!("Downloading model: {progress:.1}%"),
                    progress,
                },
            )
            .map_err(|e| format!("Failed to emit progress: {e}"))?;
    }

    file.flush()
        .await
        .map_err(|e| format!("Failed to flush file: {e}"))?;

    Ok(())
}

#[tauri::command]
#[specta::specta]
#[instrument]
pub async fn check_model_exists(model_path: String) -> Result<bool, String> {
    Ok(std::path::Path::new(&model_path).exists())
}

#[tauri::command]
#[specta::specta]
#[instrument]
pub async fn delete_whisper_model(model_path: String) -> Result<(), String> {
    if !std::path::Path::new(&model_path).exists() {
        return Err(format!("Model file not found: {model_path}"));
    }

    tokio::fs::remove_file(&model_path)
        .await
        .map_err(|e| format!("Failed to delete model file: {e}"))?;

    Ok(())
}

fn captions_to_srt(captions: &CaptionData) -> String {
    let mut srt = String::new();
    for (i, segment) in captions.segments.iter().enumerate() {
        let start_time = format_srt_time(f64::from(segment.start));
        let end_time = format_srt_time(f64::from(segment.end));

        srt.push_str(&format!(
            "{}\n{} --> {}\n{}\n\n",
            i + 1,
            start_time,
            end_time,
            segment.text.trim()
        ));
    }
    srt
}

fn format_srt_time(seconds: f64) -> String {
    let hours = (seconds / 3600.0) as i32;
    let minutes = ((seconds % 3600.0) / 60.0) as i32;
    let secs = (seconds % 60.0) as i32;
    let millis = ((seconds % 1.0) * 1000.0) as i32;
    format!("{hours:02}:{minutes:02}:{secs:02},{millis:03}")
}

#[tauri::command]
#[specta::specta]
#[instrument(skip(app))]
pub async fn export_captions_srt(
    app: AppHandle,
    video_id: String,
) -> Result<Option<PathBuf>, String> {
    tracing::info!("Starting SRT export for video_id: {}", video_id);

<<<<<<< HEAD
    let captions = match load_captions(video_id.clone(), app.clone()).await? {
=======
    // Load captions
    let captions = match load_captions(app.clone(), video_id.clone()).await? {
>>>>>>> 4aa96287
        Some(c) => {
            tracing::info!("Found {} caption segments to export", c.segments.len());
            c
        }
        None => {
            tracing::info!("No captions found for video_id: {}", video_id);
            return Ok(None);
        }
    };

    let captions_with_settings = CaptionData {
        segments: captions.segments,
        settings: captions
            .settings
            .or_else(|| Some(CaptionSettings::default())),
    };

    tracing::info!("Converting captions to SRT format");
    let srt_content = captions_to_srt(&captions_with_settings);

    let captions_dir = app_captions_dir(&app, &video_id)?;
    let srt_path = captions_dir.join("captions.srt");
    tracing::info!("Will write SRT file to: {:?}", srt_path);

    match std::fs::write(&srt_path, srt_content) {
        Ok(_) => {
            tracing::info!("Successfully wrote SRT file to: {:?}", srt_path);
            Ok(Some(srt_path))
        }
        Err(e) => {
            tracing::error!("Failed to write SRT file: {}", e);
            Err(format!("Failed to write SRT file: {e}"))
        }
    }
}

fn convert_to_mono(samples: &[f32], channels: usize) -> Vec<f32> {
    if channels == 1 {
        return samples.to_vec();
    }

    let sample_count = samples.len() / channels;
    let mut mono_samples = Vec::with_capacity(sample_count);

    for i in 0..sample_count {
        let mut sample_sum = 0.0;
        for c in 0..channels {
            sample_sum += samples[i * channels + c];
        }
        mono_samples.push(sample_sum / channels as f32);
    }

    mono_samples
}

fn mix_samples(dest: &mut [f32], source: &[f32]) -> usize {
    let length = dest.len().min(source.len());
    for i in 0..length {
        dest[i] = (dest[i] + source[i]) * 0.5;
    }
    length
}<|MERGE_RESOLUTION|>--- conflicted
+++ resolved
@@ -14,16 +14,12 @@
 use tauri::{AppHandle, Emitter, Manager, Window};
 use tempfile::tempdir;
 use tokio::io::AsyncWriteExt;
-<<<<<<< HEAD
-=======
 use tokio::sync::Mutex;
 use tracing::instrument;
->>>>>>> 4aa96287
 use whisper_rs::{FullParams, SamplingStrategy, WhisperContext, WhisperContextParameters};
 
 pub use cap_project::{CaptionSegment, CaptionSettings};
 
-<<<<<<< HEAD
 fn clean_special_tokens(text: &str) -> String {
     let mut result = text.trim().to_string();
 
@@ -50,11 +46,9 @@
         || cleaned.is_empty()
 }
 
-=======
 use crate::http_client;
 
 // Convert the project type's float precision from f32 to f64 for compatibility
->>>>>>> 4aa96287
 #[derive(Debug, Serialize, Deserialize, Type, Clone)]
 pub struct CaptionData {
     pub segments: Vec<CaptionSegment>,
@@ -1208,14 +1202,8 @@
         _ => "https://huggingface.co/ggerganov/whisper.cpp/resolve/main/ggml-tiny.bin",
     };
 
-<<<<<<< HEAD
     let client = Client::new();
     let response = client
-=======
-    // Create the client and download the model
-    let response = app
-        .state::<http_client::HttpClient>()
->>>>>>> 4aa96287
         .get(model_url)
         .send()
         .await
@@ -1335,12 +1323,7 @@
 ) -> Result<Option<PathBuf>, String> {
     tracing::info!("Starting SRT export for video_id: {}", video_id);
 
-<<<<<<< HEAD
     let captions = match load_captions(video_id.clone(), app.clone()).await? {
-=======
-    // Load captions
-    let captions = match load_captions(app.clone(), video_id.clone()).await? {
->>>>>>> 4aa96287
         Some(c) => {
             tracing::info!("Found {} caption segments to export", c.segments.len());
             c
