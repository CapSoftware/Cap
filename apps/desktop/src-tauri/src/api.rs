--- conflicted
+++ resolved
@@ -49,12 +49,7 @@
     video_id: &str,
     upload_id: &str,
     part_number: u32,
-<<<<<<< HEAD
-) -> Result<String, String> {
-=======
-    md5_sum: &str,
 ) -> Result<String, AuthedApiError> {
->>>>>>> 55ff5817
     #[derive(Deserialize)]
     #[serde(rename_all = "camelCase")]
     pub struct Response {
