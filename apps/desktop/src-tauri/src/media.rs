use byteorder::{ ByteOrder, LittleEndian };
use cpal::traits::{ DeviceTrait, HostTrait, StreamTrait };
use cpal::SampleFormat;
use image::codecs::jpeg::JpegEncoder;
use image::{ ImageBuffer, ImageFormat, Rgba };
use std::io::{ Error, ErrorKind::WouldBlock };
use std::path::{ Path, PathBuf };
use std::process::Stdio;
use std::sync::{ atomic::{ AtomicBool, Ordering }, Arc };
use std::time::{ Duration, Instant };
use tokio::fs::File;

use tokio::io::AsyncWriteExt;
use tokio::process::{ Child, ChildStdin, Command };
use tokio::sync::{ mpsc, Mutex };
use tokio::try_join;

use crate::app::config;
use crate::recording::RecordingOptions;
use crate::upload::{ self, upload_file };
use crate::utils::{ create_named_pipe, ffmpeg_path_as_str };
use capture::{ Capturer, Display };

const FRAME_RATE: u64 = 30;

pub struct MediaRecorder {
    pub options: Option<RecordingOptions>,
    ffmpeg_process: Option<tokio::process::Child>,
    ffmpeg_stdin: Option<Arc<Mutex<Option<tokio::process::ChildStdin>>>>,
    device_name: Option<String>,
    audio_stream: Option<cpal::Stream>,
    audio_channel_sender: Option<mpsc::Sender<Vec<u8>>>,
    audio_channel_receiver: Option<mpsc::Receiver<Vec<u8>>>,
    video_channel_sender: Option<mpsc::Sender<Vec<u8>>>,
    video_channel_receiver: Option<mpsc::Receiver<Vec<u8>>>,
    should_stop: Arc<AtomicBool>,
    start_time: Option<Instant>,
    audio_file_path: Option<PathBuf>,
    video_file_path: Option<PathBuf>,
}

impl MediaRecorder {
    pub fn new() -> Self {
        MediaRecorder {
            options: None,
            ffmpeg_process: None,
            ffmpeg_stdin: None,
            device_name: None,
            audio_stream: None,
            audio_channel_sender: None,
            audio_channel_receiver: None,
            video_channel_sender: None,
            video_channel_receiver: None,
            should_stop: Arc::new(AtomicBool::new(false)),
            start_time: None,
            audio_file_path: None,
            video_file_path: None,
        }
    }

<<<<<<< HEAD
    #[tracing::instrument(skip(self))]
    pub async fn start_media_recording(&mut self, options: RecordingOptions, audio_file_path: &str, video_file_path: &str, screenshot_file_path: &str, custom_device: Option<&str>, max_screen_width: usize, max_screen_height: usize) -> Result<(), String> {
=======
    pub async fn start_media_recording(
        &mut self,
        options: RecordingOptions,
        screenshot_dir: &Path,
        audio_chunks_dir: &Path,
        video_chunks_dir: &Path,
        custom_device: Option<&str>,
        max_screen_width: usize,
        max_screen_height: usize
    ) -> Result<(), String> {
>>>>>>> dc4c38ec
        self.options = Some(options.clone());

        tracing::debug!("Custom device: {:?}", custom_device);

        let host = cpal::default_host();
        let devices = host.devices().expect("Failed to get devices");
        let _display = Display::primary().expect("Failed to find primary display");
        let w = max_screen_width;
        let h = max_screen_height;

        let adjusted_width = w & !2;
        let adjusted_height = h & !2;
        let capture_size = adjusted_width * adjusted_height * 4;
        let (audio_tx, audio_rx) = tokio::sync::mpsc::channel::<Vec<u8>>(2048);
        let (video_tx, video_rx) = tokio::sync::mpsc::channel::<Vec<u8>>(2048);
        let calculated_stride = (adjusted_width * 4) as usize;

        tracing::debug!("Display width: {}", w);
        tracing::debug!("Display height: {}", h);
        tracing::debug!("Adjusted width: {}", adjusted_width);
        tracing::debug!("Adjusted height: {}", adjusted_height);
        tracing::debug!("Capture size: {}", capture_size);
        tracing::debug!("Calculated stride: {}", calculated_stride);

        let audio_start_time = Arc::new(Mutex::new(None));
        let video_start_time = Arc::new(Mutex::new(None));

        self.audio_channel_sender = Some(audio_tx);
        self.audio_channel_receiver = Some(audio_rx);
        self.video_channel_sender = Some(video_tx);
        self.video_channel_receiver = Some(video_rx);
        self.ffmpeg_stdin = Some(Arc::new(Mutex::new(None)));

        let audio_channel_sender = self.audio_channel_sender.clone();
        let video_channel_sender = self.video_channel_sender.clone();

        let audio_channel_receiver = Arc::new(Mutex::new(self.audio_channel_receiver.take()));
        let video_channel_receiver = Arc::new(Mutex::new(self.video_channel_receiver.take()));

        let should_stop = Arc::clone(&self.should_stop);

        let mut input_devices = devices.filter_map(|device| {
            let supported_input_configs = device.supported_input_configs();
            if supported_input_configs.is_ok() && supported_input_configs.unwrap().count() > 0 {
                Some(device)
            } else {
                None
            }
        });

        let device = if let Some(custom_device_name) = custom_device {
            input_devices
                .find(|d| {
                    d.name()
                        .map(|name| name == custom_device_name)
                        .unwrap_or(false)
                })
                .unwrap_or_else(|| {
                    host.default_input_device().expect("No default input device available")
                })
        } else {
            host.default_input_device().expect("No default input device available")
        };

        tracing::info!("Using audio device: {}", device.name().expect("Failed to get device name"));

        let config = device
            .supported_input_configs()
            .expect("Failed to get supported input configs")
            .find(|c| {
                c.sample_format() == SampleFormat::F32 ||
                    c.sample_format() == SampleFormat::I16 ||
                    c.sample_format() == SampleFormat::I8 ||
                    c.sample_format() == SampleFormat::I32
            })
            .unwrap_or_else(|| {
                device
                    .supported_input_configs()
                    .expect("Failed to get supported input configs")
                    .next()
                    .expect("No supported input config")
            })
            .with_max_sample_rate();

        let sample_rate = config.sample_rate().0;
        let channels = config.channels();
        let sample_format = match config.sample_format() {
            SampleFormat::I8 => "s8",
            SampleFormat::I16 => "s16le",
            SampleFormat::I32 => "s32le",
            SampleFormat::F32 => "f32le",
            _ => panic!("Unsupported sample format."),
        };

        tracing::debug!("Sample rate: {}", sample_rate);
        tracing::debug!("Channels: {}", channels);
        tracing::debug!("Sample format: {}", sample_format);

        let ffmpeg_binary_path_str = ffmpeg_path_as_str().unwrap().to_owned();

        tracing::debug!("FFmpeg binary path: {}", ffmpeg_binary_path_str);

        let sample_rate_str = sample_rate.to_string();
        let channels_str = channels.to_string();

        let err_fn = move |err| {
            tracing::error!("an error occurred on stream: {}", err);
        };

<<<<<<< HEAD
        if custom_device != Some("None") {
            tracing::trace!("Building input stream...");

            let stream_result: Result<cpal::Stream, cpal::BuildStreamError> = match config.sample_format() {
              SampleFormat::I8 => device.build_input_stream(
                  &config.into(),
                  {
                      let audio_start_time = Arc::clone(&audio_start_time);
                      move |data: &[i8], _: &_| {
                          let mut first_frame_time_guard = audio_start_time.try_lock();

                          let bytes = data.iter().map(|&sample| sample as u8).collect::<Vec<u8>>();
                          if let Some(sender) = &audio_channel_sender {
                            if sender.try_send(bytes).is_err() {
                              tracing::warn!("Channel send error. Dropping data.");
                            }
                          }

                          if let Ok(ref mut start_time_option) = first_frame_time_guard {
                              if start_time_option.is_none() {
                                  **start_time_option = Some(Instant::now());

                                  tracing::trace!("Audio start time captured");
                              }
                          }
                      }
                  },
                  err_fn,
                  None,
              ),
              SampleFormat::I16 => device.build_input_stream(
                  &config.into(),
                  {
                      let audio_start_time = Arc::clone(&audio_start_time);
                      move |data: &[i16], _: &_| {
                          let mut first_frame_time_guard = audio_start_time.try_lock();

                          let mut bytes = vec![0; data.len() * 2];
                          LittleEndian::write_i16_into(data, &mut bytes);
                          if let Some(sender) = &audio_channel_sender {
                              if sender.try_send(bytes).is_err() {
                                  tracing::warn!("Channel send error. Dropping data.");
                              }
                          }

                          if let Ok(ref mut start_time_option) = first_frame_time_guard {
                              if start_time_option.is_none() {
                                  **start_time_option = Some(Instant::now());

                                  tracing::trace!("Audio start time captured");
                              }
                          }
                      }
                  },
                  err_fn,
                  None,
              ),
              SampleFormat::I32 => device.build_input_stream(
                  &config.into(),
                  {
                      let audio_start_time = Arc::clone(&audio_start_time);
                      move |data: &[i32], _: &_| {
                          let mut first_frame_time_guard = audio_start_time.try_lock();

                          let mut bytes = vec![0; data.len() * 2];
                          LittleEndian::write_i32_into(data, &mut bytes);
                          if let Some(sender) = &audio_channel_sender {
                              if sender.try_send(bytes).is_err() {
                                  tracing::warn!("Channel send error. Dropping data.");
                              }
                          }

                          if let Ok(ref mut start_time_option) = first_frame_time_guard {
                              if start_time_option.is_none() {
                                  **start_time_option = Some(Instant::now());

                                  tracing::trace!("Audio start time captured");
                              }
                          }
                      }
                  },
                  err_fn,
                  None,
              ),
              SampleFormat::F32 => device.build_input_stream(
                  &config.into(),
                  {
                      let audio_start_time = Arc::clone(&audio_start_time);
                      move |data: &[f32], _: &_| {
                          let mut first_frame_time_guard = audio_start_time.try_lock();

                          let mut bytes = vec![0; data.len() * 4];
                          LittleEndian::write_f32_into(data, &mut bytes);
                          if let Some(sender) = &audio_channel_sender {
                              if sender.try_send(bytes).is_err() {
                                  tracing::warn!("Channel send error. Dropping data.");
                              }
                          }

                          if let Ok(ref mut start_time_option) = first_frame_time_guard {
                              if start_time_option.is_none() {
                                  **start_time_option = Some(Instant::now());

                                  tracing::trace!("Audio start time captured");
                              }
                          }
                      }
                  },
                  err_fn,
                  None,
              ),
              _sample_format => Err(cpal::BuildStreamError::DeviceNotAvailable),
=======
        let needs_audio = custom_device != Some("None");

        if needs_audio {
            println!("Building input stream...");

            let stream_result: Result<cpal::Stream, cpal::BuildStreamError> = match
                config.sample_format()
            {
                SampleFormat::I8 =>
                    device.build_input_stream(
                        &config.into(),
                        {
                            let audio_start_time = Arc::clone(&audio_start_time);
                            move |data: &[i8], _: &_| {
                                let mut first_frame_time_guard = audio_start_time.try_lock();

                                let bytes = data
                                    .iter()
                                    .map(|&sample| sample as u8)
                                    .collect::<Vec<u8>>();
                                if let Some(sender) = &audio_channel_sender {
                                    if sender.try_send(bytes).is_err() {
                                        eprintln!("Channel send error. Dropping data.");
                                    }
                                }

                                if let Ok(ref mut start_time_option) = first_frame_time_guard {
                                    if start_time_option.is_none() {
                                        **start_time_option = Some(Instant::now());

                                        println!("Audio start time captured");
                                    }
                                }
                            }
                        },
                        err_fn,
                        None
                    ),
                SampleFormat::I16 =>
                    device.build_input_stream(
                        &config.into(),
                        {
                            let audio_start_time = Arc::clone(&audio_start_time);
                            move |data: &[i16], _: &_| {
                                let mut first_frame_time_guard = audio_start_time.try_lock();

                                let mut bytes = vec![0; data.len() * 2];
                                LittleEndian::write_i16_into(data, &mut bytes);
                                if let Some(sender) = &audio_channel_sender {
                                    if sender.try_send(bytes).is_err() {
                                        eprintln!("Channel send error. Dropping data.");
                                    }
                                }

                                if let Ok(ref mut start_time_option) = first_frame_time_guard {
                                    if start_time_option.is_none() {
                                        **start_time_option = Some(Instant::now());

                                        println!("Audio start time captured");
                                    }
                                }
                            }
                        },
                        err_fn,
                        None
                    ),
                SampleFormat::I32 =>
                    device.build_input_stream(
                        &config.into(),
                        {
                            let audio_start_time = Arc::clone(&audio_start_time);
                            move |data: &[i32], _: &_| {
                                let mut first_frame_time_guard = audio_start_time.try_lock();

                                let mut bytes = vec![0; data.len() * 2];
                                LittleEndian::write_i32_into(data, &mut bytes);
                                if let Some(sender) = &audio_channel_sender {
                                    if sender.try_send(bytes).is_err() {
                                        eprintln!("Channel send error. Dropping data.");
                                    }
                                }

                                if let Ok(ref mut start_time_option) = first_frame_time_guard {
                                    if start_time_option.is_none() {
                                        **start_time_option = Some(Instant::now());

                                        println!("Audio start time captured");
                                    }
                                }
                            }
                        },
                        err_fn,
                        None
                    ),
                SampleFormat::F32 =>
                    device.build_input_stream(
                        &config.into(),
                        {
                            let audio_start_time = Arc::clone(&audio_start_time);
                            move |data: &[f32], _: &_| {
                                let mut first_frame_time_guard = audio_start_time.try_lock();

                                let mut bytes = vec![0; data.len() * 4];
                                LittleEndian::write_f32_into(data, &mut bytes);
                                if let Some(sender) = &audio_channel_sender {
                                    if sender.try_send(bytes).is_err() {
                                        eprintln!("Channel send error. Dropping data.");
                                    }
                                }

                                if let Ok(ref mut start_time_option) = first_frame_time_guard {
                                    if start_time_option.is_none() {
                                        **start_time_option = Some(Instant::now());

                                        println!("Audio start time captured");
                                    }
                                }
                            }
                        },
                        err_fn,
                        None
                    ),
                _sample_format => Err(cpal::BuildStreamError::DeviceNotAvailable),
>>>>>>> dc4c38ec
            };

            let stream = stream_result.map_err(|_| "Failed to build input stream")?;
            self.audio_stream = Some(stream);
            self.trigger_play()?;
        }

        let video_start_time_clone = Arc::clone(&video_start_time);
        let screenshot_file_path = screenshot_dir.join("screen-capture.jpg");
        let capture_frame_at = Duration::from_secs(3);

        std::thread::spawn(move || {
            tracing::trace!("Starting video recording capture thread...");

            let is_local_mode = config::is_local_mode();

            let mut capturer = Capturer::new(
                Display::primary().expect("Failed to find primary display"),
                w.try_into().unwrap(),
                h.try_into().unwrap()
            ).expect("Failed to start capture");

            let fps = FRAME_RATE;
            let spf = Duration::from_nanos(1_000_000_000 / fps);

            let mut frame_count = 0u32;
            let start_time = Instant::now();
            let mut time_next = Instant::now() + spf;
            let mut screenshot_captured: bool = false;

            while !should_stop.load(Ordering::SeqCst) {
                let options_clone = options.clone();
                let now = Instant::now();

                if now >= time_next {
                    match capturer.frame() {
                        Ok(frame) => {
                            let mut frame_data = Vec::with_capacity(
                                capture_size.try_into().unwrap()
                            );

                            for row in 0..adjusted_height {
                                let padded_stride = frame
                                    .stride_override()
                                    .unwrap_or(calculated_stride);
                                assert!(
                                    padded_stride >= calculated_stride,
                                    "Image stride with padding should not be smaller than calculated bytes per row"
                                );
                                // Each row should skip the padding of the previous row
                                let start = row * padded_stride;
                                // Each row should stop before/trim off its padding, for compatibility with software that doesn't follow arbitrary padding.
                                let end = start + calculated_stride;
                                frame_data.extend_from_slice(&frame[start..end]);
                            }

                            if now - start_time >= capture_frame_at && !screenshot_captured {
                                screenshot_captured = true;
                                let mut frame_data_clone = frame_data.clone();

                                let screenshot_file_path = screenshot_file_path.clone();
                                std::thread::spawn(move || {
                                    for chunk in frame_data_clone.chunks_mut(4) {
                                        chunk.swap(0, 2);
                                    }

                                    let image: ImageBuffer<
                                        Rgba<u8>,
                                        Vec<u8>
                                    > = ImageBuffer::from_raw(
                                        adjusted_width.try_into().unwrap(),
                                        adjusted_height.try_into().unwrap(),
                                        frame_data_clone
                                    ).expect("Failed to create image buffer");

                                    let mut output_file = std::fs::File
                                        ::create(&screenshot_file_path)
                                        .expect("Failed to create output file");
                                    let mut encoder = JpegEncoder::new_with_quality(
                                        &mut output_file,
                                        20
                                    );

                                    if let Err(e) = encoder.encode_image(&image) {
                                        tracing::warn!("Failed to save screenshot: {}", e);
                                    } else {
                                        println!(
                                            "Screenshot captured and saved to {:?}",
                                            screenshot_file_path
                                        );

                                        if !is_local_mode {
                                            let rt = tokio::runtime::Runtime::new().unwrap();
                                            rt.block_on(async move {
                                                let upload_task = tokio::spawn(
                                                    upload_file(
                                                        Some(options_clone),
                                                        screenshot_file_path.clone(),
                                                        upload::FileType::Screenshot
                                                    )
                                                );
                                                match upload_task.await {
                                                    Ok(result) =>
                                                        match result {
<<<<<<< HEAD
                                                            Ok(_) => tracing::info!("Screenshot captured and saved to {:?}", path),
                                                            Err(e) => tracing::warn!("Failed to upload file: {}", e),
                                                        }
                                                    },
                                                    Err(e) => tracing::error!("Failed to join task: {}", e),
                                                }
                                            });
                                        }
                                        tracing::info!("Screenshot captured and saved to {:?}", path);
=======
                                                            Ok(_) =>
                                                                println!(
                                                                    "Screenshot captured and saved to {:?}",
                                                                    screenshot_file_path
                                                                ),
                                                            Err(e) =>
                                                                eprintln!("Failed to upload file: {}", e),
                                                        }
                                                    Err(e) => {
                                                        eprintln!("Failed to join task: {}", e)
                                                    }
                                                }
                                            });
                                        }
>>>>>>> dc4c38ec
                                    }
                                });
                            }

                            if let Some(sender) = &video_channel_sender {
                                if sender.try_send(frame_data).is_err() {
                                    tracing::error!("Channel send error. Dropping data.");
                                }
                            }

                            let mut first_frame_time_guard = video_start_time_clone.try_lock();

                            if let Ok(ref mut start_time_option) = first_frame_time_guard {
                                if start_time_option.is_none() {
                                    **start_time_option = Some(Instant::now());

                                    tracing::trace!("Video start time captured");
                                }
                            }

                            frame_count += 1;
                        }
                        Err(error) if error.kind() == WouldBlock => {
                            std::thread::sleep(Duration::from_millis(1));
                            continue;
                        }
                        Err(error) => {
                            tracing::error!("Capture error: {}", error);
                            break;
                        }
                    }

                    time_next += spf;
                }

                // Sleep until the next frame time
                let now = Instant::now();
                if time_next > now {
                    std::thread::sleep(time_next - now);
                }
            }

            let elapsed_total_time = start_time.elapsed();
<<<<<<< HEAD
            let fps = frame_count as f64 / elapsed_total_time.as_secs_f64();
            tracing::trace!("Current FPS: {}", fps);
        });

        tracing::info!("Starting audio recording and processing...");
        let  audio_output_chunk_pattern = format!("{}/audio_recording_%03d.aac", audio_file_path_owned);
        let audio_segment_list_filename = format!("{}/segment_list.txt", audio_file_path_owned);
        let video_output_chunk_pattern = format!("{}/video_recording_%03d.ts", video_file_path_owned);
        let video_segment_list_filename = format!("{}/segment_list.txt", video_file_path_owned);
=======
            let fps = (frame_count as f64) / elapsed_total_time.as_secs_f64();
            println!("Current FPS: {}", fps);
        });

        println!("Starting audio recording and processing...");
        let audio_chunk_pattern = audio_chunks_dir.join("audio_recording_%03d.aac");
        let video_chunk_pattern = video_chunks_dir.join("video_recording_%03d.ts");
        let audio_segment_list_filename = audio_chunks_dir.join("segment_list.txt");
        let video_segment_list_filename = video_chunks_dir.join("segment_list.txt");
>>>>>>> dc4c38ec

        let mut audio_filters = Vec::new();

        if channels > 2 {
            audio_filters.push("pan=stereo|FL=FL+0.5*FC|FR=FR+0.5*FC");
        }

        audio_filters.push("loudnorm");

<<<<<<< HEAD
        let mut ffmpeg_audio_command: Vec<String> = vec![
            "-f", sample_format,
            "-ar", &sample_rate_str,
            "-ac", &channels_str,
            "-thread_queue_size", "4096",
            "-i", "pipe:0",
            "-af", "aresample=async=1:min_hard_comp=0.100000:first_pts=0",
            "-c:a", "aac",
            "-b:a", "128k",
            "-async", "1",
            "-f", "segment",
            "-segment_time", "3",
            "-segment_time_delta", "0.01",
            "-segment_list", &audio_segment_list_filename,
            "-reset_timestamps", "1",
            &audio_output_chunk_pattern,
        ].into_iter().map(|s| s.to_string()).collect();

        let mut ffmpeg_video_command: Vec<String> = vec![
            "-f", "rawvideo",
            "-pix_fmt", "bgra",
            "-s", &format!("{}x{}", adjusted_width, adjusted_height),
            "-r", "30",
            "-thread_queue_size", "4096",
            "-i", "pipe:0",
            "-vf", "fps=30,scale=in_range=full:out_range=limited",
            "-c:v", "libx264",
            "-preset", "ultrafast",
            "-pix_fmt", "yuv420p",
            "-tune", "zerolatency",
            "-vsync", "1",
            "-force_key_frames", "expr:gte(t,n_forced*3)",
            "-f", "segment",
            "-segment_time", "3",
            "-segment_time_delta", "0.01",
            "-segment_list", &video_segment_list_filename,
            "-segment_format", "ts",
            "-movflags", "frag_keyframe+empty_moov",
            "-reset_timestamps", "1",
            &video_output_chunk_pattern,
        ].into_iter().map(|s| s.to_string()).collect();

        if custom_device != Some("None") {
            tracing::trace!("Adjusting FFmpeg commands based on start times...");
            adjust_ffmpeg_commands_based_on_start_times(
                Arc::clone(&audio_start_time),
                Arc::clone(&video_start_time),
                &mut ffmpeg_audio_command,
                &mut ffmpeg_video_command,
            ).await;
        }

        tracing::trace!("Starting FFmpeg audio and video processes...");
=======
        let video_pipe_path = video_chunks_dir.join("pipe.pipe");

        std::fs::remove_file(&video_pipe_path).ok();
        create_named_pipe(&video_pipe_path).map_err(|e| e.to_string())?;

        let audio_pipe_path = audio_chunks_dir.join("pipe.pipe");

        std::fs::remove_file(&audio_pipe_path).ok();
        create_named_pipe(&audio_pipe_path).map_err(|e| e.to_string())?;

        let time_offset = if needs_audio {
            println!("Adjusting FFmpeg commands based on start times...");
            create_time_offset_args(&audio_start_time, &video_start_time).await
        } else {
            None
        };

        let size = format!("{}x{}", adjusted_width, adjusted_height);
>>>>>>> dc4c38ec

        let mut ffmpeg_command = Command::new(ffmpeg_binary_path_str);

<<<<<<< HEAD
        if custom_device != Some("None") {
            let (child, stdin) = self.start_audio_ffmpeg_processes(&ffmpeg_binary_path_str, &ffmpeg_audio_command).await.map_err(|e| e.to_string())?;
            audio_child = Some(child);
            audio_stdin = Some(stdin);
            tracing::trace!("Audio process started");
        }

        let (video_child, video_stdin) = self.start_video_ffmpeg_processes(&ffmpeg_binary_path_str, &ffmpeg_video_command).await.map_err(|e| e.to_string())?;
        tracing::trace!("Video process started");

        if let Some(ffmpeg_audio_stdin) = &self.ffmpeg_audio_stdin {
            let mut audio_stdin_lock = ffmpeg_audio_stdin.lock().await;
            *audio_stdin_lock = audio_stdin;
            drop(audio_stdin_lock);
            tracing::trace!("Audio stdin set");
        }

        if let Some(ffmpeg_video_stdin) = &self.ffmpeg_video_stdin {
            let mut video_stdin_lock = ffmpeg_video_stdin.lock().await;
            *video_stdin_lock = Some(video_stdin);
            drop(video_stdin_lock);
            tracing::trace!("Video stdin set");
        }

        if custom_device != Some("None") {
            tracing::trace!("Starting audio channel senders...");
=======
        if let Some((TimeOffsetTarget::Video, args)) = &time_offset {
            ffmpeg_command.args(args);
        }

        ffmpeg_command
            // video in
            .args(["-f", "rawvideo", "-pix_fmt", "bgra"])
            .args(["-s", &size, "-r", "30"])
            .args(["-thread_queue_size", "4096", "-i"])
            .arg(&video_pipe_path)
            // video out
            .args(["-vf", "fps=30,scale=in_range=full:out_range=limited"])
            .args(["-c:v", "libx264", "-preset", "ultrafast"])
            .args(["-pix_fmt", "yuv420p", "-tune", "zerolatency"])
            .args(["-vsync", "1", "-force_key_frames", "expr:gte(t,n_forced*3)"])
            .args(["-f", "segment", "-movflags", "frag_keyframe+empty_moov"])
            .args(["-reset_timestamps", "1", "-an"])
            .args(["-segment_time", "3"])
            .args(["-segment_format", "ts"])
            .args(["-segment_time_delta", "0.01", "-segment_list"])
            .args([&video_segment_list_filename, &video_chunk_pattern]);

        if needs_audio {
            if let Some((TimeOffsetTarget::Audio, args)) = &time_offset {
                ffmpeg_command.args(args);
            }

            ffmpeg_command
                // audio in
                .args(["-f", sample_format, "-ar", &sample_rate_str])
                .args(["-ac", &channels_str, "-thread_queue_size", "4096", "-i"])
                .arg(&audio_pipe_path)
                // out
                .args(["-af", "aresample=async=1:min_hard_comp=0.100000:first_pts=0"])
                .args(["-codec:a", "aac", "-b:a", "128k"])
                .args(["-async", "1", "-f", "segment"])
                .args(["-segment_time", "3", "-segment_time_delta", "0.01"])
                .args(["-reset_timestamps", "1", "-vn", "-segment_list"])
                .args([&audio_segment_list_filename, &audio_chunk_pattern]);
        }

        println!("Starting FFmpeg process...");

        let (ffmpeg_child, ffmpeg_stdin) = self
            .start_ffmpeg_process(ffmpeg_command).await
            .map_err(|e| e.to_string())?;
        println!("Ffmpeg process started");

        if let Some(ffmpeg_stdin_mutex) = &self.ffmpeg_stdin {
            let mut stdin_lock = ffmpeg_stdin_mutex.lock().await;
            *stdin_lock = Some(ffmpeg_stdin);
            drop(stdin_lock);
            println!("Ffmpeg stdin set");
        }

        if needs_audio {
            println!("Starting audio channel senders...");

>>>>>>> dc4c38ec
            tokio::spawn(async move {
                let mut audio_pipe = File::create(audio_pipe_path).await.unwrap();

                while
                    let Some(bytes) = &audio_channel_receiver
                        .lock().await
                        .as_mut()
                        .unwrap()
                        .recv().await
                {
                    audio_pipe
                        .write_all(&bytes).await
                        .expect("Failed to write audio data to FFmpeg stdin");
                }
            });
        }

        tracing::trace!("Starting video channel senders...");
        tokio::spawn(async move {
            let mut pipe = File::create(video_pipe_path).await.unwrap();

            while
                let Some(bytes) = &video_channel_receiver
                    .lock().await
                    .as_mut()
                    .unwrap()
                    .recv().await
            {
                pipe.write_all(&bytes).await.expect("Failed to write video data to FFmpeg stdin");
            }
        });

        self.start_time = Some(Instant::now());
        self.audio_file_path = Some(audio_chunks_dir.to_path_buf());
        self.video_file_path = Some(video_chunks_dir.to_path_buf());
        self.ffmpeg_process = Some(ffmpeg_child);
        self.device_name = Some(device.name().expect("Failed to get device name"));

        tracing::trace!("End of the start_audio_recording function");

        Ok(())
    }

    pub fn trigger_play(&mut self) -> Result<(), &'static str> {
<<<<<<< HEAD
        if let Some(ref mut stream) = self.stream {
=======
        if let Some(ref mut stream) = self.audio_stream {
>>>>>>> dc4c38ec
            stream.play().map_err(|_| "Failed to play stream")?;
            tracing::info!("Audio recording playing.");
        } else {
            return Err("Starting the recording did not work");
        }

        Ok(())
    }

    #[tracing::instrument(skip(self))]
    pub async fn stop_media_recording(&mut self) -> Result<(), String> {
        if let Some(start_time) = self.start_time {
            let segment_duration = Duration::from_secs(3);
            let recording_duration = start_time.elapsed();
            let expected_segments = recording_duration.as_secs() / segment_duration.as_secs();
            let audio_file_path = self.audio_file_path.as_ref().ok_or("Audio file path not set")?;
            let video_file_path = self.video_file_path.as_ref().ok_or("Video file path not set")?;
            let audio_segment_list_filename = audio_file_path.join("segment_list.txt");
            let video_segment_list_filename = video_file_path.join("segment_list.txt");

            loop {
                let audio_segments = std::fs
                    ::read_to_string(&audio_segment_list_filename)
                    .unwrap_or_default();
                let video_segments = std::fs
                    ::read_to_string(&video_segment_list_filename)
                    .unwrap_or_default();

                let audio_segment_count = audio_segments.lines().count();
                let video_segment_count = video_segments.lines().count();

<<<<<<< HEAD
                if audio_segment_count >= expected_segments as usize && video_segment_count >= expected_segments as usize {
                    tracing::info!("All segments generated");
=======
                if
                    audio_segment_count >= (expected_segments as usize) &&
                    video_segment_count >= (expected_segments as usize)
                {
                    println!("All segments generated");
>>>>>>> dc4c38ec
                    break;
                }

                tokio::time::sleep(Duration::from_millis(300)).await;
            }
        }

<<<<<<< HEAD
        if let Some(ref ffmpeg_audio_stdin) = self.ffmpeg_audio_stdin {
            let mut audio_stdin_guard = ffmpeg_audio_stdin.lock().await;
            if let Some(mut audio_stdin) = audio_stdin_guard.take() {
                if let Err(e) = audio_stdin.write_all(b"q\n").await {
                    tracing::error!("Failed to send 'q' to audio FFmpeg process: {}", e);
                }
                let _ = audio_stdin.shutdown().await.map_err(|e| e.to_string());
            }
        }

        if let Some(ref ffmpeg_video_stdin) = self.ffmpeg_video_stdin {
            let mut video_stdin_guard = ffmpeg_video_stdin.lock().await;
            if let Some(mut video_stdin) = video_stdin_guard.take() {
                if let Err(e) = video_stdin.write_all(b"q\n").await {
                    tracing::error!("Failed to send 'q' to video FFmpeg process: {}", e);
=======
        if let Some(ref ffmpeg_stdin) = self.ffmpeg_stdin {
            let mut stdin_guard = ffmpeg_stdin.lock().await;
            if let Some(mut stdin) = stdin_guard.take() {
                if let Err(e) = stdin.write_all(b"q\n").await {
                    eprintln!("Failed to send 'q' to video FFmpeg process: {}", e);
>>>>>>> dc4c38ec
                }
                let _ = stdin.shutdown().await.map_err(|e| e.to_string());
            }
        }

        self.should_stop.store(true, Ordering::SeqCst);

        if let Some(sender) = self.audio_channel_sender.take() {
            drop(sender);
        }

        if let Some(sender) = self.video_channel_sender.take() {
            drop(sender);
        }

        if let Some(ref mut stream) = self.audio_stream {
            stream.pause().map_err(|_| "Failed to pause stream")?;
            tracing::info!("Audio recording paused.");
        } else {
            return Err("Original recording was not started".to_string());
        }

        if let Some(process) = &mut self.ffmpeg_process {
            let _ = process.kill().await.map_err(|e| e.to_string());
        }

        tracing::info!("Audio recording stopped.");
        Ok(())
    }

<<<<<<< HEAD
    async fn start_audio_ffmpeg_processes(
        &self,
        ffmpeg_binary_path: &str,
        audio_ffmpeg_command: &[String],
    ) -> Result<(Child, ChildStdin), Error> {
        let mut audio_process = start_recording_process(ffmpeg_binary_path, audio_ffmpeg_command).await.map_err(|e| {
            tracing::error!("Failed to start audio recording process: {}", e);
            std::io::Error::new(std::io::ErrorKind::Other, e.to_string())
        })?;

        let audio_stdin = audio_process.stdin.take().ok_or_else(|| {
            tracing::error!("Failed to take audio stdin");
            std::io::Error::new(std::io::ErrorKind::Other, "Failed to take audio stdin")
        })?;

        Ok((audio_process, audio_stdin))
    }

    async fn start_video_ffmpeg_processes(
        &self,
        ffmpeg_binary_path: &str,
        video_ffmpeg_command: &[String],
    ) -> Result<(Child, ChildStdin), Error> {
        let mut video_process = start_recording_process(ffmpeg_binary_path, video_ffmpeg_command).await.map_err(|e| {
            tracing::error!("Failed to start video recording process: {}", e);
=======
    async fn start_ffmpeg_process(&self, cmd: Command) -> Result<(Child, ChildStdin), Error> {
        let mut video_process = start_recording_process(cmd).await.map_err(|e| {
            eprintln!("Failed to start video recording process: {}", e);
>>>>>>> dc4c38ec
            std::io::Error::new(std::io::ErrorKind::Other, e.to_string())
        })?;

        let video_stdin = video_process.stdin.take().ok_or_else(|| {
            tracing::error!("Failed to take video stdin");
            std::io::Error::new(std::io::ErrorKind::Other, "Failed to take video stdin")
        })?;

        Ok((video_process, video_stdin))
    }
}

#[tauri::command]
#[specta::specta]
#[tracing::instrument]
pub fn enumerate_audio_devices() -> Vec<String> {
    let host = cpal::default_host();
    let default_device = host.default_input_device().expect("No default input device available");
    let default_device_name = default_device.name().expect("Failed to get default device name");

    let devices = host.devices().expect("Failed to get devices");
    let mut input_device_names: Vec<String> = devices
        .filter_map(|device| {
            let supported_input_configs = device.supported_input_configs();
            if supported_input_configs.is_ok() && supported_input_configs.unwrap().count() > 0 {
                device.name().ok()
            } else {
                None
            }
        })
        .collect();

    input_device_names.retain(|name| name != &default_device_name);
    input_device_names.insert(0, default_device_name);

    input_device_names
}

use tokio::io::{ AsyncBufReadExt, BufReader };

#[tracing::instrument]
async fn start_recording_process(
    mut cmd: Command
) -> Result<tokio::process::Child, std::io::Error> {
    let mut process = cmd.stdin(Stdio::piped()).stderr(Stdio::piped()).spawn()?;

    if let Some(process_stderr) = process.stderr.take() {
        tokio::spawn(async move {
            let mut process_reader = BufReader::new(process_stderr).lines();
            while let Ok(Some(line)) = process_reader.next_line().await {
                // TODO: Collect this into one event. Custom implementation of Into<Stdio>?
                tracing::error!("FFmpeg process STDERR: {}", line);
            }
        });
    }

    Ok(process)
}

#[tracing::instrument]
async fn wait_for_start_times(
    audio_start_time: &Mutex<Option<Instant>>,
    video_start_time: &Mutex<Option<Instant>>
) -> (Instant, Instant) {
    loop {
        let audio_start_locked = audio_start_time.lock().await;
        let video_start_locked = video_start_time.lock().await;

        if audio_start_locked.is_some() && video_start_locked.is_some() {
            let audio_start = *audio_start_locked.as_ref().unwrap();
            let video_start = *video_start_locked.as_ref().unwrap();
            return (audio_start, video_start);
        }
        drop(audio_start_locked);
        drop(video_start_locked);
        tokio::time::sleep(Duration::from_millis(50)).await;
    }
}

<<<<<<< HEAD
#[tracing::instrument]
async fn adjust_ffmpeg_commands_based_on_start_times(
    audio_start_time: Arc<Mutex<Option<Instant>>>,
    video_start_time: Arc<Mutex<Option<Instant>>>,
    ffmpeg_audio_command: &mut Vec<String>,
    ffmpeg_video_command: &mut Vec<String>,
) {
=======
pub enum TimeOffsetTarget {
    Audio,
    Video,
}

async fn create_time_offset_args(
    audio_start_time: &Mutex<Option<Instant>>,
    video_start_time: &Mutex<Option<Instant>>
) -> Option<(TimeOffsetTarget, Vec<String>)> {
>>>>>>> dc4c38ec
    let (audio_start, video_start) = wait_for_start_times(audio_start_time, video_start_time).await;
    let duration_difference = if audio_start > video_start {
        audio_start.duration_since(video_start)
    } else {
        video_start.duration_since(audio_start)
    };

    tracing::debug!("Duration difference: {:?}", duration_difference);
    tracing::debug!("Audio start: {:?}", audio_start);
    tracing::debug!("Video start: {:?}", video_start);

    // Convert the duration difference to a float representing seconds
    let offset_seconds =
        (duration_difference.as_secs() as f64) + (duration_difference.subsec_nanos() as f64) * 1e-9;

    // Depending on which started first, adjust the relevant FFmpeg command
    if audio_start > video_start {
        // Offset the video start time
<<<<<<< HEAD
        ffmpeg_video_command.splice(0..0, vec![
            "-itsoffset".to_string(), format!("{:.3}", offset_seconds)
        ]);
        tracing::info!("Applying -itsoffset {:.3} to video", offset_seconds);
    } else if video_start > audio_start {
        // Offset the audio start time
        ffmpeg_audio_command.splice(0..0, vec![
            "-itsoffset".to_string(), format!("{:.3}", offset_seconds)
        ]);
        tracing::info!("Applying -itsoffset {:.3} to audio", offset_seconds);
    }
=======
        println!("Applying -itsoffset {:.3} to video", offset_seconds);

        Some((
            TimeOffsetTarget::Video,
            vec!["-itsoffset".to_string(), format!("{:.3}", offset_seconds)],
        ))
    } else if video_start > audio_start {
        // Offset the audio start time
        println!("Applying -itsoffset {:.3} to audio", offset_seconds);
>>>>>>> dc4c38ec

        Some((
            TimeOffsetTarget::Audio,
            vec!["-itsoffset".to_string(), format!("{:.3}", offset_seconds)],
        ))
    } else {
        None
    }
}<|MERGE_RESOLUTION|>--- conflicted
+++ resolved
@@ -58,10 +58,7 @@
         }
     }
 
-<<<<<<< HEAD
     #[tracing::instrument(skip(self))]
-    pub async fn start_media_recording(&mut self, options: RecordingOptions, audio_file_path: &str, video_file_path: &str, screenshot_file_path: &str, custom_device: Option<&str>, max_screen_width: usize, max_screen_height: usize) -> Result<(), String> {
-=======
     pub async fn start_media_recording(
         &mut self,
         options: RecordingOptions,
@@ -72,7 +69,6 @@
         max_screen_width: usize,
         max_screen_height: usize
     ) -> Result<(), String> {
->>>>>>> dc4c38ec
         self.options = Some(options.clone());
 
         tracing::debug!("Custom device: {:?}", custom_device);
@@ -182,124 +178,10 @@
             tracing::error!("an error occurred on stream: {}", err);
         };
 
-<<<<<<< HEAD
-        if custom_device != Some("None") {
+        let needs_audio = custom_device != Some("None");
+
+        if needs_audio {
             tracing::trace!("Building input stream...");
-
-            let stream_result: Result<cpal::Stream, cpal::BuildStreamError> = match config.sample_format() {
-              SampleFormat::I8 => device.build_input_stream(
-                  &config.into(),
-                  {
-                      let audio_start_time = Arc::clone(&audio_start_time);
-                      move |data: &[i8], _: &_| {
-                          let mut first_frame_time_guard = audio_start_time.try_lock();
-
-                          let bytes = data.iter().map(|&sample| sample as u8).collect::<Vec<u8>>();
-                          if let Some(sender) = &audio_channel_sender {
-                            if sender.try_send(bytes).is_err() {
-                              tracing::warn!("Channel send error. Dropping data.");
-                            }
-                          }
-
-                          if let Ok(ref mut start_time_option) = first_frame_time_guard {
-                              if start_time_option.is_none() {
-                                  **start_time_option = Some(Instant::now());
-
-                                  tracing::trace!("Audio start time captured");
-                              }
-                          }
-                      }
-                  },
-                  err_fn,
-                  None,
-              ),
-              SampleFormat::I16 => device.build_input_stream(
-                  &config.into(),
-                  {
-                      let audio_start_time = Arc::clone(&audio_start_time);
-                      move |data: &[i16], _: &_| {
-                          let mut first_frame_time_guard = audio_start_time.try_lock();
-
-                          let mut bytes = vec![0; data.len() * 2];
-                          LittleEndian::write_i16_into(data, &mut bytes);
-                          if let Some(sender) = &audio_channel_sender {
-                              if sender.try_send(bytes).is_err() {
-                                  tracing::warn!("Channel send error. Dropping data.");
-                              }
-                          }
-
-                          if let Ok(ref mut start_time_option) = first_frame_time_guard {
-                              if start_time_option.is_none() {
-                                  **start_time_option = Some(Instant::now());
-
-                                  tracing::trace!("Audio start time captured");
-                              }
-                          }
-                      }
-                  },
-                  err_fn,
-                  None,
-              ),
-              SampleFormat::I32 => device.build_input_stream(
-                  &config.into(),
-                  {
-                      let audio_start_time = Arc::clone(&audio_start_time);
-                      move |data: &[i32], _: &_| {
-                          let mut first_frame_time_guard = audio_start_time.try_lock();
-
-                          let mut bytes = vec![0; data.len() * 2];
-                          LittleEndian::write_i32_into(data, &mut bytes);
-                          if let Some(sender) = &audio_channel_sender {
-                              if sender.try_send(bytes).is_err() {
-                                  tracing::warn!("Channel send error. Dropping data.");
-                              }
-                          }
-
-                          if let Ok(ref mut start_time_option) = first_frame_time_guard {
-                              if start_time_option.is_none() {
-                                  **start_time_option = Some(Instant::now());
-
-                                  tracing::trace!("Audio start time captured");
-                              }
-                          }
-                      }
-                  },
-                  err_fn,
-                  None,
-              ),
-              SampleFormat::F32 => device.build_input_stream(
-                  &config.into(),
-                  {
-                      let audio_start_time = Arc::clone(&audio_start_time);
-                      move |data: &[f32], _: &_| {
-                          let mut first_frame_time_guard = audio_start_time.try_lock();
-
-                          let mut bytes = vec![0; data.len() * 4];
-                          LittleEndian::write_f32_into(data, &mut bytes);
-                          if let Some(sender) = &audio_channel_sender {
-                              if sender.try_send(bytes).is_err() {
-                                  tracing::warn!("Channel send error. Dropping data.");
-                              }
-                          }
-
-                          if let Ok(ref mut start_time_option) = first_frame_time_guard {
-                              if start_time_option.is_none() {
-                                  **start_time_option = Some(Instant::now());
-
-                                  tracing::trace!("Audio start time captured");
-                              }
-                          }
-                      }
-                  },
-                  err_fn,
-                  None,
-              ),
-              _sample_format => Err(cpal::BuildStreamError::DeviceNotAvailable),
-=======
-        let needs_audio = custom_device != Some("None");
-
-        if needs_audio {
-            println!("Building input stream...");
 
             let stream_result: Result<cpal::Stream, cpal::BuildStreamError> = match
                 config.sample_format()
@@ -318,7 +200,7 @@
                                     .collect::<Vec<u8>>();
                                 if let Some(sender) = &audio_channel_sender {
                                     if sender.try_send(bytes).is_err() {
-                                        eprintln!("Channel send error. Dropping data.");
+                                        tracing::warn!("Channel send error. Dropping data.");
                                     }
                                 }
 
@@ -326,7 +208,7 @@
                                     if start_time_option.is_none() {
                                         **start_time_option = Some(Instant::now());
 
-                                        println!("Audio start time captured");
+                                        tracing::trace!("Audio start time captured");
                                     }
                                 }
                             }
@@ -346,7 +228,7 @@
                                 LittleEndian::write_i16_into(data, &mut bytes);
                                 if let Some(sender) = &audio_channel_sender {
                                     if sender.try_send(bytes).is_err() {
-                                        eprintln!("Channel send error. Dropping data.");
+                                        tracing::warn!("Channel send error. Dropping data.");
                                     }
                                 }
 
@@ -354,7 +236,7 @@
                                     if start_time_option.is_none() {
                                         **start_time_option = Some(Instant::now());
 
-                                        println!("Audio start time captured");
+                                        tracing::trace!("Audio start time captured");
                                     }
                                 }
                             }
@@ -374,7 +256,7 @@
                                 LittleEndian::write_i32_into(data, &mut bytes);
                                 if let Some(sender) = &audio_channel_sender {
                                     if sender.try_send(bytes).is_err() {
-                                        eprintln!("Channel send error. Dropping data.");
+                                        tracing::warn!("Channel send error. Dropping data.");
                                     }
                                 }
 
@@ -382,7 +264,7 @@
                                     if start_time_option.is_none() {
                                         **start_time_option = Some(Instant::now());
 
-                                        println!("Audio start time captured");
+                                        tracing::trace!("Audio start time captured");
                                     }
                                 }
                             }
@@ -402,7 +284,7 @@
                                 LittleEndian::write_f32_into(data, &mut bytes);
                                 if let Some(sender) = &audio_channel_sender {
                                     if sender.try_send(bytes).is_err() {
-                                        eprintln!("Channel send error. Dropping data.");
+                                        tracing::warn!("Channel send error. Dropping data.");
                                     }
                                 }
 
@@ -410,7 +292,7 @@
                                     if start_time_option.is_none() {
                                         **start_time_option = Some(Instant::now());
 
-                                        println!("Audio start time captured");
+                                        tracing::trace!("Audio start time captured");
                                     }
                                 }
                             }
@@ -419,7 +301,6 @@
                         None
                     ),
                 _sample_format => Err(cpal::BuildStreamError::DeviceNotAvailable),
->>>>>>> dc4c38ec
             };
 
             let stream = stream_result.map_err(|_| "Failed to build input stream")?;
@@ -524,32 +405,20 @@
                                                 match upload_task.await {
                                                     Ok(result) =>
                                                         match result {
-<<<<<<< HEAD
-                                                            Ok(_) => tracing::info!("Screenshot captured and saved to {:?}", path),
-                                                            Err(e) => tracing::warn!("Failed to upload file: {}", e),
-                                                        }
-                                                    },
-                                                    Err(e) => tracing::error!("Failed to join task: {}", e),
-                                                }
-                                            });
-                                        }
-                                        tracing::info!("Screenshot captured and saved to {:?}", path);
-=======
                                                             Ok(_) =>
-                                                                println!(
+                                                                tracing::info!(
                                                                     "Screenshot captured and saved to {:?}",
                                                                     screenshot_file_path
                                                                 ),
                                                             Err(e) =>
-                                                                eprintln!("Failed to upload file: {}", e),
+                                                                tracing::warn!("Failed to upload file: {}", e),
                                                         }
                                                     Err(e) => {
-                                                        eprintln!("Failed to join task: {}", e)
+                                                        tracing::error!("Failed to join task: {}", e)
                                                     }
                                                 }
                                             });
                                         }
->>>>>>> dc4c38ec
                                     }
                                 });
                             }
@@ -593,27 +462,15 @@
             }
 
             let elapsed_total_time = start_time.elapsed();
-<<<<<<< HEAD
-            let fps = frame_count as f64 / elapsed_total_time.as_secs_f64();
+            let fps = (frame_count as f64) / elapsed_total_time.as_secs_f64();
             tracing::trace!("Current FPS: {}", fps);
         });
 
         tracing::info!("Starting audio recording and processing...");
-        let  audio_output_chunk_pattern = format!("{}/audio_recording_%03d.aac", audio_file_path_owned);
-        let audio_segment_list_filename = format!("{}/segment_list.txt", audio_file_path_owned);
-        let video_output_chunk_pattern = format!("{}/video_recording_%03d.ts", video_file_path_owned);
-        let video_segment_list_filename = format!("{}/segment_list.txt", video_file_path_owned);
-=======
-            let fps = (frame_count as f64) / elapsed_total_time.as_secs_f64();
-            println!("Current FPS: {}", fps);
-        });
-
-        println!("Starting audio recording and processing...");
         let audio_chunk_pattern = audio_chunks_dir.join("audio_recording_%03d.aac");
         let video_chunk_pattern = video_chunks_dir.join("video_recording_%03d.ts");
         let audio_segment_list_filename = audio_chunks_dir.join("segment_list.txt");
         let video_segment_list_filename = video_chunks_dir.join("segment_list.txt");
->>>>>>> dc4c38ec
 
         let mut audio_filters = Vec::new();
 
@@ -623,61 +480,6 @@
 
         audio_filters.push("loudnorm");
 
-<<<<<<< HEAD
-        let mut ffmpeg_audio_command: Vec<String> = vec![
-            "-f", sample_format,
-            "-ar", &sample_rate_str,
-            "-ac", &channels_str,
-            "-thread_queue_size", "4096",
-            "-i", "pipe:0",
-            "-af", "aresample=async=1:min_hard_comp=0.100000:first_pts=0",
-            "-c:a", "aac",
-            "-b:a", "128k",
-            "-async", "1",
-            "-f", "segment",
-            "-segment_time", "3",
-            "-segment_time_delta", "0.01",
-            "-segment_list", &audio_segment_list_filename,
-            "-reset_timestamps", "1",
-            &audio_output_chunk_pattern,
-        ].into_iter().map(|s| s.to_string()).collect();
-
-        let mut ffmpeg_video_command: Vec<String> = vec![
-            "-f", "rawvideo",
-            "-pix_fmt", "bgra",
-            "-s", &format!("{}x{}", adjusted_width, adjusted_height),
-            "-r", "30",
-            "-thread_queue_size", "4096",
-            "-i", "pipe:0",
-            "-vf", "fps=30,scale=in_range=full:out_range=limited",
-            "-c:v", "libx264",
-            "-preset", "ultrafast",
-            "-pix_fmt", "yuv420p",
-            "-tune", "zerolatency",
-            "-vsync", "1",
-            "-force_key_frames", "expr:gte(t,n_forced*3)",
-            "-f", "segment",
-            "-segment_time", "3",
-            "-segment_time_delta", "0.01",
-            "-segment_list", &video_segment_list_filename,
-            "-segment_format", "ts",
-            "-movflags", "frag_keyframe+empty_moov",
-            "-reset_timestamps", "1",
-            &video_output_chunk_pattern,
-        ].into_iter().map(|s| s.to_string()).collect();
-
-        if custom_device != Some("None") {
-            tracing::trace!("Adjusting FFmpeg commands based on start times...");
-            adjust_ffmpeg_commands_based_on_start_times(
-                Arc::clone(&audio_start_time),
-                Arc::clone(&video_start_time),
-                &mut ffmpeg_audio_command,
-                &mut ffmpeg_video_command,
-            ).await;
-        }
-
-        tracing::trace!("Starting FFmpeg audio and video processes...");
-=======
         let video_pipe_path = video_chunks_dir.join("pipe.pipe");
 
         std::fs::remove_file(&video_pipe_path).ok();
@@ -689,45 +491,16 @@
         create_named_pipe(&audio_pipe_path).map_err(|e| e.to_string())?;
 
         let time_offset = if needs_audio {
-            println!("Adjusting FFmpeg commands based on start times...");
+            tracing::trace!("Adjusting FFmpeg commands based on start times...");
             create_time_offset_args(&audio_start_time, &video_start_time).await
         } else {
             None
         };
 
         let size = format!("{}x{}", adjusted_width, adjusted_height);
->>>>>>> dc4c38ec
 
         let mut ffmpeg_command = Command::new(ffmpeg_binary_path_str);
 
-<<<<<<< HEAD
-        if custom_device != Some("None") {
-            let (child, stdin) = self.start_audio_ffmpeg_processes(&ffmpeg_binary_path_str, &ffmpeg_audio_command).await.map_err(|e| e.to_string())?;
-            audio_child = Some(child);
-            audio_stdin = Some(stdin);
-            tracing::trace!("Audio process started");
-        }
-
-        let (video_child, video_stdin) = self.start_video_ffmpeg_processes(&ffmpeg_binary_path_str, &ffmpeg_video_command).await.map_err(|e| e.to_string())?;
-        tracing::trace!("Video process started");
-
-        if let Some(ffmpeg_audio_stdin) = &self.ffmpeg_audio_stdin {
-            let mut audio_stdin_lock = ffmpeg_audio_stdin.lock().await;
-            *audio_stdin_lock = audio_stdin;
-            drop(audio_stdin_lock);
-            tracing::trace!("Audio stdin set");
-        }
-
-        if let Some(ffmpeg_video_stdin) = &self.ffmpeg_video_stdin {
-            let mut video_stdin_lock = ffmpeg_video_stdin.lock().await;
-            *video_stdin_lock = Some(video_stdin);
-            drop(video_stdin_lock);
-            tracing::trace!("Video stdin set");
-        }
-
-        if custom_device != Some("None") {
-            tracing::trace!("Starting audio channel senders...");
-=======
         if let Some((TimeOffsetTarget::Video, args)) = &time_offset {
             ffmpeg_command.args(args);
         }
@@ -769,24 +542,23 @@
                 .args([&audio_segment_list_filename, &audio_chunk_pattern]);
         }
 
-        println!("Starting FFmpeg process...");
+        tracing::trace!("Starting FFmpeg process...");
 
         let (ffmpeg_child, ffmpeg_stdin) = self
             .start_ffmpeg_process(ffmpeg_command).await
             .map_err(|e| e.to_string())?;
-        println!("Ffmpeg process started");
+        tracing::trace!("Ffmpeg process started");
 
         if let Some(ffmpeg_stdin_mutex) = &self.ffmpeg_stdin {
             let mut stdin_lock = ffmpeg_stdin_mutex.lock().await;
             *stdin_lock = Some(ffmpeg_stdin);
             drop(stdin_lock);
-            println!("Ffmpeg stdin set");
+            tracing::trace!("Ffmpeg stdin set");
         }
 
         if needs_audio {
-            println!("Starting audio channel senders...");
-
->>>>>>> dc4c38ec
+            tracing::trace!("Starting audio channel senders...");
+
             tokio::spawn(async move {
                 let mut audio_pipe = File::create(audio_pipe_path).await.unwrap();
 
@@ -831,11 +603,7 @@
     }
 
     pub fn trigger_play(&mut self) -> Result<(), &'static str> {
-<<<<<<< HEAD
-        if let Some(ref mut stream) = self.stream {
-=======
         if let Some(ref mut stream) = self.audio_stream {
->>>>>>> dc4c38ec
             stream.play().map_err(|_| "Failed to play stream")?;
             tracing::info!("Audio recording playing.");
         } else {
@@ -867,16 +635,11 @@
                 let audio_segment_count = audio_segments.lines().count();
                 let video_segment_count = video_segments.lines().count();
 
-<<<<<<< HEAD
-                if audio_segment_count >= expected_segments as usize && video_segment_count >= expected_segments as usize {
-                    tracing::info!("All segments generated");
-=======
                 if
                     audio_segment_count >= (expected_segments as usize) &&
                     video_segment_count >= (expected_segments as usize)
                 {
-                    println!("All segments generated");
->>>>>>> dc4c38ec
+                    tracing::info!("All segments generated");
                     break;
                 }
 
@@ -884,29 +647,11 @@
             }
         }
 
-<<<<<<< HEAD
-        if let Some(ref ffmpeg_audio_stdin) = self.ffmpeg_audio_stdin {
-            let mut audio_stdin_guard = ffmpeg_audio_stdin.lock().await;
-            if let Some(mut audio_stdin) = audio_stdin_guard.take() {
-                if let Err(e) = audio_stdin.write_all(b"q\n").await {
-                    tracing::error!("Failed to send 'q' to audio FFmpeg process: {}", e);
-                }
-                let _ = audio_stdin.shutdown().await.map_err(|e| e.to_string());
-            }
-        }
-
-        if let Some(ref ffmpeg_video_stdin) = self.ffmpeg_video_stdin {
-            let mut video_stdin_guard = ffmpeg_video_stdin.lock().await;
-            if let Some(mut video_stdin) = video_stdin_guard.take() {
-                if let Err(e) = video_stdin.write_all(b"q\n").await {
-                    tracing::error!("Failed to send 'q' to video FFmpeg process: {}", e);
-=======
         if let Some(ref ffmpeg_stdin) = self.ffmpeg_stdin {
             let mut stdin_guard = ffmpeg_stdin.lock().await;
             if let Some(mut stdin) = stdin_guard.take() {
                 if let Err(e) = stdin.write_all(b"q\n").await {
-                    eprintln!("Failed to send 'q' to video FFmpeg process: {}", e);
->>>>>>> dc4c38ec
+                    tracing::error!("Failed to send 'q' to video FFmpeg process: {}", e);
                 }
                 let _ = stdin.shutdown().await.map_err(|e| e.to_string());
             }
@@ -937,37 +682,9 @@
         Ok(())
     }
 
-<<<<<<< HEAD
-    async fn start_audio_ffmpeg_processes(
-        &self,
-        ffmpeg_binary_path: &str,
-        audio_ffmpeg_command: &[String],
-    ) -> Result<(Child, ChildStdin), Error> {
-        let mut audio_process = start_recording_process(ffmpeg_binary_path, audio_ffmpeg_command).await.map_err(|e| {
-            tracing::error!("Failed to start audio recording process: {}", e);
-            std::io::Error::new(std::io::ErrorKind::Other, e.to_string())
-        })?;
-
-        let audio_stdin = audio_process.stdin.take().ok_or_else(|| {
-            tracing::error!("Failed to take audio stdin");
-            std::io::Error::new(std::io::ErrorKind::Other, "Failed to take audio stdin")
-        })?;
-
-        Ok((audio_process, audio_stdin))
-    }
-
-    async fn start_video_ffmpeg_processes(
-        &self,
-        ffmpeg_binary_path: &str,
-        video_ffmpeg_command: &[String],
-    ) -> Result<(Child, ChildStdin), Error> {
-        let mut video_process = start_recording_process(ffmpeg_binary_path, video_ffmpeg_command).await.map_err(|e| {
-            tracing::error!("Failed to start video recording process: {}", e);
-=======
     async fn start_ffmpeg_process(&self, cmd: Command) -> Result<(Child, ChildStdin), Error> {
         let mut video_process = start_recording_process(cmd).await.map_err(|e| {
-            eprintln!("Failed to start video recording process: {}", e);
->>>>>>> dc4c38ec
+            tracing::error!("Failed to start video recording process: {}", e);
             std::io::Error::new(std::io::ErrorKind::Other, e.to_string())
         })?;
 
@@ -1047,25 +764,16 @@
     }
 }
 
-<<<<<<< HEAD
-#[tracing::instrument]
-async fn adjust_ffmpeg_commands_based_on_start_times(
-    audio_start_time: Arc<Mutex<Option<Instant>>>,
-    video_start_time: Arc<Mutex<Option<Instant>>>,
-    ffmpeg_audio_command: &mut Vec<String>,
-    ffmpeg_video_command: &mut Vec<String>,
-) {
-=======
 pub enum TimeOffsetTarget {
     Audio,
     Video,
 }
 
+#[tracing::instrument]
 async fn create_time_offset_args(
     audio_start_time: &Mutex<Option<Instant>>,
     video_start_time: &Mutex<Option<Instant>>
 ) -> Option<(TimeOffsetTarget, Vec<String>)> {
->>>>>>> dc4c38ec
     let (audio_start, video_start) = wait_for_start_times(audio_start_time, video_start_time).await;
     let duration_difference = if audio_start > video_start {
         audio_start.duration_since(video_start)
@@ -1084,20 +792,7 @@
     // Depending on which started first, adjust the relevant FFmpeg command
     if audio_start > video_start {
         // Offset the video start time
-<<<<<<< HEAD
-        ffmpeg_video_command.splice(0..0, vec![
-            "-itsoffset".to_string(), format!("{:.3}", offset_seconds)
-        ]);
         tracing::info!("Applying -itsoffset {:.3} to video", offset_seconds);
-    } else if video_start > audio_start {
-        // Offset the audio start time
-        ffmpeg_audio_command.splice(0..0, vec![
-            "-itsoffset".to_string(), format!("{:.3}", offset_seconds)
-        ]);
-        tracing::info!("Applying -itsoffset {:.3} to audio", offset_seconds);
-    }
-=======
-        println!("Applying -itsoffset {:.3} to video", offset_seconds);
 
         Some((
             TimeOffsetTarget::Video,
@@ -1105,8 +800,7 @@
         ))
     } else if video_start > audio_start {
         // Offset the audio start time
-        println!("Applying -itsoffset {:.3} to audio", offset_seconds);
->>>>>>> dc4c38ec
+        tracing::info!("Applying -itsoffset {:.3} to audio", offset_seconds);
 
         Some((
             TimeOffsetTarget::Audio,
