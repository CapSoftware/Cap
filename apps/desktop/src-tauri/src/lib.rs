#![recursion_limit = "256"]

mod api;
mod audio;
mod audio_meter;
mod auth;
mod camera;
mod camera_legacy;
mod captions;
mod deeplink_actions;
mod editor_window;
mod export;
mod fake_window;
mod flags;
mod frame_ws;
mod general_settings;
mod hotkeys;
mod http_client;
mod logging;
mod notifications;
mod permissions;
mod platform;
mod posthog;
mod presets;
mod recording;
mod recording_settings;
mod recovery;
mod screenshot_editor;
mod target_select_overlay;
mod thumbnails;
mod tray;
mod update_project_names;
mod upload;
mod web_api;
mod window_exclusion;
mod windows;

use audio::AppSounds;
use auth::{AuthStore, Plan};
use camera::CameraPreviewState;
use cap_editor::{EditorInstance, EditorState};
use cap_project::{
    InstantRecordingMeta, ProjectConfiguration, RecordingMeta, RecordingMetaInner, SharingMeta,
    StudioRecordingMeta, StudioRecordingStatus, UploadMeta, VideoUploadInfo, XY, ZoomSegment,
};
use cap_recording::{
    RecordingMode,
    feeds::{
        self,
        camera::{CameraFeed, DeviceOrModelID},
        microphone::{self, MicrophoneFeed},
    },
    sources::screen_capture::ScreenCaptureTarget,
};
use cap_rendering::{ProjectRecordingsMeta, RenderedFrame};
use clipboard_rs::common::RustImage;
use clipboard_rs::{Clipboard, ClipboardContext};
use cpal::StreamError;
use editor_window::{EditorInstances, WindowEditorInstance};
use ffmpeg::ffi::AV_TIME_BASE;
use general_settings::GeneralSettingsStore;
use kameo::{Actor, actor::ActorRef};
use notifications::NotificationType;
use recording::{InProgressRecording, RecordingEvent, RecordingInputKind};
use scap_targets::{Display, DisplayId, WindowId, bounds::LogicalBounds};
use screenshot_editor::{
    ScreenshotEditorInstances, create_screenshot_editor_instance, update_screenshot_config,
};

mod gpu_context;
pub use gpu_context::{PendingScreenshot, PendingScreenshots};
use serde::{Deserialize, Serialize};
use serde_json::json;
use specta::Type;
use std::{
    collections::{BTreeMap, HashSet},
    future::Future,
    marker::PhantomData,
    path::{Path, PathBuf},
    process::Command,
    str::FromStr,
    sync::Arc,
    time::Duration,
};
use tauri::{AppHandle, Manager, State, Window, WindowEvent, ipc::Channel};
use tauri_plugin_deep_link::DeepLinkExt;
use tauri_plugin_dialog::DialogExt;
use tauri_plugin_global_shortcut::GlobalShortcutExt;
use tauri_plugin_notification::{NotificationExt, PermissionState};
use tauri_plugin_opener::OpenerExt;
use tauri_plugin_shell::ShellExt;
use tauri_specta::Event;
use tokio::sync::{RwLock, oneshot};
use tracing::*;
use upload::{create_or_get_video, upload_image, upload_video};
use web_api::AuthedApiError;
use web_api::ManagerExt as WebManagerExt;
use windows::{
    CapWindow, CapWindowDef, EditorWindowIds, ScreenshotEditorWindowIds, set_window_transparent,
};

use crate::{
    camera::CameraPreviewManager,
    recording_settings::{RecordingSettingsStore, RecordingTargetMode},
    upload::InstantMultipartUpload,
};
use crate::{recording::start_recording, upload::build_video_meta};

#[allow(clippy::large_enum_variant)]
pub enum RecordingState {
    None,
    Pending {
        mode: RecordingMode,
        target: ScreenCaptureTarget,
    },
    Active(InProgressRecording),
}

pub struct App {
    #[deprecated = "can be removed when native camera preview is ready"]
    camera_ws_port: u16,
    camera_preview: CameraPreviewManager,
    handle: AppHandle,
    recording_state: RecordingState,
    recording_logging_handle: LoggingHandle,
    mic_feed: ActorRef<feeds::microphone::MicrophoneFeed>,
    mic_meter_sender: flume::Sender<microphone::MicrophoneSamples>,
    selected_mic_label: Option<String>,
    selected_camera_id: Option<DeviceOrModelID>,
    camera_in_use: bool,
    camera_cleanup_done: bool,
    camera_feed: ActorRef<feeds::camera::CameraFeed>,
    server_url: String,
    logs_dir: PathBuf,
    disconnected_inputs: HashSet<RecordingInputKind>,
}

#[derive(specta::Type, Serialize, Deserialize, Clone, Debug)]
#[serde(rename_all = "camelCase")]
pub enum VideoType {
    Screen,
    Output,
    Camera,
}

#[derive(Serialize, Deserialize, specta::Type, Debug)]
pub enum UploadResult {
    Success(String),
    NotAuthenticated,
    PlanCheckFailed,
    UpgradeRequired,
}

#[derive(Serialize, Deserialize, specta::Type, Debug)]
pub struct VideoRecordingMetadata {
    pub duration: f64,
    pub size: f64,
}

impl App {
    pub fn set_pending_recording(&mut self, mode: RecordingMode, target: ScreenCaptureTarget) {
        self.recording_state = RecordingState::Pending { mode, target };
        CurrentRecordingChanged.emit(&self.handle).ok();
    }

    pub fn set_current_recording(&mut self, actor: InProgressRecording) {
        self.recording_state = RecordingState::Active(actor);
        CurrentRecordingChanged.emit(&self.handle).ok();
    }

    pub fn clear_current_recording(&mut self) -> Option<InProgressRecording> {
        match std::mem::replace(&mut self.recording_state, RecordingState::None) {
            RecordingState::Active(recording) => {
                self.close_occluder_windows();
                Some(recording)
            }
            _ => {
                self.close_occluder_windows();
                None
            }
        }
    }

    fn close_occluder_windows(&self) {
        for window in self.handle.webview_windows() {
            if window.0.starts_with("window-capture-occluder-") {
                let _ = window.1.close();
            }
        }
    }

    async fn restart_mic_feed(&mut self) -> Result<(), String> {
        info!("Restarting microphone feed after actor shutdown");

        let (error_tx, error_rx) = flume::bounded(1);
        let mic_feed = MicrophoneFeed::spawn(MicrophoneFeed::new(error_tx));

        spawn_mic_error_handler(self.handle.clone(), error_rx);

        mic_feed
            .ask(microphone::AddSender(self.mic_meter_sender.clone()))
            .await
            .map_err(|e| e.to_string())?;

        if let Some(label) = self.selected_mic_label.clone() {
            match mic_feed.ask(microphone::SetInput { label }).await {
                Ok(ready) => {
                    if let Err(err) = ready.await {
                        if matches!(err, microphone::SetInputError::DeviceNotFound) {
                            warn!("Selected microphone not available while restarting feed");
                        } else {
                            return Err(err.to_string());
                        }
                    }
                }
                Err(kameo::error::SendError::HandlerError(
                    microphone::SetInputError::DeviceNotFound,
                )) => {
                    warn!("Selected microphone not available while restarting feed");
                }
                Err(err) => return Err(err.to_string()),
            }
        }

        self.mic_feed = mic_feed;

        Ok(())
    }

    async fn add_recording_logging_handle(&mut self, path: &PathBuf) -> Result<(), String> {
        let logfile =
            std::fs::File::create(path).map_err(|e| format!("Failed to create logfile: {e}"))?;

        self.recording_logging_handle
            .reload(Some(Box::new(
                tracing_subscriber::fmt::layer()
                    .with_ansi(false)
                    .with_target(true)
                    .with_writer(logfile),
            ) as DynLoggingLayer))
            .map_err(|e| format!("Failed to reload logging layer: {e}"))?;

        Ok(())
    }

    pub fn current_recording(&self) -> Option<&InProgressRecording> {
        match &self.recording_state {
            RecordingState::Active(recording) => Some(recording),
            _ => None,
        }
    }

    pub fn current_recording_mut(&mut self) -> Option<&mut InProgressRecording> {
        match &mut self.recording_state {
            RecordingState::Active(recording) => Some(recording),
            _ => None,
        }
    }

    pub fn is_recording_active_or_pending(&self) -> bool {
        !matches!(self.recording_state, RecordingState::None)
    }

    async fn handle_input_disconnect(&mut self, kind: RecordingInputKind) -> Result<(), String> {
        if !self.disconnected_inputs.insert(kind) {
            return Ok(());
        }

        if let Some(recording) = self.current_recording_mut() {
            recording.pause().await.map_err(|e| e.to_string())?;
        }

        let (title, body) = match kind {
            RecordingInputKind::Microphone => (
                "Microphone disconnected",
                "Recording paused. Reconnect your microphone, then resume or stop the recording.",
            ),
            RecordingInputKind::Camera => (
                "Camera disconnected",
                "Recording paused. Reconnect your camera, then resume or stop the recording.",
            ),
        };

        let _ = NewNotification {
            title: title.to_string(),
            body: body.to_string(),
            is_error: true,
        }
        .emit(&self.handle);

        let _ = RecordingEvent::InputLost { input: kind }.emit(&self.handle);

        Ok(())
    }

    async fn handle_input_restored(&mut self, kind: RecordingInputKind) -> Result<(), String> {
        if !self.disconnected_inputs.remove(&kind) {
            return Ok(());
        }

        match kind {
            RecordingInputKind::Microphone => {
                self.ensure_selected_mic_ready().await.ok();
            }
            RecordingInputKind::Camera => {
                self.ensure_selected_camera_ready().await.ok();
            }
        }

        let _ = RecordingEvent::InputRestored { input: kind }.emit(&self.handle);

        Ok(())
    }

    async fn ensure_selected_mic_ready(&mut self) -> Result<(), String> {
        if let Some(label) = self.selected_mic_label.clone() {
            let ready = self
                .mic_feed
                .ask(feeds::microphone::SetInput { label })
                .await
                .map_err(|e| e.to_string())?;

            ready.await.map_err(|e| e.to_string())?;
        }

        Ok(())
    }

    async fn ensure_selected_camera_ready(&mut self) -> Result<(), String> {
        if let Some(id) = self.selected_camera_id.clone() {
            let ready = self
                .camera_feed
                .ask(feeds::camera::SetInput { id: id.clone() })
                .await
                .map_err(|e| e.to_string())?;

            ready.await.map_err(|e| e.to_string())?;
        }

        Ok(())
    }
}

#[tauri::command]
#[specta::specta]
#[instrument(skip(state))]
async fn set_mic_input(state: MutableState<'_, App>, label: Option<String>) -> Result<(), String> {
    let (mic_feed, studio_handle, current_label) = {
        let app = state.read().await;
        let handle = match app.current_recording() {
            Some(InProgressRecording::Studio { handle, .. }) => Some(handle.clone()),
            _ => None,
        };
        (app.mic_feed.clone(), handle, app.selected_mic_label.clone())
    };

    if label == current_label {
        return Ok(());
    }

    if let Some(handle) = &studio_handle {
        handle.set_mic_feed(None).await.map_err(|e| e.to_string())?;
    }

    let desired_label = label.clone();

    match desired_label.as_ref() {
        None => {
            mic_feed
                .ask(microphone::RemoveInput)
                .await
                .map_err(|e| e.to_string())?;
        }
        Some(label) => {
            mic_feed
                .ask(feeds::microphone::SetInput {
                    label: label.clone(),
                })
                .await
                .map_err(|e| e.to_string())?
                .await
                .map_err(|e| e.to_string())?;
        }
    }

    if let Some(handle) = studio_handle
        && desired_label.is_some()
    {
        let mic_lock = mic_feed
            .ask(microphone::Lock)
            .await
            .map_err(|e| e.to_string())?;
        handle
            .set_mic_feed(Some(Arc::new(mic_lock)))
            .await
            .map_err(|e| e.to_string())?;
    }

    {
        let mut app = state.write().await;
        app.selected_mic_label = desired_label;
        let cleared = app
            .disconnected_inputs
            .remove(&RecordingInputKind::Microphone);

        if cleared {
            let _ = RecordingEvent::InputRestored {
                input: RecordingInputKind::Microphone,
            }
            .emit(&app.handle);
        }
    }

    Ok(())
}

#[tauri::command]
#[specta::specta]
async fn upload_logs(app_handle: AppHandle) -> Result<(), String> {
    logging::upload_log_file(&app_handle).await
}

#[tauri::command]
#[specta::specta]
#[instrument(skip(app_handle, state))]
#[allow(unused_mut)]
async fn set_camera_input(
    app_handle: AppHandle,
    state: MutableState<'_, App>,
    id: Option<DeviceOrModelID>,
) -> Result<(), String> {
    let app = state.read().await;
    let camera_feed = app.camera_feed.clone();
    let studio_handle = match app.current_recording() {
        Some(InProgressRecording::Studio { handle, .. }) => Some(handle.clone()),
        _ => None,
    };
    let current_id = app.selected_camera_id.clone();
    let camera_in_use = app.camera_in_use;
    drop(app);

    if id == current_id && camera_in_use {
        return Ok(());
    }

    if let Some(handle) = &studio_handle {
        handle
            .set_camera_feed(None)
            .await
            .map_err(|e| e.to_string())?;
    }

    match &id {
        None => {
            camera_feed
                .ask(feeds::camera::RemoveInput)
                .await
                .map_err(|e| e.to_string())?;
        }
        Some(id) => {
            {
                let app = &mut *state.write().await;
                app.selected_camera_id = Some(id.clone());
                app.camera_in_use = true;
                app.camera_cleanup_done = false;
            }

            let mut attempts = 0;
            let init_result: Result<(), String> = loop {
                attempts += 1;

                let request = camera_feed
                    .ask(feeds::camera::SetInput { id: id.clone() })
                    .await
                    .map_err(|e| e.to_string());

                let result = match request {
                    Ok(future) => future.await.map_err(|e| e.to_string()),
                    Err(e) => Err(e),
                };

                match result {
                    Ok(_) => break Ok(()),
                    Err(e) => {
                        if attempts >= 3 {
                            break Err(format!(
                                "Failed to initialize camera after {attempts} attempts: {e}"
                            ));
                        }
                        warn!(
                            "Failed to set camera input (attempt {}): {}. Retrying...",
                            attempts, e
                        );
                        tokio::time::sleep(Duration::from_millis(500)).await;
                    }
                }
            };

            if let Err(e) = init_result {
                let app = &mut *state.write().await;
                app.selected_camera_id = None;
                app.camera_in_use = false;
                return Err(e);
            }

            CapWindow::Camera
                .show(&app_handle)
                .await
                .map_err(|err| error!("Failed to show camera preview window: {err}"))
                .ok();
        }
    }

    if let Some(handle) = studio_handle
        && id.is_some()
    {
        let camera_lock = camera_feed
            .ask(feeds::camera::Lock)
            .await
            .map_err(|e| e.to_string())?;
        handle
            .set_camera_feed(Some(Arc::new(camera_lock)))
            .await
            .map_err(|e| e.to_string())?;
    }

    {
        let app = &mut *state.write().await;
        app.selected_camera_id = id;
        app.camera_in_use = app.selected_camera_id.is_some();
        if app.camera_in_use {
            app.camera_cleanup_done = false;
        }
        let cleared = app.disconnected_inputs.remove(&RecordingInputKind::Camera);

        if cleared {
            let _ = RecordingEvent::InputRestored {
                input: RecordingInputKind::Camera,
            }
            .emit(&app.handle);
        }
    }

    Ok(())
}

fn spawn_mic_error_handler(app_handle: AppHandle, error_rx: flume::Receiver<StreamError>) {
    tokio::spawn(async move {
        let state = app_handle.state::<ArcLock<App>>();
        let state = state.inner().clone();

        let error_rx = error_rx;

        while let Ok(err) = error_rx.recv_async().await {
            error!("Mic feed actor error: {err}");

            let mut app = state.write().await;

            if let Err(handle_err) = app
                .handle_input_disconnect(RecordingInputKind::Microphone)
                .await
            {
                warn!("Failed to pause recording after mic disconnect: {handle_err}");
            }

            match app.ensure_selected_mic_ready().await {
                Ok(()) => {
                    if let Err(restored_err) = app
                        .handle_input_restored(RecordingInputKind::Microphone)
                        .await
                    {
                        warn!("Failed to handle mic restoration: {restored_err}");
                    }
                }
                Err(restart_err) => {
                    warn!("Failed to restart microphone input: {restart_err}");
                }
            }
        }
    });
}

fn spawn_device_watchers(app_handle: AppHandle) {
    spawn_microphone_watcher(app_handle.clone());
    spawn_camera_watcher(app_handle);
}

async fn cleanup_camera_window(app: AppHandle) {
    let state = app.state::<ArcLock<App>>();
    let mut app_state = state.write().await;

    if app_state.camera_cleanup_done {
        return;
    }

    app_state.camera_cleanup_done = true;
    app_state.camera_preview.on_window_close();

    if !app_state.is_recording_active_or_pending() {
        let _ = app_state.camera_feed.ask(feeds::camera::RemoveInput).await;
        app_state.camera_in_use = false;
    }
}

fn spawn_microphone_watcher(app_handle: AppHandle) {
    tokio::spawn(async move {
        let state = app_handle.state::<ArcLock<App>>();
        let state = state.inner().clone();

        loop {
            let (should_check, label, is_marked) = {
                let guard = state.read().await;
                (
                    matches!(guard.recording_state, RecordingState::Active(_)),
                    guard.selected_mic_label.clone(),
                    guard
                        .disconnected_inputs
                        .contains(&RecordingInputKind::Microphone),
                )
            };

            if should_check && let Some(selected_label) = label {
                let available = microphone::MicrophoneFeed::list().contains_key(&selected_label);

                if !available && !is_marked {
                    let mut app = state.write().await;
                    if let Err(err) = app
                        .handle_input_disconnect(RecordingInputKind::Microphone)
                        .await
                    {
                        warn!("Failed to handle mic disconnect: {err}");
                    }
                } else if available && is_marked {
                    let mut app = state.write().await;
                    if let Err(err) = app
                        .handle_input_restored(RecordingInputKind::Microphone)
                        .await
                    {
                        warn!("Failed to handle mic reconnection: {err}");
                    }
                }
            }

            tokio::time::sleep(Duration::from_secs(1)).await;
        }
    });
}

fn spawn_camera_watcher(app_handle: AppHandle) {
    tokio::spawn(async move {
        let state = app_handle.state::<ArcLock<App>>();
        let state = state.inner().clone();

        loop {
            let (should_check, camera_id, is_marked) = {
                let guard = state.read().await;
                (
                    matches!(guard.recording_state, RecordingState::Active(_))
                        && guard.camera_in_use,
                    guard.selected_camera_id.clone(),
                    guard
                        .disconnected_inputs
                        .contains(&RecordingInputKind::Camera),
                )
            };

            if should_check && let Some(ref selected_id) = camera_id {
                let available = is_camera_available(selected_id);
                debug!(
                    "Camera watcher: checking availability for {:?}, available={}, is_marked={}",
                    selected_id, available, is_marked
                );

                if !available && !is_marked {
                    warn!(
                        "Camera watcher: camera {:?} detected as unavailable, pausing recording",
                        selected_id
                    );
                    let mut app = state.write().await;
                    if let Err(err) = app
                        .handle_input_disconnect(RecordingInputKind::Camera)
                        .await
                    {
                        warn!("Failed to handle camera disconnect: {err}");
                    }
                } else if available && is_marked {
                    let mut app = state.write().await;
                    if let Err(err) = app.handle_input_restored(RecordingInputKind::Camera).await {
                        warn!("Failed to handle camera reconnection: {err}");
                    }
                }
            }

            tokio::time::sleep(Duration::from_secs(1)).await;
        }
    });
}

fn is_camera_available(id: &DeviceOrModelID) -> bool {
    let cameras: Vec<_> = cap_camera::list_cameras().collect();
    debug!(
        "is_camera_available: looking for {:?} in {} cameras",
        id,
        cameras.len()
    );
    for camera in &cameras {
        debug!(
            "  - device_id={}, model_id={:?}, name={}",
            camera.device_id(),
            camera.model_id(),
            camera.display_name()
        );
    }
    cameras.iter().any(|info| match id {
        DeviceOrModelID::DeviceID(device_id) => info.device_id() == device_id,
        DeviceOrModelID::ModelID(model_id) => {
            info.model_id().is_some_and(|existing| existing == model_id)
        }
    })
}

#[derive(specta::Type, Serialize, tauri_specta::Event, Clone)]
pub struct RecordingOptionsChanged;

#[derive(Deserialize, specta::Type, Serialize, tauri_specta::Event, Debug, Clone)]
pub struct NewStudioRecordingAdded {
    path: PathBuf,
}

#[derive(specta::Type, tauri_specta::Event, Debug, Clone, Serialize)]
pub struct RecordingDeleted {
    #[allow(unused)]
    path: PathBuf,
}

#[derive(specta::Type, tauri_specta::Event, Serialize)]
pub struct SetCaptureAreaPending(bool);

#[derive(Deserialize, specta::Type, Serialize, tauri_specta::Event, Debug, Clone)]
pub struct NewScreenshotAdded {
    path: PathBuf,
}

#[derive(Deserialize, specta::Type, Serialize, tauri_specta::Event, Debug, Clone)]
pub struct RecordingStarted;

#[derive(Deserialize, specta::Type, Serialize, tauri_specta::Event, Debug, Clone)]
pub struct RecordingStopped;

#[derive(Deserialize, specta::Type, Serialize, tauri_specta::Event, Debug, Clone)]
pub struct RequestStartRecording {
    pub mode: RecordingMode,
}

#[derive(Deserialize, specta::Type, Serialize, tauri_specta::Event, Debug, Clone)]
pub struct RequestOpenRecordingPicker {
    pub target_mode: Option<RecordingTargetMode>,
}

#[derive(Deserialize, specta::Type, Serialize, tauri_specta::Event, Debug, Clone)]
pub struct RequestOpenSettings {
    page: String,
}

#[derive(Deserialize, specta::Type, Serialize, tauri_specta::Event, Debug, Clone)]
pub struct RequestScreenCapturePrewarm {
    #[serde(default)]
    pub force: bool,
}

#[derive(Deserialize, specta::Type, Serialize, tauri_specta::Event, Debug, Clone)]
pub struct NewNotification {
    title: String,
    body: String,
    is_error: bool,
}

type ArcLock<T> = Arc<RwLock<T>>;
pub type MutableState<'a, T> = State<'a, Arc<RwLock<T>>>;

type SingleTuple<T> = (T,);

#[derive(Serialize, Type)]
struct JsonValue<T>(
    #[serde(skip)] PhantomData<T>,
    #[specta(type = SingleTuple<T>)] serde_json::Value,
);

impl<T> Clone for JsonValue<T> {
    fn clone(&self) -> Self {
        Self(PhantomData, self.1.clone())
    }
}

impl<T: Serialize> JsonValue<T> {
    fn new(value: &T) -> Self {
        Self(PhantomData, json!(value))
    }
}

#[derive(Serialize, Type)]
#[serde(rename_all = "camelCase")]
pub struct RecordingInfo {
    capture_target: ScreenCaptureTarget,
}

#[derive(Serialize, Type)]
#[serde(rename_all = "camelCase")]
enum CurrentRecordingTarget {
    Window {
        id: WindowId,
        bounds: Option<LogicalBounds>,
    },
    Screen {
        id: DisplayId,
    },
    Area {
        screen: DisplayId,
        bounds: LogicalBounds,
    },
}

#[derive(Serialize, Type)]
#[serde(rename_all = "camelCase")]
pub enum RecordingStatus {
    Pending,
    Recording,
}

#[derive(Serialize, Type)]
#[serde(rename_all = "camelCase")]
struct CurrentRecording {
    target: CurrentRecordingTarget,
    mode: RecordingMode,
    status: RecordingStatus,
}

#[tauri::command]
#[specta::specta]
#[instrument(skip(state))]
async fn get_current_recording(
    state: MutableState<'_, App>,
) -> Result<JsonValue<Option<CurrentRecording>>, ()> {
    tracing::debug!("get_current_recording called");
    let state = state.read().await;

    let (mode, capture_target, status) = match &state.recording_state {
        RecordingState::None => {
            tracing::debug!("get_current_recording: state is None");
            return Ok(JsonValue::new(&None));
        }
        RecordingState::Pending { mode, target } => {
            tracing::debug!("get_current_recording: state is Pending");
            (*mode, target, RecordingStatus::Pending)
        }
        RecordingState::Active(inner) => {
            tracing::debug!("get_current_recording: state is Active");
            (
                inner.mode(),
                inner.capture_target(),
                RecordingStatus::Recording,
            )
        }
    };

    let target = match capture_target {
        ScreenCaptureTarget::Display { id } => {
            tracing::debug!("get_current_recording: target is Display");
            CurrentRecordingTarget::Screen { id: id.clone() }
        }
        ScreenCaptureTarget::Window { id } => {
            let bounds =
                scap_targets::Window::from_id(id).and_then(|w| w.display_relative_logical_bounds());
            tracing::debug!(
                "get_current_recording: target is Window, bounds={:?}",
                bounds
            );
            CurrentRecordingTarget::Window {
                id: id.clone(),
                bounds,
            }
        }
        ScreenCaptureTarget::Area { screen, bounds } => {
            tracing::debug!("get_current_recording: target is Area");
            CurrentRecordingTarget::Area {
                screen: screen.clone(),
                bounds: *bounds,
            }
        }
    };

    tracing::debug!("get_current_recording: returning Some(CurrentRecording)");
    Ok(JsonValue::new(&Some(CurrentRecording {
        target,
        mode,
        status,
    })))
}

#[derive(Serialize, Type, tauri_specta::Event, Clone)]
pub struct CurrentRecordingChanged;

async fn create_screenshot(
    input: PathBuf,
    output: PathBuf,
    size: Option<(u32, u32)>,
) -> Result<(), String> {
    println!("Creating screenshot: input={input:?}, output={output:?}, size={size:?}");

    let result: Result<(), String> = tokio::task::spawn_blocking(move || -> Result<(), String> {
        let mut ictx = ffmpeg::format::input(&input).map_err(|e| {
            eprintln!("Failed to create input context: {e}");
            e.to_string()
        })?;
        let input_stream = ictx
            .streams()
            .best(ffmpeg::media::Type::Video)
            .ok_or("No video stream found")?;
        let video_stream_index = input_stream.index();
        println!("Found video stream at index {video_stream_index}");

        let mut decoder =
            ffmpeg::codec::context::Context::from_parameters(input_stream.parameters())
                .map_err(|e| {
                    eprintln!("Failed to create decoder context: {e}");
                    e.to_string()
                })?
                .decoder()
                .video()
                .map_err(|e| {
                    eprintln!("Failed to create video decoder: {e}");
                    e.to_string()
                })?;

        let mut scaler = ffmpeg::software::scaling::context::Context::get(
            decoder.format(),
            decoder.width(),
            decoder.height(),
            ffmpeg::format::Pixel::RGB24,
            size.map_or(decoder.width(), |s| s.0),
            size.map_or(decoder.height(), |s| s.1),
            ffmpeg::software::scaling::flag::Flags::BILINEAR,
        )
        .map_err(|e| {
            eprintln!("Failed to create scaler: {e}");
            e.to_string()
        })?;

        println!("Decoder and scaler initialized");

        let mut frame = ffmpeg::frame::Video::empty();
        for (stream, packet) in ictx.packets() {
            if stream.index() == video_stream_index {
                decoder.send_packet(&packet).map_err(|e| {
                    eprintln!("Failed to send packet to decoder: {e}");
                    e.to_string()
                })?;
                if decoder.receive_frame(&mut frame).is_ok() {
                    println!("Frame received, scaling...");
                    let mut rgb_frame = ffmpeg::frame::Video::empty();
                    scaler.run(&frame, &mut rgb_frame).map_err(|e| {
                        eprintln!("Failed to scale frame: {e}");
                        e.to_string()
                    })?;

                    let width = rgb_frame.width() as usize;
                    let height = rgb_frame.height() as usize;
                    let bytes_per_pixel = 3;
                    let src_stride = rgb_frame.stride(0);
                    let dst_stride = width * bytes_per_pixel;

                    let mut img_buffer = vec![0u8; height * dst_stride];

                    for y in 0..height {
                        let src_slice =
                            &rgb_frame.data(0)[y * src_stride..y * src_stride + dst_stride];
                        let dst_slice = &mut img_buffer[y * dst_stride..(y + 1) * dst_stride];
                        dst_slice.copy_from_slice(src_slice);
                    }

                    let img = image::RgbImage::from_raw(width as u32, height as u32, img_buffer)
                        .ok_or("Failed to create image from frame data")?;
                    println!("Saving image to {output:?}");

                    img.save_with_format(&output, image::ImageFormat::Jpeg)
                        .map_err(|e| {
                            eprintln!("Failed to save image: {e}");
                            e.to_string()
                        })?;

                    println!("Screenshot created successfully");
                    return Ok(());
                }
            }
        }

        eprintln!("Failed to create screenshot: No suitable frame found");
        Err("Failed to create screenshot".to_string())
    })
    .await
    .map_err(|e| format!("Task join error: {e}"))?;

    result
}

// async fn create_thumbnail(input: PathBuf, output: PathBuf, size: (u32, u32)) -> Result<(), String> {
//     println!("Creating thumbnail: input={input:?}, output={output:?}, size={size:?}");

//     tokio::task::spawn_blocking(move || -> Result<(), String> {
//         let img = image::open(&input).map_err(|e| {
//             eprintln!("Failed to open image: {e}");
//             e.to_string()
//         })?;

//         let width = img.width() as usize;
//         let height = img.height() as usize;
//         let bytes_per_pixel = 3;
//         let src_stride = width * bytes_per_pixel;

//         let rgb_img = img.to_rgb8();
//         let img_buffer = rgb_img.as_raw();

//         let mut corrected_buffer = vec![0u8; height * src_stride];

//         for y in 0..height {
//             let src_slice = &img_buffer[y * src_stride..(y + 1) * src_stride];
//             let dst_slice = &mut corrected_buffer[y * src_stride..(y + 1) * src_stride];
//             dst_slice.copy_from_slice(src_slice);
//         }

//         let corrected_img =
//             image::RgbImage::from_raw(width as u32, height as u32, corrected_buffer)
//                 .ok_or("Failed to create corrected image")?;

//         let thumbnail = image::imageops::resize(
//             &corrected_img,
//             size.0,
//             size.1,
//             image::imageops::FilterType::Lanczos3,
//         );

//         thumbnail
//             .save_with_format(&output, image::ImageFormat::Png)
//             .map_err(|e| {
//                 eprintln!("Failed to save thumbnail: {e}");
//                 e.to_string()
//             })?;

//         println!("Thumbnail created successfully");
//         Ok(())
//     })
//     .await
//     .map_err(|e| format!("Task join error: {e}"))?
// }

#[tauri::command]
#[specta::specta]
#[instrument(skip(app))]
async fn copy_file_to_path(app: AppHandle, src: String, dst: String) -> Result<(), String> {
    println!("Attempting to copy file from {src} to {dst}");

    let is_screenshot = src.contains("screenshots/");
    let is_gif = src.ends_with(".gif") || dst.ends_with(".gif");

    let src_path = std::path::Path::new(&src);
    if !src_path.exists() {
        return Err(format!("Source file {src} does not exist"));
    }

    if !is_screenshot && !is_gif && !is_valid_video(src_path) {
        let mut attempts = 0;
        while attempts < 10 {
            std::thread::sleep(std::time::Duration::from_secs(1));
            if is_valid_video(src_path) {
                break;
            }
            attempts += 1;
        }
        if attempts == 10 {
            return Err("Source video file is not a valid MP4".to_string());
        }
    }

    if let Some(parent) = std::path::Path::new(&dst).parent() {
        tokio::fs::create_dir_all(parent)
            .await
            .map_err(|e| format!("Failed to create target directory: {e}"))?;
    }

    let mut attempts = 0;
    const MAX_ATTEMPTS: u32 = 3;
    let mut last_error = None;

    while attempts < MAX_ATTEMPTS {
        match tokio::fs::copy(&src, &dst).await {
            Ok(bytes) => {
                let src_size = match tokio::fs::metadata(&src).await {
                    Ok(metadata) => metadata.len(),
                    Err(e) => {
                        last_error = Some(format!("Failed to get source file metadata: {e}"));
                        attempts += 1;
                        tokio::time::sleep(tokio::time::Duration::from_secs(1)).await;
                        continue;
                    }
                };

                if bytes != src_size {
                    last_error = Some(format!(
                        "File copy verification failed: copied {bytes} bytes but source is {src_size} bytes"
                    ));
                    let _ = tokio::fs::remove_file(&dst).await;
                    attempts += 1;
                    tokio::time::sleep(tokio::time::Duration::from_secs(1)).await;
                    continue;
                }

                if !is_screenshot && !is_gif && !is_valid_video(std::path::Path::new(&dst)) {
                    last_error = Some("Destination file is not a valid".to_string());
                    let _ = tokio::fs::remove_file(&dst).await;
                    attempts += 1;
                    tokio::time::sleep(tokio::time::Duration::from_secs(1)).await;
                    continue;
                }

                println!("Successfully copied {bytes} bytes from {src} to {dst}");

                notifications::send_notification(
                    &app,
                    if is_screenshot {
                        notifications::NotificationType::ScreenshotSaved
                    } else {
                        notifications::NotificationType::VideoSaved
                    },
                );
                return Ok(());
            }
            Err(e) => {
                last_error = Some(e.to_string());
                attempts += 1;
                if attempts < MAX_ATTEMPTS {
                    tokio::time::sleep(tokio::time::Duration::from_secs(1)).await;
                    continue;
                }
            }
        }
    }

    eprintln!(
        "Failed to copy file from {} to {} after {} attempts. Last error: {}",
        src,
        dst,
        MAX_ATTEMPTS,
        last_error.as_ref().unwrap()
    );

    notifications::send_notification(
        &app,
        if is_screenshot {
            notifications::NotificationType::ScreenshotSaveFailed
        } else {
            notifications::NotificationType::VideoSaveFailed
        },
    );

    Err(last_error.unwrap_or_else(|| "Maximum retry attempts exceeded".to_string()))
}

pub fn is_valid_video(path: &std::path::Path) -> bool {
    match ffmpeg::format::input(path) {
        Ok(input_context) => {
            // Check if we have at least one video stream
            input_context
                .streams()
                .any(|stream| stream.parameters().medium() == ffmpeg::media::Type::Video)
        }
        Err(_) => false,
    }
}

#[tauri::command]
#[specta::specta]
#[instrument(skip(clipboard))]
async fn copy_screenshot_to_clipboard(
    clipboard: MutableState<'_, ClipboardContext>,
    path: String,
) -> Result<(), String> {
    println!("Copying screenshot to clipboard: {path:?}");

    let img_data = clipboard_rs::RustImageData::from_path(&path)
        .map_err(|e| format!("Failed to copy screenshot to clipboard: {e}"))?;
    clipboard
        .write()
        .await
        .set_image(img_data)
        .map_err(|err| format!("Failed to copy screenshot to clipboard: {err}"))?;
    Ok(())
}

#[tauri::command]
#[specta::specta]
#[instrument(skip(clipboard, data))]
async fn copy_image_to_clipboard(
    clipboard: MutableState<'_, ClipboardContext>,
    data: Vec<u8>,
) -> Result<(), String> {
    println!("Copying image to clipboard ({} bytes)", data.len());

    let img_data = clipboard_rs::RustImageData::from_bytes(&data)
        .map_err(|e| format!("Failed to create image data from bytes: {e}"))?;
    clipboard
        .write()
        .await
        .set_image(img_data)
        .map_err(|err| format!("Failed to copy image to clipboard: {err}"))?;
    Ok(())
}

#[tauri::command]
#[specta::specta]
#[instrument(skip(_app))]
async fn open_file_path(_app: AppHandle, path: PathBuf) -> Result<(), String> {
    let path_str = path.to_str().ok_or("Invalid path")?;

    #[cfg(target_os = "windows")]
    {
        Command::new("explorer")
            .args(["/select,", path_str])
            .spawn()
            .map_err(|e| format!("Failed to open folder: {}", e))?;
    }

    #[cfg(target_os = "macos")]
    {
        Command::new("open")
            .arg("-R")
            .arg(path_str)
            .spawn()
            .map_err(|e| format!("Failed to open folder: {e}"))?;
    }

    #[cfg(target_os = "linux")]
    {
        Command::new("xdg-open")
            .arg(
                path.parent()
                    .ok_or("Invalid path")?
                    .to_str()
                    .ok_or("Invalid path")?,
            )
            .spawn()
            .map_err(|e| format!("Failed to open folder: {}", e))?;
    }

    Ok(())
}

#[derive(Deserialize, specta::Type, tauri_specta::Event, Debug, Clone)]
struct RenderFrameEvent {
    frame_number: u32,
    fps: u32,
    resolution_base: XY<u32>,
}

#[derive(Serialize, specta::Type, tauri_specta::Event, Debug, Clone)]
struct EditorStateChanged {
    playhead_position: u32,
}

impl EditorStateChanged {
    fn new(s: &EditorState) -> Self {
        Self {
            playhead_position: s.playhead_position,
        }
    }
}

#[tauri::command]
#[specta::specta]
#[instrument(skip(editor_instance))]
async fn start_playback(
    editor_instance: WindowEditorInstance,
    fps: u32,
    resolution_base: XY<u32>,
) -> Result<(), String> {
    editor_instance.start_playback(fps, resolution_base).await;

    Ok(())
}

#[tauri::command]
#[specta::specta]
#[instrument(skip(editor_instance))]
async fn stop_playback(editor_instance: WindowEditorInstance) -> Result<(), String> {
    let mut state = editor_instance.state.lock().await;

    if let Some(handle) = state.playback_task.take() {
        handle.stop();
    }

    Ok(())
}

#[derive(Serialize, Type, Debug)]
#[serde(rename_all = "camelCase")]
struct SerializedEditorInstance {
    frames_socket_url: String,
    recording_duration: f64,
    saved_project_config: ProjectConfiguration,
    recordings: Arc<ProjectRecordingsMeta>,
    path: PathBuf,
}

#[tauri::command]
#[specta::specta]
#[instrument(skip(window))]
async fn create_editor_instance(window: Window) -> Result<SerializedEditorInstance, String> {
    let CapWindowDef::Editor { id } = CapWindowDef::from_str(window.label()).unwrap() else {
        return Err("Invalid window".to_string());
    };

    let path = {
        let window_ids = EditorWindowIds::get(window.app_handle());
        let window_ids = window_ids.ids.lock().unwrap();

        let Some((path, _)) = window_ids.iter().find(|(_, _id)| *_id == id) else {
            return Err("Editor instance not found".to_string());
        };
        path.clone()
    };

    let editor_instance = EditorInstances::get_or_create(&window, path).await?;

    let meta = editor_instance.meta();

    println!("Pretty name: {}", meta.pretty_name);

    Ok(SerializedEditorInstance {
        frames_socket_url: format!("ws://localhost:{}", editor_instance.ws_port),
        recording_duration: editor_instance.recordings.duration(),
        saved_project_config: {
            let project_config = editor_instance.project_config.1.borrow();
            project_config.clone()
        },
        recordings: editor_instance.recordings.clone(),
        path: editor_instance.project_path.clone(),
    })
}

#[tauri::command]
#[specta::specta]
#[instrument(skip(editor))]
async fn get_editor_meta(editor: WindowEditorInstance) -> Result<RecordingMeta, String> {
    let path = editor.project_path.clone();
    RecordingMeta::load_for_project(&path).map_err(|e| e.to_string())
}
#[tauri::command]
#[specta::specta]
#[instrument(skip(editor))]
async fn set_pretty_name(editor: WindowEditorInstance, pretty_name: String) -> Result<(), String> {
    let mut meta = editor.meta().clone();
    meta.pretty_name = pretty_name;
    meta.save_for_project().map_err(|e| e.to_string())
}

#[tauri::command]
#[specta::specta]
#[instrument(skip(app, clipboard))]
async fn copy_video_to_clipboard(
    app: AppHandle,
    clipboard: MutableState<'_, ClipboardContext>,
    path: String,
) -> Result<(), String> {
    println!("copying");
    let _ = clipboard.write().await.set_files(vec![path]);

    notifications::send_notification(
        &app,
        notifications::NotificationType::VideoCopiedToClipboard,
    );
    Ok(())
}

#[tauri::command]
#[specta::specta]
#[instrument]
async fn get_video_metadata(path: PathBuf) -> Result<VideoRecordingMetadata, String> {
    let recording_meta = RecordingMeta::load_for_project(&path).map_err(|v| v.to_string())?;

    fn get_duration_for_path(path: PathBuf) -> Result<f64, String> {
        let input =
            ffmpeg::format::input(&path).map_err(|e| format!("Failed to open video file: {e}"))?;

        let raw_duration = input.duration();
        if raw_duration <= 0 {
            return Err(format!(
                "Unknown or invalid duration for video file: {path:?}"
            ));
        }

        let duration = raw_duration as f64 / AV_TIME_BASE as f64;
        Ok(duration)
    }

    let display_paths = match &recording_meta.inner {
        RecordingMetaInner::Instant(_) => {
            vec![path.join("content/output.mp4")]
        }
        RecordingMetaInner::Studio(meta) => {
            let status = meta.status();
            if let StudioRecordingStatus::Failed { .. } = status {
                return Err("Unable to get metadata on failed recording".to_string());
            } else if let StudioRecordingStatus::InProgress = status {
                return Err("Unable to get metadata on in-progress recording".to_string());
            }

            match meta {
                StudioRecordingMeta::SingleSegment { segment } => {
                    vec![recording_meta.path(&segment.display.path)]
                }
                StudioRecordingMeta::MultipleSegments { inner } => inner
                    .segments
                    .iter()
                    .map(|s| recording_meta.path(&s.display.path))
                    .collect(),
            }
        }
    };

    let duration = display_paths
        .into_iter()
        .map(get_duration_for_path)
        .try_fold(0f64, |acc, item| -> Result<f64, String> {
            let d = item?;
            Ok(acc + d)
        })?;

    let (width, height) = (1920, 1080);
    let fps = 30;

    let base_bitrate = if width <= 1280 && height <= 720 {
        4_000_000.0
    } else if width <= 1920 && height <= 1080 {
        8_000_000.0
    } else if width <= 2560 && height <= 1440 {
        14_000_000.0
    } else {
        20_000_000.0
    };

    let fps_factor = (fps as f64) / 30.0;
    let video_bitrate = base_bitrate * fps_factor;
    let audio_bitrate = 192_000.0;
    let total_bitrate = video_bitrate + audio_bitrate;
    let estimated_size_mb = (total_bitrate * duration) / (8.0 * 1024.0 * 1024.0);

    Ok(VideoRecordingMetadata {
        size: estimated_size_mb,
        duration,
    })
}

#[tauri::command]
#[specta::specta]
#[instrument(skip(app))]
fn close_recordings_overlay_window(app: AppHandle) {
    #[cfg(target_os = "macos")]
    {
        use tauri_nspanel::ManagerExt;
        if let Ok(panel) = app.get_webview_panel(&CapWindowDef::RecordingsOverlay.label()) {
            panel.released_when_closed(true);
            panel.close();
        }
    }

    if !cfg!(target_os = "macos")
        && let Some(window) = CapWindowDef::RecordingsOverlay.get(&app)
    {
        let _ = window.close();
    }
}

#[tauri::command(async)]
#[specta::specta]
#[instrument(skip(_app))]
fn focus_captures_panel(_app: AppHandle) {
    #[cfg(target_os = "macos")]
    {
        use tauri_nspanel::ManagerExt;
        if let Ok(panel) = _app.get_webview_panel(&CapWindowDef::RecordingsOverlay.label()) {
            panel.make_key_window();
        }
    }
}

#[derive(Serialize, Deserialize, specta::Type, Clone)]
#[serde(tag = "type", rename_all = "camelCase")]
pub struct FramesRendered {
    rendered_count: u32,
    total_frames: u32,
}

#[tauri::command]
#[specta::specta]
#[instrument(skip(editor_instance))]
async fn set_playhead_position(
    editor_instance: WindowEditorInstance,
    frame_number: u32,
) -> Result<(), String> {
    editor_instance
        .modify_and_emit_state(|state| {
            state.playhead_position = frame_number;
        })
        .await;

    Ok(())
}

#[tauri::command]
#[specta::specta]
#[instrument(skip(editor_instance))]
async fn set_project_config(
    editor_instance: WindowEditorInstance,
    config: ProjectConfiguration,
) -> Result<(), String> {
    config.write(&editor_instance.project_path).unwrap();

    editor_instance.project_config.0.send(config).ok();

    Ok(())
}

#[tauri::command]
#[specta::specta]
#[instrument(skip(editor_instance))]
async fn update_project_config_in_memory(
    editor_instance: WindowEditorInstance,
    config: ProjectConfiguration,
) -> Result<(), String> {
    editor_instance.project_config.0.send(config).ok();
    Ok(())
}

#[tauri::command]
#[specta::specta]
#[instrument(skip(editor_instance))]
async fn generate_zoom_segments_from_clicks(
    editor_instance: WindowEditorInstance,
) -> Result<Vec<ZoomSegment>, String> {
    let meta = editor_instance.meta();
    let recordings = &editor_instance.recordings;

    let zoom_segments = recording::generate_zoom_segments_for_project(meta, recordings);

    Ok(zoom_segments)
}

#[tauri::command]
#[specta::specta]
#[instrument]
async fn list_audio_devices() -> Result<Vec<String>, ()> {
    if !permissions::do_permissions_check(false)
        .microphone
        .permitted()
    {
        return Ok(vec![]);
    }

    Ok(MicrophoneFeed::list().keys().cloned().collect())
}

#[derive(Serialize, Type, Debug, Clone)]
pub struct UploadProgress {
    progress: f64,
}

#[derive(Debug, Deserialize, Type)]
pub enum UploadMode {
    Initial {
        pre_created_video: Option<VideoUploadInfo>,
    },
    Reupload,
}

#[tauri::command]
#[specta::specta]
#[instrument(skip(app, channel))]
async fn upload_exported_video(
    app: AppHandle,
    path: PathBuf,
    mode: UploadMode,
    channel: Channel<UploadProgress>,
    organization_id: Option<String>,
) -> Result<UploadResult, String> {
    let Ok(Some(auth)) = AuthStore::get(&app) else {
        AuthStore::set(&app, None).map_err(|e| e.to_string())?;
        return Ok(UploadResult::NotAuthenticated);
    };

    let mut meta = RecordingMeta::load_for_project(&path).map_err(|v| v.to_string())?;

    let file_path = meta.output_path();
    if !file_path.exists() {
        notifications::send_notification(&app, notifications::NotificationType::UploadFailed);
        return Err("Failed to upload video: Rendered video not found".to_string());
    }

    let metadata = build_video_meta(&file_path)
        .map_err(|err| format!("Error getting output video meta: {err}"))?;

    if !auth.is_upgraded() && metadata.duration_in_secs > 300.0 {
        return Ok(UploadResult::UpgradeRequired);
    }

    channel.send(UploadProgress { progress: 0.0 }).ok();

    let s3_config = match async {
        let video_id = match mode {
            UploadMode::Initial { pre_created_video } => {
                if let Some(pre_created) = pre_created_video {
                    return Ok(pre_created.config);
                }
                None
            }
            UploadMode::Reupload => {
                let Some(sharing) = meta.sharing.clone() else {
                    return Err("No sharing metadata found".into());
                };

                Some(sharing.id)
            }
        };

        create_or_get_video(
            &app,
            false,
            video_id,
            Some(meta.pretty_name.clone()),
            Some(metadata.clone()),
            organization_id,
        )
        .await
    }
    .await
    {
        Ok(data) => data,
        Err(AuthedApiError::InvalidAuthentication) => return Ok(UploadResult::NotAuthenticated),
        Err(AuthedApiError::UpgradeRequired) => return Ok(UploadResult::UpgradeRequired),
        Err(err) => return Err(err.to_string()),
    };

    let screenshot_path = meta.project_path.join("screenshots/display.jpg");
    meta.upload = Some(UploadMeta::SinglePartUpload {
        video_id: s3_config.id.clone(),
        file_path: file_path.clone(),
        screenshot_path: screenshot_path.clone(),
        recording_dir: path.clone(),
    });
    meta.save_for_project()
        .map_err(|e| error!("Failed to save recording meta: {e}"))
        .ok();

    match upload_video(
        &app,
        s3_config.id.clone(),
        file_path,
        screenshot_path,
        metadata,
        Some(channel.clone()),
    )
    .await
    {
        Ok(uploaded_video) => {
            channel.send(UploadProgress { progress: 1.0 }).ok();

            meta.upload = Some(UploadMeta::Complete);
            meta.sharing = Some(SharingMeta {
                link: uploaded_video.link.clone(),
                id: uploaded_video.id.clone(),
            });
            meta.save_for_project()
                .map_err(|e| error!("Failed to save recording meta: {e}"))
                .ok();

            let _ = app
                .state::<ArcLock<ClipboardContext>>()
                .write()
                .await
                .set_text(uploaded_video.link.clone());

            NotificationType::ShareableLinkCopied.send(&app);
            Ok(UploadResult::Success(uploaded_video.link))
        }
        Err(AuthedApiError::UpgradeRequired) => Ok(UploadResult::UpgradeRequired),
        Err(e) => {
            error!("Failed to upload video: {e}");

            NotificationType::UploadFailed.send(&app);

            meta.upload = Some(UploadMeta::Failed {
                error: e.to_string(),
            });
            meta.save_for_project()
                .map_err(|e| error!("Failed to save recording meta: {e}"))
                .ok();

            Err(e.to_string())
        }
    }
}

#[tauri::command]
#[specta::specta]
#[instrument(skip(app, clipboard))]
async fn upload_screenshot(
    app: AppHandle,
    clipboard: MutableState<'_, ClipboardContext>,
    screenshot_path: PathBuf,
) -> Result<UploadResult, String> {
    let Ok(Some(auth)) = AuthStore::get(&app) else {
        AuthStore::set(&app, None).map_err(|e| e.to_string())?;
        return Ok(UploadResult::NotAuthenticated);
    };

    if !auth.is_upgraded() {
        CapWindow::Upgrade.show(&app).await.ok();
        return Ok(UploadResult::UpgradeRequired);
    }

    println!("Uploading screenshot: {screenshot_path:?}");

    let screenshot_dir = screenshot_path.parent().unwrap().to_path_buf();
    let mut meta = RecordingMeta::load_for_project(&screenshot_dir).unwrap();

    let share_link = if let Some(sharing) = meta.sharing.as_ref() {
        println!("Screenshot already uploaded, using existing link");
        sharing.link.clone()
    } else {
        let uploaded = upload_image(&app, screenshot_path.clone())
            .await
            .map_err(|e| e.to_string())?;

        meta.sharing = Some(SharingMeta {
            link: uploaded.link.clone(),
            id: uploaded.id.clone(),
        });
        meta.save_for_project()
            .map_err(|err| format!("Error saving project: {err}"))?;

        uploaded.link
    };

    println!("Copying to clipboard: {share_link:?}");

    let _ = clipboard.write().await.set_text(share_link.clone());

    notifications::send_notification(&app, notifications::NotificationType::ShareableLinkCopied);

    Ok(UploadResult::Success(share_link))
}

#[tauri::command]
#[specta::specta]
#[instrument(skip(app))]
async fn save_file_dialog(
    app: AppHandle,
    file_name: String,
    file_type: String,
) -> Result<Option<String>, String> {
    use tauri_plugin_dialog::DialogExt;

    println!("save_file_dialog called with file_name: {file_name}, file_type: {file_type}");

    let file_name = file_name
        .strip_suffix(".cap")
        .unwrap_or(&file_name)
        .to_string();
    println!("File name after removing .cap suffix: {file_name}");

    let (name, extension) = match file_type.as_str() {
        "recording" => {
            println!("File type is recording");
            ("MP4 Video", "mp4")
        }
        "screenshot" => {
            println!("File type is screenshot");
            ("PNG Image", "png")
        }
        _ => {
            println!("Invalid file type: {file_type}");
            return Err("Invalid file type".to_string());
        }
    };

    println!("Showing save dialog with name: {name}, extension: {extension}");

    let (tx, rx) = std::sync::mpsc::channel();
    println!("Created channel for communication");

    app.dialog()
        .file()
        .set_title("Save File")
        .set_file_name(file_name)
        .add_filter(name, &[extension])
        .save_file(move |path| {
            println!("Save file callback triggered");
            let _ = tx.send(
                path.as_ref()
                    .and_then(|p| p.as_path())
                    .map(|p| p.to_string_lossy().to_string()),
            );
        });

    println!("Waiting for user selection");
    match rx.recv() {
        Ok(result) => {
            println!("Save dialog result: {result:?}");
            Ok(result)
        }
        Err(e) => {
            println!("Error receiving result: {e}");
            notifications::send_notification(
                &app,
                notifications::NotificationType::VideoSaveFailed,
            );
            Err(e.to_string())
        }
    }
}

#[derive(Serialize, specta::Type)]
pub struct RecordingMetaWithMetadata {
    #[serde(flatten)]
    pub inner: RecordingMeta,
    // Easier accessors for within webview
    // THESE MUST COME AFTER `inner` to override flattened fields with the same name
    pub mode: RecordingMode,
    pub status: StudioRecordingStatus,
}

impl RecordingMetaWithMetadata {
    fn new(inner: RecordingMeta) -> Self {
        Self {
            mode: match &inner.inner {
                RecordingMetaInner::Studio(_) => RecordingMode::Studio,
                RecordingMetaInner::Instant(_) => RecordingMode::Instant,
            },
            status: match &inner.inner {
                RecordingMetaInner::Studio(StudioRecordingMeta::MultipleSegments { inner }) => {
                    inner
                        .status
                        .clone()
                        .unwrap_or(StudioRecordingStatus::Complete)
                }
                RecordingMetaInner::Studio(StudioRecordingMeta::SingleSegment { .. }) => {
                    StudioRecordingStatus::Complete
                }
                RecordingMetaInner::Instant(InstantRecordingMeta::InProgress { .. }) => {
                    StudioRecordingStatus::InProgress
                }
                RecordingMetaInner::Instant(InstantRecordingMeta::Failed { error }) => {
                    StudioRecordingStatus::Failed {
                        error: error.clone(),
                    }
                }
                RecordingMetaInner::Instant(InstantRecordingMeta::Complete { .. }) => {
                    StudioRecordingStatus::Complete
                }
            },
            inner,
        }
    }
}

#[derive(Debug, Clone, Serialize, Deserialize, Type, PartialEq, Eq)]
#[serde(rename_all = "lowercase")]
pub enum FileType {
    Recording,
    Screenshot,
}

#[tauri::command(async)]
#[specta::specta]
#[instrument]
fn get_recording_meta(
    path: PathBuf,
    _file_type: FileType,
) -> Result<RecordingMetaWithMetadata, String> {
    RecordingMeta::load_for_project(&path)
        .map(RecordingMetaWithMetadata::new)
        .map_err(|e| format!("Failed to load recording meta: {e}"))
}

#[tauri::command]
#[specta::specta]
#[instrument(skip(app))]
fn list_recordings(app: AppHandle) -> Result<Vec<(PathBuf, RecordingMetaWithMetadata)>, String> {
    let recordings_dir = recordings_path(&app);

    if !recordings_dir.exists() {
        return Ok(Vec::new());
    }

    let mut result = std::fs::read_dir(&recordings_dir)
        .map_err(|e| format!("Failed to read recordings directory: {e}"))?
        .filter_map(|entry| {
            let entry = match entry {
                Ok(e) => e,
                Err(_) => return None,
            };

            let path = entry.path();

            if !path.is_dir() {
                return None;
            }

            get_recording_meta(path.clone(), FileType::Recording)
                .ok()
                .map(|meta| (path, meta))
        })
        .collect::<Vec<_>>();

    result.sort_by(|a, b| {
        let b_time =
            b.0.metadata()
                .and_then(|m| m.created())
                .unwrap_or(std::time::SystemTime::UNIX_EPOCH);

        let a_time =
            a.0.metadata()
                .and_then(|m| m.created())
                .unwrap_or(std::time::SystemTime::UNIX_EPOCH);

        b_time.cmp(&a_time)
    });

    Ok(result)
}

#[tauri::command]
#[specta::specta]
#[instrument(skip(app))]
fn list_screenshots(app: AppHandle) -> Result<Vec<(PathBuf, RecordingMeta)>, String> {
    let screenshots_dir = screenshots_path(&app);

    let mut result = std::fs::read_dir(&screenshots_dir)
        .map_err(|e| format!("Failed to read screenshots directory: {e}"))?
        .filter_map(|entry| {
            let entry = entry.ok()?;
            let path = entry.path();
            if path.is_dir() && path.extension().and_then(|s| s.to_str()) == Some("cap") {
                let meta = match get_recording_meta(path.clone(), FileType::Screenshot) {
                    Ok(meta) => meta.inner,
                    Err(_) => return None,
                };

                let png_path = std::fs::read_dir(&path)
                    .ok()?
                    .filter_map(|e| e.ok())
                    .find(|e| e.path().extension().and_then(|s| s.to_str()) == Some("png"))
                    .map(|e| e.path())?;

                Some((png_path, meta))
            } else {
                None
            }
        })
        .collect::<Vec<_>>();

    result.sort_by(|a, b| {
        b.0.metadata()
            .and_then(|m| m.created())
            .unwrap_or(std::time::SystemTime::UNIX_EPOCH)
            .cmp(
                &a.0.metadata()
                    .and_then(|m| m.created())
                    .unwrap_or(std::time::SystemTime::UNIX_EPOCH),
            )
    });

    Ok(result)
}

#[tauri::command]
#[specta::specta]
#[instrument(skip(app))]
async fn check_upgraded_and_update(app: AppHandle) -> Result<bool, String> {
    println!("Checking upgraded status and updating...");

    if let Ok(Some(settings)) = GeneralSettingsStore::get(&app)
        && settings.commercial_license.is_some()
    {
        return Ok(true);
    }

    let Ok(Some(auth)) = AuthStore::get(&app) else {
        println!("No auth found, clearing auth store");
        AuthStore::set(&app, None).map_err(|e| e.to_string())?;
        return Ok(false);
    };

    if let Some(ref plan) = auth.plan
        && plan.manual
    {
        return Ok(true);
    }

    println!(
        "Fetching plan for user {}",
        auth.user_id.as_deref().unwrap_or("unknown")
    );
    let response = app
        .authed_api_request("/api/desktop/plan", |client, url| client.get(url))
        .await
        .map_err(|e| {
            println!("Failed to fetch plan: {e}");
            e.to_string()
        })?;

    println!("Plan fetch response status: {}", response.status());
    let plan_data = response.json::<serde_json::Value>().await.map_err(|e| {
        println!("Failed to parse plan response: {e}");
        format!("Failed to parse plan response: {e}")
    })?;

    let is_pro = plan_data
        .get("upgraded")
        .and_then(|v| v.as_bool())
        .unwrap_or(false);
    println!("Pro status: {is_pro}");
    let updated_auth = AuthStore {
        secret: auth.secret,
        user_id: auth.user_id,
        intercom_hash: auth.intercom_hash,
        plan: Some(Plan {
            upgraded: is_pro,
            manual: auth.plan.map(|p| p.manual).unwrap_or(false),
            last_checked: chrono::Utc::now().timestamp() as i32,
        }),
        organizations: auth.organizations,
    };
    println!("Updating auth store with new pro status");
    AuthStore::set(&app, Some(updated_auth)).map_err(|e| e.to_string())?;

    Ok(is_pro)
}

#[tauri::command]
#[specta::specta]
#[instrument(skip(app))]
fn open_external_link(app: tauri::AppHandle, url: String) -> Result<(), String> {
    if let Ok(Some(settings)) = GeneralSettingsStore::get(&app)
        && settings.disable_auto_open_links
    {
        return Ok(());
    }

    app.shell()
        .open(&url, None)
        .map_err(|e| format!("Failed to open URL: {e}"))?;
    Ok(())
}

#[tauri::command]
#[specta::specta]
#[instrument(skip(_app))]
async fn reset_camera_permissions(_app: AppHandle) -> Result<(), String> {
    #[cfg(target_os = "macos")]
    {
        #[cfg(debug_assertions)]
        let bundle_id =
            std::env::var("CAP_BUNDLE_ID").unwrap_or_else(|_| "com.apple.Terminal".to_string());
        #[cfg(not(debug_assertions))]
        let bundle_id = "so.cap.desktop";

        Command::new("tccutil")
            .arg("reset")
            .arg("Camera")
            .arg(bundle_id)
            .output()
            .map_err(|_| "Failed to reset camera permissions".to_string())?;
    }

    Ok(())
}

#[tauri::command]
#[specta::specta]
#[instrument(skip(_app))]
async fn reset_microphone_permissions(_app: AppHandle) -> Result<(), ()> {
    #[cfg(debug_assertions)]
    let bundle_id = "com.apple.Terminal";
    #[cfg(not(debug_assertions))]
    let bundle_id = "so.cap.desktop";

    Command::new("tccutil")
        .arg("reset")
        .arg("Microphone")
        .arg(bundle_id)
        .output()
        .expect("Failed to reset microphone permissions");

    Ok(())
}

#[tauri::command]
#[specta::specta]
#[instrument(skip(app))]
async fn is_camera_window_open(app: AppHandle) -> bool {
    CapWindowDef::Camera.get(&app).is_some()
}

#[tauri::command]
#[specta::specta]
#[instrument(skip(editor_instance))]
async fn seek_to(editor_instance: WindowEditorInstance, frame_number: u32) -> Result<(), String> {
    editor_instance
        .modify_and_emit_state(|state| {
            state.playhead_position = frame_number;
        })
        .await;

    Ok(())
}

#[tauri::command]
#[specta::specta]
#[instrument(skip(editor_instance))]
async fn get_mic_waveforms(editor_instance: WindowEditorInstance) -> Result<Vec<Vec<f32>>, String> {
    let mut out = Vec::new();

    for segment in editor_instance.segment_medias.iter() {
        if let Some(audio) = &segment.audio {
            out.push(audio::get_waveform(audio));
        } else {
            out.push(Vec::new());
        }
    }

    Ok(out)
}

#[tauri::command]
#[specta::specta]
#[instrument(skip(editor_instance))]
async fn get_system_audio_waveforms(
    editor_instance: WindowEditorInstance,
) -> Result<Vec<Vec<f32>>, String> {
    let mut out = Vec::new();

    for segment in editor_instance.segment_medias.iter() {
        if let Some(audio) = &segment.system_audio {
            out.push(audio::get_waveform(audio));
        } else {
            out.push(Vec::new());
        }
    }

    Ok(out)
}

#[tauri::command]
#[specta::specta]
#[instrument(skip(app, editor_instance, window))]
async fn editor_delete_project(
    app: tauri::AppHandle,
    editor_instance: WindowEditorInstance,
    window: tauri::Window,
) -> Result<(), String> {
    let _ = window.close();

    tokio::time::sleep(std::time::Duration::from_millis(20)).await;

    let path = editor_instance.0.project_path.clone();
    drop(editor_instance);

    let _ = tokio::fs::remove_dir_all(&path).await;

    RecordingDeleted { path }.emit(&app).ok();

    Ok(())
}

// keep this async otherwise opening windows may hang on windows
#[tauri::command]
#[specta::specta]
#[instrument(skip(app))]
<<<<<<< HEAD
async fn show_window(app: AppHandle, window: CapWindow) -> Result<(), String> {
    let _ = window.show(&app).await;
=======
async fn show_window(app: AppHandle, window: ShowCapWindow) -> Result<(), String> {
    window.show(&app).await.map_err(|e| e.to_string())?;
>>>>>>> bb5c789f
    Ok(())
}

#[tauri::command(async)]
#[specta::specta]
#[instrument]
fn list_fails() -> Result<BTreeMap<String, bool>, ()> {
    Ok(cap_fail::get_state())
}

#[tauri::command(async)]
#[specta::specta]
#[instrument]
fn set_fail(name: String, value: bool) {
    cap_fail::set_fail(&name, value)
}

async fn check_notification_permissions(app: AppHandle) {
    let Ok(Some(settings)) = GeneralSettingsStore::get(&app) else {
        return;
    };

    if !settings.enable_notifications {
        return;
    }

    match app.notification().permission_state() {
        Ok(state) if state != PermissionState::Granted => {
            println!("Requesting notification permission");
            match app.notification().request_permission() {
                Ok(PermissionState::Granted) => {
                    println!("Notification permission granted");
                }
                Ok(_) | Err(_) => {
                    GeneralSettingsStore::update(&app, |s| {
                        s.enable_notifications = false;
                    })
                    .ok();
                }
            }
        }
        Ok(_) => {
            println!("Notification permission already granted");
        }
        Err(e) => {
            eprintln!("Error checking notification permission state: {e}");
        }
    }
}

// fn configure_logging(folder: &PathBuf) -> tracing_appender::non_blocking::WorkerGuard {
//     let file_appender = tracing_appender::rolling::daily(folder, "cap-logs.log");
//     let (non_blocking, _guard) = tracing_appender::non_blocking(file_appender);

//     let filter = || tracing_subscriber::filter::EnvFilter::builder().parse_lossy("cap-*=TRACE");

//     tracing_subscriber::registry()
//         .with(
//             tracing_subscriber::fmt::layer()
//                 .with_ansi(false)
//                 .with_target(false)
//                 .with_writer(non_blocking)
//                 .with_filter(filter()),
//         )
//         .with(
//             tracing_subscriber::fmt::layer()
//                 .with_ansi(true)
//                 .with_target(false)
//                 .with_filter(filter()),
//         )
//         .init();

//     _guard
// }

#[tauri::command]
#[specta::specta]
#[instrument(skip(app))]
async fn set_server_url(app: MutableState<'_, App>, server_url: String) -> Result<(), ()> {
    let mut app = app.write().await;
    posthog::set_server_url(&server_url);
    app.server_url = server_url;

    Ok(())
}

#[tauri::command]
#[specta::specta]
#[instrument(skip(app))]
async fn set_camera_preview_state(
    app: MutableState<'_, App>,
    state: CameraPreviewState,
) -> Result<(), String> {
    app.read()
        .await
        .camera_preview
        .set_state(state)
        .map_err(|err| format!("Error saving camera window state: {err}"))?;

    Ok(())
}

#[tauri::command]
#[specta::specta]
#[instrument(skip(app))]
async fn await_camera_preview_ready(app: MutableState<'_, App>) -> Result<bool, String> {
    let app = app.read().await.camera_feed.clone();

    let (tx, rx) = oneshot::channel();
    app.tell(feeds::camera::ListenForReady(tx))
        .await
        .map_err(|err| format!("error registering ready listener: {err}"))?;
    rx.await
        .map_err(|err| format!("error receiving ready signal: {err}"))?;
    Ok(true)
}

#[tauri::command]
#[specta::specta]
#[instrument(skip(app))]
async fn update_auth_plan(app: AppHandle) {
    AuthStore::update_auth_plan(&app).await.ok();
}

type FilteredRegistry = tracing_subscriber::layer::Layered<
    tracing_subscriber::filter::FilterFn<fn(m: &tracing::Metadata) -> bool>,
    tracing_subscriber::Registry,
>;

pub type DynLoggingLayer = Box<dyn tracing_subscriber::Layer<FilteredRegistry> + Send + Sync>;
type LoggingHandle = tracing_subscriber::reload::Handle<Option<DynLoggingLayer>, FilteredRegistry>;

#[cfg_attr(mobile, tauri::mobile_entry_point)]
pub async fn run(recording_logging_handle: LoggingHandle, logs_dir: PathBuf) {
    ffmpeg::init()
        .map_err(|e| {
            error!("Failed to initialize ffmpeg: {e}");
        })
        .ok();

    posthog::init();

    let tauri_context = tauri::generate_context!();

    let specta_builder = tauri_specta::Builder::new()
        .commands(tauri_specta::collect_commands![
            set_mic_input,
            set_camera_input,
            recording_settings::set_recording_mode,
            upload_logs,
            recording::start_recording,
            recording::stop_recording,
            recording::pause_recording,
            recording::resume_recording,
            recording::restart_recording,
            recording::delete_recording,
            recording::take_screenshot,
            recording::list_cameras,
            recording::list_capture_windows,
            recording::list_capture_displays,
            recording::list_displays_with_thumbnails,
            recording::list_windows_with_thumbnails,
            windows::refresh_window_content_protection,
            general_settings::get_default_excluded_windows,
            list_audio_devices,
            close_recordings_overlay_window,
            fake_window::set_fake_window_bounds,
            fake_window::remove_fake_window,
            focus_captures_panel,
            get_current_recording,
            export::export_video,
            export::get_export_estimates,
            copy_file_to_path,
            copy_video_to_clipboard,
            copy_screenshot_to_clipboard,
            copy_image_to_clipboard,
            open_file_path,
            get_video_metadata,
            create_editor_instance,
            get_mic_waveforms,
            get_system_audio_waveforms,
            start_playback,
            stop_playback,
            set_playhead_position,
            set_project_config,
            update_project_config_in_memory,
            generate_zoom_segments_from_clicks,
            permissions::open_permission_settings,
            permissions::do_permissions_check,
            permissions::request_permission,
            upload_exported_video,
            upload_screenshot,
            create_screenshot_editor_instance,
            update_screenshot_config,
            get_recording_meta,
            save_file_dialog,
            list_recordings,
            list_screenshots,
            check_upgraded_and_update,
            open_external_link,
            hotkeys::set_hotkey,
            reset_camera_permissions,
            reset_microphone_permissions,
            is_camera_window_open,
            seek_to,
            windows::set_theme,
            global_message_dialog,
            show_window,
            write_clipboard_string,
            platform::perform_haptic_feedback,
            platform::is_system_audio_capture_supported,
            list_fails,
            set_fail,
            update_auth_plan,
            set_window_transparent,
            get_editor_meta,
            set_pretty_name,
            set_server_url,
            set_camera_preview_state,
            await_camera_preview_ready,
            captions::create_dir,
            captions::save_model_file,
            captions::prewarm_whisperx,
            captions::transcribe_audio,
            captions::save_captions,
            captions::load_captions,
            captions::download_whisper_model,
            captions::check_model_exists,
            captions::delete_whisper_model,
            captions::export_captions_srt,
            target_select_overlay::open_target_select_overlays,
            target_select_overlay::close_target_select_overlays,
            target_select_overlay::update_camera_overlay_bounds,
            target_select_overlay::display_information,
            target_select_overlay::get_window_icon,
            target_select_overlay::focus_window,
            editor_delete_project,
            format_project_name,
            recovery::find_incomplete_recordings,
            recovery::recover_recording,
            recovery::discard_incomplete_recording,
        ])
        .events(tauri_specta::collect_events![
            RecordingOptionsChanged,
            NewStudioRecordingAdded,
            NewScreenshotAdded,
            RenderFrameEvent,
            EditorStateChanged,
            CurrentRecordingChanged,
            RecordingStarted,
            RecordingStopped,
            RequestStartRecording,
            RequestOpenRecordingPicker,
            RequestOpenSettings,
            RequestScreenCapturePrewarm,
            NewNotification,
            audio_meter::AudioInputLevelChange,
            captions::DownloadProgress,
            recording::RecordingEvent,
            RecordingDeleted,
            target_select_overlay::TargetUnderCursor,
            hotkeys::OnEscapePress,
            upload::UploadProgressEvent,
            SetCaptureAreaPending,
        ])
        .error_handling(tauri_specta::ErrorHandlingMode::Throw)
        .typ::<ProjectConfiguration>()
        .typ::<AuthStore>()
        .typ::<presets::PresetsStore>()
        .typ::<hotkeys::HotkeysStore>()
        .typ::<general_settings::GeneralSettingsStore>()
        .typ::<recording_settings::RecordingSettingsStore>()
        .typ::<cap_flags::Flags>()
        .typ::<crate::window_exclusion::WindowExclusion>();

    #[cfg(debug_assertions)]
    specta_builder
        .export(
            specta_typescript::Typescript::default(),
            "../src/utils/tauri.ts",
        )
        .expect("Failed to export typescript bindings");

    let (camera_tx, camera_ws_port, _shutdown) = camera_legacy::create_camera_preview_ws().await;

    let (mic_samples_tx, mic_samples_rx) = flume::bounded(8);
    let mic_meter_sender = mic_samples_tx.clone();

    let camera_feed = CameraFeed::spawn(CameraFeed::default());
    let _ = camera_feed.ask(feeds::camera::AddSender(camera_tx)).await;

    let (mic_error_tx, mic_error_rx) = flume::bounded(1);

    let mic_feed = {
        let mic_feed = MicrophoneFeed::spawn(MicrophoneFeed::new(mic_error_tx));

        if let Err(err) = mic_feed
            .ask(feeds::microphone::AddSender(mic_samples_tx))
            .await
        {
            error!("Failed to attach audio meter sender: {err}");
        }

        mic_feed
    };

    tauri::async_runtime::set(tokio::runtime::Handle::current());

    #[allow(unused_mut)]
    let mut builder =
        tauri::Builder::default().plugin(tauri_plugin_single_instance::init(|app, args, _cwd| {
            trace!("Single instance invoked with args {args:?}");

            // This is also handled as a deeplink on some platforms (eg macOS), see deeplink_actions
            let Some(cap_file) = args
                .iter()
                .find(|arg| arg.ends_with(".cap"))
                .map(PathBuf::from)
            else {
                let app = app.clone();
                tokio::spawn(async move {
                    CapWindow::Main {
                        init_target_mode: None,
                    }
                    .show(&app)
                    .await
                });
                return;
            };

            let _ = open_project_from_path(&cap_file, app.clone());
        }));

    #[cfg(target_os = "macos")]
    {
        builder = builder.plugin(tauri_nspanel::init());
    }

    builder
        .plugin(tauri_plugin_shell::init())
        .plugin(tauri_plugin_dialog::init())
        .plugin(tauri_plugin_store::Builder::new().build())
        .plugin(tauri_plugin_os::init())
        .plugin(tauri_plugin_process::init())
        .plugin(tauri_plugin_oauth::init())
        .plugin(tauri_plugin_http::init())
        .plugin(tauri_plugin_updater::Builder::new().build())
        .plugin(tauri_plugin_notification::init())
        .plugin(flags::plugin::init())
        .plugin(tauri_plugin_deep_link::init())
        .plugin(tauri_plugin_clipboard_manager::init())
        .plugin(tauri_plugin_fs::init())
        .plugin(tauri_plugin_opener::init())
        .plugin(
            tauri_plugin_window_state::Builder::new()
                .with_state_flags({
                    use tauri_plugin_window_state::StateFlags;
                    let mut flags = StateFlags::all();
                    flags.remove(StateFlags::VISIBLE);
                    flags
                })
                .with_denylist(&[
                    CapWindowDef::Setup.label().as_str(),
                    "window-capture-occluder",
                    "target-select-overlay",
                    CapWindowDef::CaptureArea.label().as_str(),
                    CapWindowDef::Camera.label().as_str(),
                    CapWindowDef::RecordingsOverlay.label().as_str(),
                    CapWindowDef::RecordingControls.label().as_str(),
                    CapWindowDef::Upgrade.label().as_str(),
                ])
                .map_label(|label| match label {
                    label if label.starts_with("editor-") => "editor",
                    label if label.starts_with("screenshot-editor-") => "screenshot-editor",
                    label if label.starts_with("window-capture-occluder-") => {
                        "window-capture-occluder"
                    }
                    label if label.starts_with("target-select-overlay") => "target-select-overlay",
                    _ => label,
                })
                .build(),
        )
        .invoke_handler(specta_builder.invoke_handler())
        .setup(move |app| {
            let app = app.handle().clone();

            if let Err(err) = update_project_names::migrate_if_needed(&app) {
                tracing::error!("Failed to migrate project file names: {}", err);
            }

            specta_builder.mount_events(&app);
            hotkeys::init(&app);
            general_settings::init(&app);
            fake_window::init(&app);
            app.manage(target_select_overlay::WindowFocusManager::default());
            app.manage(EditorWindowIds::default());
            app.manage(ScreenshotEditorWindowIds::default());
            #[cfg(target_os = "macos")]
            app.manage(crate::platform::ScreenCapturePrewarmer::default());
            app.manage(http_client::HttpClient::default());
            app.manage(http_client::RetryableHttpClient::default());
            app.manage(PendingScreenshots::default());

            gpu_context::prewarm_gpu();

            tokio::spawn({
                let camera_feed = camera_feed.clone();
                let app = app.clone();
                async move {
                    camera_feed
                        .tell(feeds::camera::OnFeedDisconnect(Box::new({
                            move || {
                                if let Some(win) = CapWindowDef::Camera.get(&app) {
                                    win.close().ok();
                                }
                            }
                        })))
                        .send()
                        .await
                        .map_err(|err| error!("Error registering on camera feed disconnect: {err}"))
                        .ok();
                }
            });

            if let Ok(Some(auth)) = AuthStore::load(&app) {
                sentry::configure_scope(|scope| {
                    scope.set_user(auth.user_id.map(|id| sentry::User {
                        id: Some(id),
                        ..Default::default()
                    }));
                });
            }

            tokio::spawn({
                let app = app.clone();
                async move {
                    resume_uploads(app)
                        .await
                        .map_err(|err| warn!("Error resuming uploads: {err}"))
                        .ok();
                }
            });

            {
                let (server_url, should_update) = if cfg!(debug_assertions)
                    && let Ok(url) = std::env::var("VITE_SERVER_URL")
                {
                    (url, true)
                } else if let Some(url) = GeneralSettingsStore::get(&app)
                    .ok()
                    .flatten()
                    .map(|v| v.server_url.clone())
                {
                    (url, false)
                } else {
                    (
                        option_env!("VITE_SERVER_URL")
                            .unwrap_or("https://cap.so")
                            .to_string(),
                        true,
                    )
                };

                // This ensures settings reflects the correct value if it's set at startup
                if should_update {
                    GeneralSettingsStore::update(&app, |s| {
                        s.server_url = server_url.clone();
                    })
                    .map_err(|err| warn!("Error updating server URL into settings store: {err}"))
                    .ok();
                }

                posthog::set_server_url(&server_url);

                app.manage(Arc::new(RwLock::new(App {
                    camera_ws_port,
                    handle: app.clone(),
                    camera_preview: CameraPreviewManager::new(&app),
                    recording_state: RecordingState::None,
                    recording_logging_handle,
                    mic_feed,
                    mic_meter_sender,
                    selected_mic_label: None,
                    selected_camera_id: None,
                    camera_in_use: false,
                    camera_cleanup_done: false,
                    camera_feed,
                    server_url,
                    logs_dir: logs_dir.clone(),
                    disconnected_inputs: HashSet::new(),
                })));

                app.manage(Arc::new(RwLock::new(
                    ClipboardContext::new().expect("Failed to create clipboard context"),
                )));
            }

            spawn_mic_error_handler(app.clone(), mic_error_rx);
            spawn_device_watchers(app.clone());

            tokio::spawn(check_notification_permissions(app.clone()));

            println!("Checking startup completion and permissions...");
            let permissions = permissions::do_permissions_check(false);
            println!("Permissions check result: {permissions:?}");

            tokio::spawn({
                let app = app.clone();
                async move {
                    if !permissions.screen_recording.permitted()
                        || !permissions.accessibility.permitted()
                        || !permissions.microphone.permitted()
                        || !permissions.camera.permitted()
                        || GeneralSettingsStore::get(&app)
                            .ok()
                            .flatten()
                            .map(|s| !s.has_completed_startup)
                            .unwrap_or(false)
                    {
                        let _ = CapWindow::Setup.show(&app).await;
                    } else {
                        println!("Permissions granted, showing main window");

                        let _ = CapWindow::Main {
                            init_target_mode: None,
                        }
                        .show(&app)
                        .await;
                    }
                }
            });

            audio_meter::spawn_event_emitter(app.clone(), mic_samples_rx);

            tray::create_tray(&app).unwrap();

            RequestStartRecording::listen_any_spawn(&app, async |event, app| {
                let settings = RecordingSettingsStore::get(&app)
                    .ok()
                    .flatten()
                    .unwrap_or_default();

                let _ = set_mic_input(app.state(), settings.mic_name).await;
                let _ = set_camera_input(app.clone(), app.state(), settings.camera_id).await;

                let _ = start_recording(app.clone(), app.state(), {
                    recording::StartRecordingInputs {
                        capture_target: settings.target.unwrap_or_else(|| {
                            ScreenCaptureTarget::Display {
                                id: Display::primary().id(),
                            }
                        }),
                        mode: event.mode,
                        capture_system_audio: settings.system_audio,
                        organization_id: settings.organization_id,
                    }
                })
                .await;
            });

            RequestOpenRecordingPicker::listen_any_spawn(&app, async |event, app| {
                let _ = CapWindow::Main {
                    init_target_mode: event.target_mode,
                }
                .show(&app)
                .await;
            });

            RequestOpenSettings::listen_any_spawn(&app, async |payload, app| {
                let _ = CapWindow::Settings {
                    page: Some(payload.page),
                }
                .show(&app)
                .await;
            });

            #[cfg(target_os = "macos")]
            RequestScreenCapturePrewarm::listen_any_spawn(&app, async |event, app| {
                let prewarmer = app.state::<crate::platform::ScreenCapturePrewarmer>();
                prewarmer.request(event.force).await;
            });

            let app_handle = app.clone();
            app.deep_link().on_open_url(move |event| {
                deeplink_actions::handle(&app_handle, event.urls());
            });

            Ok(())
        })
        .on_window_event(|window, event| {
            let label = window.label();
            let app = window.app_handle();

            match event {
                WindowEvent::CloseRequested { .. } => {
                    if let Ok(CapWindowDef::Camera) = CapWindowDef::from_str(label) {
                        tokio::spawn(cleanup_camera_window(app.clone()));
                    }
                }
                WindowEvent::Destroyed => {
                    if let Ok(window_id) = CapWindowDef::from_str(label) {
                        match window_id {
                            CapWindowDef::Main => {
                                let app = app.clone();

                                for (id, window) in app.webview_windows() {
                                    if let Ok(CapWindowDef::TargetSelectOverlay { .. }) =
                                        CapWindowDef::from_str(&id)
                                    {
                                        let _ = window.close();
                                    }
                                }

                                tokio::spawn(async move {
                                    let state = app.state::<ArcLock<App>>();
                                    let app_state = &mut *state.write().await;

                                    let camera_window_open =
                                        CapWindowDef::Camera.get(&app).is_some();

                                    if !app_state.is_recording_active_or_pending()
                                        && !camera_window_open
                                        && !app_state.camera_in_use
                                    {
                                        let _ =
                                            app_state.mic_feed.ask(microphone::RemoveInput).await;
                                        let _ = app_state
                                            .camera_feed
                                            .ask(feeds::camera::RemoveInput)
                                            .await;

                                        app_state.selected_mic_label = None;
                                        app_state.selected_camera_id = None;
                                    }
                                });
                            }
                            CapWindowDef::Editor { id } => {
                                let window_ids = EditorWindowIds::get(window.app_handle());
                                window_ids.ids.lock().unwrap().retain(|(_, _id)| *_id != id);

                                tokio::spawn(EditorInstances::remove(window.clone()));

                                #[cfg(target_os = "windows")]
<<<<<<< HEAD
                                if CapWindowDef::Settings.get(&app).is_none() {
                                    reopen_main_window(&app);
=======
                                if CapWindowId::Settings.get(app).is_none() {
                                    reopen_main_window(app);
>>>>>>> bb5c789f
                                }
                            }
                            CapWindowDef::ScreenshotEditor { id } => {
                                let window_ids =
                                    ScreenshotEditorWindowIds::get(window.app_handle());
                                window_ids.ids.lock().unwrap().retain(|(_, _id)| *_id != id);

                                tokio::spawn(ScreenshotEditorInstances::remove(window.clone()));

                                #[cfg(target_os = "windows")]
<<<<<<< HEAD
                                if CapWindowDef::Settings.get(&app).is_none() {
                                    reopen_main_window(&app);
=======
                                if CapWindowId::Settings.get(app).is_none() {
                                    reopen_main_window(app);
>>>>>>> bb5c789f
                                }
                            }
                            CapWindowDef::Settings => {
                                for (label, window) in app.webview_windows() {
                                    if let Ok(id) = CapWindowDef::from_str(&label)
                                        && matches!(
                                            id,
                                            CapWindowDef::TargetSelectOverlay { .. }
                                                | CapWindowDef::Main
                                                | CapWindowDef::Camera
                                        )
                                    {
                                        let _ = window.show();
                                    }
                                }

                                #[cfg(target_os = "windows")]
                                if !has_open_editor_window(app) {
                                    reopen_main_window(app);
                                }

                                return;
                            }
                            CapWindowDef::Upgrade | CapWindowDef::ModeSelect => {
                                for (label, window) in app.webview_windows() {
                                    if let Ok(id) = CapWindowDef::from_str(&label)
                                        && matches!(
                                            id,
                                            CapWindowDef::TargetSelectOverlay { .. }
                                                | CapWindowDef::Main
                                                | CapWindowDef::Camera
                                        )
                                    {
                                        let _ = window.show();
                                    }
                                }
                                return;
                            }
                            CapWindowDef::TargetSelectOverlay { display_id } => {
                                app.state::<target_select_overlay::WindowFocusManager>()
                                    .destroy(&display_id, app.global_shortcut());
                            }
                            CapWindowDef::Camera => {
                                let app = app.clone();
                                tokio::spawn(async move {
                                    let state = app.state::<ArcLock<App>>();
                                    let mut app_state = state.write().await;

                                    app_state.camera_preview.on_window_close();

                                    if !app_state.is_recording_active_or_pending() {
                                        let _ = app_state
                                            .camera_feed
                                            .ask(feeds::camera::RemoveInput)
                                            .await;
                                        app_state.camera_in_use = false;
                                    }
                                });
                            }
                            _ => {}
                        };
                    }

                    if let Some(settings) = GeneralSettingsStore::get(app).unwrap_or(None)
                        && settings.hide_dock_icon
                        && app
                            .webview_windows()
                            .keys()
                            .all(|label| !CapWindowDef::from_str(label).unwrap().activates_dock())
                    {
                        #[cfg(target_os = "macos")]
                        app.set_activation_policy(tauri::ActivationPolicy::Accessory)
                            .ok();
                    }
                }
                #[cfg(target_os = "macos")]
                WindowEvent::Focused(focused) => {
                    let window_id = CapWindowDef::from_str(label);

                    if matches!(window_id, Ok(CapWindowDef::Upgrade)) {
                        for (label, window) in app.webview_windows() {
                            if let Ok(id) = CapWindowDef::from_str(&label)
                                && matches!(id, CapWindowDef::TargetSelectOverlay { .. })
                            {
                                let _ = window.hide();
                            }
                        }
                    }

                    if *focused
                        && let Ok(window_id) = window_id
                        && window_id.activates_dock()
                    {
                        app.set_activation_policy(tauri::ActivationPolicy::Regular)
                            .ok();
                    }
                }
                WindowEvent::DragDrop(tauri::DragDropEvent::Drop { paths, .. }) => {
                    for path in paths {
                        let _ = open_project_from_path(path, app.clone());
                    }
                }
                _ => {}
            }
        })
        .build(tauri_context)
        .expect("error while running tauri application")
        .run(move |_handle, event| match event {
            #[cfg(target_os = "macos")]
            tauri::RunEvent::Reopen { .. } => {
                let has_window = _handle.webview_windows().iter().any(|(label, _)| {
                    label.starts_with("editor-")
                        || label.starts_with("screenshot-editor-")
                        || label.as_str() == "settings"
                        || label.as_str() == "signin"
                });

                if has_window {
                    if let Some(window) = _handle
                        .webview_windows()
                        .iter()
                        .find(|(label, _)| {
                            label.starts_with("editor-")
                                || label.starts_with("screenshot-editor-")
                                || label.as_str() == "settings"
                                || label.as_str() == "signin"
                        })
                        .map(|(_, window)| window.clone())
                    {
                        window.set_focus().ok();
                    }
                } else {
                    let handle = _handle.clone();
                    tokio::spawn(async move {
                        let _ = CapWindow::Main {
                            init_target_mode: None,
                        }
                        .show(&handle)
                        .await;
                    });
                }
            }
            tauri::RunEvent::ExitRequested { code, api, .. } => {
                if code.is_none() {
                    api.prevent_exit();
                }
            }
            _ => {}
        });
}

#[cfg(target_os = "windows")]
fn has_open_editor_window(app: &AppHandle) -> bool {
    app.webview_windows().keys().any(|label| {
        matches!(
            CapWindowDef::from_str(label),
            Ok(CapWindowDef::Editor { .. })
        )
    })
}

#[cfg(target_os = "windows")]
fn reopen_main_window(app: &AppHandle) {
    if let Some(main) = CapWindowDef::Main.get(app) {
        let _ = main.show();
        let _ = main.set_focus();
    } else {
        let handle = app.clone();
        tokio::spawn(async move {
            let _ = CapWindow::Main {
                init_target_mode: None,
            }
            .show(&handle)
            .await;
        });
    }
}

async fn resume_uploads(app: AppHandle) -> Result<(), String> {
    let recordings_dir = recordings_path(&app);
    if !recordings_dir.exists() {
        return Err("Recording directory missing".to_string());
    }

    let entries = std::fs::read_dir(&recordings_dir)
        .map_err(|e| format!("Failed to read recordings directory: {e}"))?;
    for entry in entries.flatten() {
        let path = entry.path();
        if path.is_dir() && path.extension().and_then(|s| s.to_str()) == Some("cap") {
            // Load recording meta to check for in-progress recordings
            if let Ok(mut meta) = RecordingMeta::load_for_project(&path) {
                let mut needs_save = false;

                // Check if recording is still marked as in-progress and if so mark as failed
                // This should only happen if the application crashes while recording
                match &mut meta.inner {
                    RecordingMetaInner::Studio(StudioRecordingMeta::MultipleSegments { inner }) => {
                        if let Some(StudioRecordingStatus::InProgress) = &inner.status {
                            inner.status = Some(StudioRecordingStatus::Failed {
                                error: "Recording crashed".to_string(),
                            });
                            needs_save = true;
                        }
                    }
                    RecordingMetaInner::Instant(InstantRecordingMeta::InProgress { .. }) => {
                        meta.inner = RecordingMetaInner::Instant(InstantRecordingMeta::Failed {
                            error: "Recording crashed".to_string(),
                        });
                        needs_save = true;
                    }
                    _ => {}
                }

                // Save the updated meta if we made changes
                if needs_save && let Err(err) = meta.save_for_project() {
                    error!("Failed to save recording meta for {path:?}: {err}");
                }

                // Handle upload resumption
                if let Some(upload_meta) = meta.upload {
                    match upload_meta {
                        UploadMeta::MultipartUpload {
                            video_id: _,
                            file_path,
                            pre_created_video,
                            recording_dir,
                        } => {
                            InstantMultipartUpload::spawn(
                                app.clone(),
                                file_path,
                                pre_created_video,
                                recording_dir,
                                None,
                            );
                        }
                        UploadMeta::SinglePartUpload {
                            video_id,
                            file_path,
                            screenshot_path,
                            recording_dir,
                        } => {
                            let app = app.clone();
                            tokio::spawn(async move {
                                if let Ok(meta) = build_video_meta(&file_path)
                                    .map_err(|error| {
                                        error!("Failed to resume video upload. error getting video metadata: {error}");

                                        if let Ok(mut meta) = RecordingMeta::load_for_project(&recording_dir).map_err(|err| error!("Error loading project metadata: {err}")) {
                                            meta.upload = Some(UploadMeta::Failed { error });
                                            meta.save_for_project().map_err(|err| error!("Error saving project metadata: {err}")).ok();
                                        }
                                    })
                                    && let Ok(uploaded_video) = upload_video(
                                        &app,
                                        video_id,
                                        file_path,
                                        screenshot_path,
                                        meta,
                                        None,
                                    )
                                    .await
                                    .map_err(|error| {
                                        error!("Error completing resumed upload for video: {error}");

                                        if let Ok(mut meta) = RecordingMeta::load_for_project(&recording_dir).map_err(|err| error!("Error loading project metadata: {err}")) {
                                            meta.upload = Some(UploadMeta::Failed { error: error.to_string() });
                                            meta.save_for_project().map_err(|err| error!("Error saving project metadata: {err}")).ok();
                                        }
                                    })
                                    {
                                        if let Ok(mut meta) = RecordingMeta::load_for_project(&recording_dir).map_err(|err| error!("Error loading project metadata: {err}")) {
                                            meta.upload = Some(UploadMeta::Complete);
                                            meta.sharing = Some(SharingMeta {
                                                link: uploaded_video.link.clone(),
                                                id: uploaded_video.id.clone(),
                                            });
                                            meta.save_for_project()
                                                .map_err(|e| error!("Failed to save recording meta: {e}"))
                                                .ok();
                                        }

                                        let _ = app
                                            .state::<ArcLock<ClipboardContext>>()
                                            .write()
                                            .await
                                            .set_text(uploaded_video.link.clone());
                                        NotificationType::ShareableLinkCopied.send(&app);
                                    }
                            });
                        }
                        UploadMeta::Failed { .. } | UploadMeta::Complete => {}
                    }
                }
            }
        }
    }

    Ok(())
}

async fn create_editor_instance_impl(
    app: &AppHandle,
    path: PathBuf,
    frame_cb: Box<dyn FnMut(RenderedFrame) + Send>,
) -> Result<Arc<EditorInstance>, String> {
    let app = app.clone();

    let instance = {
        let app = app.clone();
        EditorInstance::new(
            path,
            move |state| {
                let _ = EditorStateChanged::new(state).emit(&app);
            },
            frame_cb,
        )
        .await?
    };

    RenderFrameEvent::listen_any(&app, {
        let preview_tx = instance.preview_tx.clone();
        move |e| {
            preview_tx.send_modify(|v| {
                *v = Some((
                    e.payload.frame_number,
                    e.payload.fps,
                    e.payload.resolution_base,
                ));
            });
        }
    });

    Ok(instance)
}

fn recordings_path(app: &AppHandle) -> PathBuf {
    let path = app.path().app_data_dir().unwrap().join("recordings");
    std::fs::create_dir_all(&path).unwrap_or_default();
    path
}

// fn recording_path(app: &AppHandle, recording_id: &str) -> PathBuf {
//     recordings_path(app).join(format!("{recording_id}.cap"))
// }

fn screenshots_path(app: &AppHandle) -> PathBuf {
    let path = app.path().app_data_dir().unwrap().join("screenshots");
    std::fs::create_dir_all(&path).unwrap_or_default();
    path
}

// fn screenshot_path(app: &AppHandle, screenshot_id: &str) -> PathBuf {
//     screenshots_path(app).join(format!("{screenshot_id}.cap"))
// }

#[tauri::command]
#[specta::specta]
#[instrument(skip(app))]
fn global_message_dialog(app: AppHandle, message: String) {
    app.dialog().message(message).show(|_| {});
}

#[tauri::command]
#[specta::specta]
#[instrument(skip(clipboard))]
async fn write_clipboard_string(
    clipboard: MutableState<'_, ClipboardContext>,
    text: String,
) -> Result<(), String> {
    let writer = clipboard
        .try_write()
        .map_err(|e| format!("Failed to acquire lock on clipboard state: {e}"))?;
    writer
        .set_text(text)
        .map_err(|e| format!("Failed to write text to clipboard: {e}"))
}

#[tauri::command(async)]
#[specta::specta]
fn format_project_name(
    template: Option<String>,
    target_name: String,
    target_kind: String,
    recording_mode: RecordingMode,
    datetime: Option<chrono::DateTime<chrono::Local>>,
) -> String {
    recording::format_project_name(
        template.as_deref(),
        target_name.as_str(),
        target_kind.as_str(),
        recording_mode,
        datetime,
    )
}

trait EventExt: tauri_specta::Event {
    fn listen_any_spawn<Fut>(
        app: &AppHandle,
        handler: impl Fn(Self, AppHandle) -> Fut + Send + 'static + Clone,
    ) -> tauri::EventId
    where
        Fut: Future + Send,
        Self: serde::de::DeserializeOwned + Send + 'static,
    {
        let app = app.clone();
        Self::listen_any(&app.clone(), move |e| {
            let app = app.clone();
            let handler = handler.clone();
            tokio::spawn(async move {
                (handler)(e.payload, app).await;
            });
        })
    }
}

impl<T: tauri_specta::Event> EventExt for T {}

fn open_project_from_path(path: &Path, app: AppHandle) -> Result<(), String> {
    let meta = RecordingMeta::load_for_project(path).map_err(|v| v.to_string())?;

    match &meta.inner {
        RecordingMetaInner::Studio(meta) => {
            let status = meta.status();
            if let StudioRecordingStatus::Failed { .. } = status {
                return Err("Unable to open failed recording".to_string());
            } else if let StudioRecordingStatus::InProgress = status {
                return Err("Recording in progress".to_string());
            }

            let project_path = path.to_path_buf();
            tokio::spawn(async move { CapWindow::Editor { project_path }.show(&app).await });
        }
        RecordingMetaInner::Instant(_) => {
            let mp4_path = path.join("content/output.mp4");

            if mp4_path.exists() && mp4_path.is_file() {
                let _ = app
                    .opener()
                    .open_path(mp4_path.to_str().unwrap_or_default(), None::<String>);
                if let Some(main_window) = CapWindowDef::Main.get(&app) {
                    main_window.close().ok();
                }
            }
        }
    }

    Ok(())
}<|MERGE_RESOLUTION|>--- conflicted
+++ resolved
@@ -2185,13 +2185,8 @@
 #[tauri::command]
 #[specta::specta]
 #[instrument(skip(app))]
-<<<<<<< HEAD
 async fn show_window(app: AppHandle, window: CapWindow) -> Result<(), String> {
-    let _ = window.show(&app).await;
-=======
-async fn show_window(app: AppHandle, window: ShowCapWindow) -> Result<(), String> {
     window.show(&app).await.map_err(|e| e.to_string())?;
->>>>>>> bb5c789f
     Ok(())
 }
 
@@ -2835,13 +2830,8 @@
                                 tokio::spawn(EditorInstances::remove(window.clone()));
 
                                 #[cfg(target_os = "windows")]
-<<<<<<< HEAD
                                 if CapWindowDef::Settings.get(&app).is_none() {
                                     reopen_main_window(&app);
-=======
-                                if CapWindowId::Settings.get(app).is_none() {
-                                    reopen_main_window(app);
->>>>>>> bb5c789f
                                 }
                             }
                             CapWindowDef::ScreenshotEditor { id } => {
@@ -2852,13 +2842,8 @@
                                 tokio::spawn(ScreenshotEditorInstances::remove(window.clone()));
 
                                 #[cfg(target_os = "windows")]
-<<<<<<< HEAD
                                 if CapWindowDef::Settings.get(&app).is_none() {
                                     reopen_main_window(&app);
-=======
-                                if CapWindowId::Settings.get(app).is_none() {
-                                    reopen_main_window(app);
->>>>>>> bb5c789f
                                 }
                             }
                             CapWindowDef::Settings => {
