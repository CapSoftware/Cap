mod audio;
mod auth;
mod camera;
mod flags;
mod general_settings;
mod hotkeys;
mod notifications;
mod permissions;
mod platform;
mod recording;
// mod resource;
mod audio_meter;
mod editor_window;
mod export;
mod fake_window;
// mod live_state;
mod presets;
mod tray;
mod upload;
mod web_api;
mod windows;

use audio::AppSounds;
use auth::{AuthStore, AuthenticationInvalid, Plan};
use camera::create_camera_preview_ws;
use cap_editor::EditorInstance;
use cap_editor::EditorState;
use cap_fail::fail;
use cap_media::feeds::RawCameraFrame;
use cap_media::feeds::{AudioInputFeed, AudioInputSamplesSender};
use cap_media::frame_ws::WSFrame;
use cap_media::platform::Bounds;
use cap_media::sources::CaptureScreen;
use cap_media::{feeds::CameraFeed, sources::ScreenCaptureTarget};
use cap_project::RecordingMetaInner;
use cap_project::XY;
use cap_project::{
    ProjectConfiguration, RecordingMeta, Resolution, SharingMeta, StudioRecordingMeta,
};
use cap_recording::instant_recording::InstantRecordingHandle;
use cap_recording::RecordingMode;
use cap_recording::RecordingOptions;
use cap_rendering::ProjectRecordings;
use clipboard_rs::common::RustImage;
use clipboard_rs::{Clipboard, ClipboardContext};
use editor_window::EditorInstances;
use editor_window::WindowEditorInstance;
use general_settings::GeneralSettingsStore;
use mp4::Mp4Reader;
// use display::{list_capture_windows, Bounds, CaptureTarget, FPS};
use notifications::NotificationType;
use png::{ColorType, Encoder};
use recording::InProgressRecording;
use relative_path::RelativePathBuf;
use scap::capturer::Capturer;
use scap::frame::Frame;
use scap::frame::VideoFrame;
use serde::{Deserialize, Serialize};
use serde_json::json;
use specta::Type;
use std::collections::BTreeMap;
use std::{
    fs::File,
    future::Future,
    io::{BufReader, BufWriter},
    marker::PhantomData,
    path::PathBuf,
    process::Command,
    str::FromStr,
    sync::Arc,
};
use tauri::Window;
use tauri::{AppHandle, Manager, State, WindowEvent};
use tauri_plugin_dialog::DialogExt;
use tauri_plugin_notification::{NotificationExt, PermissionState};
use tauri_plugin_shell::ShellExt;
use tauri_specta::Event;
use tokio::sync::{Mutex, RwLock};
use tracing::info;
use tracing_subscriber::layer::SubscriberExt;
use tracing_subscriber::util::SubscriberInitExt;
use tracing_subscriber::Layer;
use upload::{get_s3_config, upload_image, upload_video, S3UploadMeta};
use web_api::ManagerExt as WebManagerExt;
use windows::set_window_transparent;
use windows::{CapWindowId, ShowCapWindow};

#[derive(specta::Type, Serialize)]
#[serde(rename_all = "camelCase")]
pub struct App {
    recording_options: RecordingOptions,
    #[serde(skip)]
    camera_tx: flume::Sender<RawCameraFrame>,
    camera_ws_port: u16,
    #[serde(skip)]
    camera_feed: Option<Arc<Mutex<CameraFeed>>>,
    #[serde(skip)]
    mic_feed: Option<AudioInputFeed>,
    #[serde(skip)]
    audio_input_tx: AudioInputSamplesSender,
    #[serde(skip)]
    handle: AppHandle,
    #[serde(skip)]
    current_recording: Option<InProgressRecording>,
    #[serde(skip)]
    recording_logging_handle: LoggingHandle,
}

#[derive(specta::Type, Serialize, Deserialize, Clone, Debug)]
#[serde(rename_all = "camelCase")]
pub enum VideoType {
    Screen,
    Output,
    Camera,
}

#[derive(Serialize, Deserialize, specta::Type, Debug)]
pub enum UploadResult {
    Success(String),
    NotAuthenticated,
    PlanCheckFailed,
    UpgradeRequired,
}

#[derive(Serialize, Deserialize, specta::Type, Debug)]
pub struct VideoRecordingMetadata {
    pub duration: f64,
    pub size: f64,
}

#[derive(Clone, Serialize, Deserialize, specta::Type, Debug)]
pub struct VideoUploadInfo {
    id: String,
    link: String,
    config: S3UploadMeta,
}

impl App {
    pub fn set_current_recording(&mut self, actor: InProgressRecording) {
        let current_recording = self.current_recording.insert(actor);

        CurrentRecordingChanged.emit(&self.handle).ok();

        if matches!(
            current_recording.capture_target(),
            ScreenCaptureTarget::Window { .. } | ScreenCaptureTarget::Area { .. }
        ) {
            let _ = ShowCapWindow::WindowCaptureOccluder.show(&self.handle);
        } else {
            self.close_occluder_window();
        }
    }

    pub fn clear_current_recording(&mut self) -> Option<InProgressRecording> {
        self.close_occluder_window();

        self.current_recording.take()
    }

    fn close_occluder_window(&self) {
        if let Some(window) = CapWindowId::WindowCaptureOccluder.get(&self.handle) {
            window.close().ok();
        }
    }

    async fn set_start_recording_options(
        &mut self,
        new_options: RecordingOptions,
    ) -> Result<(), String> {
        let options = new_options.clone();
        let capture_target_title = options
            .capture_target
            .get_title()
            .ok_or_else(|| "Failed to get capture target name".to_string())?;

        sentry::configure_scope(move |scope| {
            dbg!(options.capture_target.get_title());
            let mut ctx = std::collections::BTreeMap::new();
            ctx.insert("capture_target".into(), capture_target_title.into());
            ctx.insert(
                "camera".into(),
                options.camera_label.unwrap_or("None".into()).into(),
            );
            ctx.insert(
                "microphone".into(),
                options.mic_name.unwrap_or("None".into()).into(),
            );
            scope.set_context("recording_options", sentry::protocol::Context::Other(ctx));

            Some(())
        });

        self.recording_options.mode = new_options.mode;
        self.recording_options.capture_system_audio = new_options.capture_system_audio;

        match CapWindowId::Camera.get(&self.handle) {
            Some(window) if new_options.camera_label().is_none() => {
                println!("closing camera window");
                window.close().ok();
            }
            None if new_options.camera_label().is_some() => {
                println!("creating camera window");
                ShowCapWindow::Camera {
                    ws_port: self.camera_ws_port,
                }
                .show(&self.handle)
                .await
                .ok();
            }
            _ => {}
        }

        // try update camera
        let camera = match (new_options.camera_label(), self.camera_feed.as_ref()) {
            (Some(camera_label), Some(camera_feed)) => camera_feed
                .lock()
                .await
                .switch_cameras(camera_label)
                .await
                .map_err(|e| e.to_string()),
            (Some(camera_label), None) => CameraFeed::init(camera_label)
                .await
                .map(|feed| {
                    feed.attach(self.camera_tx.clone());
                    self.camera_feed = Some(Arc::new(Mutex::new(feed)));
                })
                .map_err(|e| e.to_string()),
            (None, _) => {
                self.remove_camera_feed();
                Ok(())
            }
        }
        .inspect(|_| {
            self.recording_options.camera_label = new_options.camera_label.clone();
        });

        // try update microphone
        let microphone = match (new_options.mic_name(), &mut self.mic_feed) {
            (Some(new_input_name), v @ None) => {
                AudioInputFeed::init(new_input_name)
                    .await
                    .map_err(|e| e.to_string())
                    .map(|feed| async {
                        feed.add_sender(self.audio_input_tx.clone()).await.unwrap();
                        *v = Some(feed);
                    })
                    .transpose_async()
                    .await
            }
            (Some(new_input_name), Some(feed)) => feed
                .switch_input(new_input_name)
                .await
                .map_err(|e| e.to_string()),
            (None, _) => {
                self.remove_mic_feed();
                Ok(())
            }
        }
        .inspect(|_| {
            self.recording_options.mic_name = new_options.mic_name.clone();
        });

        if camera.is_ok() || microphone.is_ok() {
            self.recording_options.capture_target = new_options.capture_target;

            RecordingOptionsChanged.emit(&self.handle).ok();
        }

        camera.and(microphone)
    }

    pub fn remove_camera_feed(&mut self) {
        self.camera_feed.take();
    }

    pub async fn create_camera_feed(&mut self) -> Result<bool, String> {
        if let (Some(label), true) = (
            self.recording_options.camera_label(),
            self.camera_feed.is_none(),
        ) {
            CameraFeed::init(label)
                .await
                .map(|feed| {
                    feed.attach(self.camera_tx.clone());
                    self.camera_feed = Some(Arc::new(Mutex::new(feed)));
                })
                .map_err(|e| e.to_string())?;
<<<<<<< HEAD
=======

>>>>>>> 7266e084
            return Ok(true);
        }

        Ok(false)
    }

    pub fn remove_mic_feed(&mut self) {
        self.mic_feed.take();
    }

    pub async fn create_mic_feed(&mut self) -> Result<(), String> {
        if let (Some(name), true) = (self.recording_options.mic_name(), self.mic_feed.is_none()) {
            AudioInputFeed::init(name)
                .await
                .map_err(|e| e.to_string())
                .map(|feed| async {
                    feed.add_sender(self.audio_input_tx.clone()).await.unwrap();
                    self.mic_feed = Some(feed);
                })
                .transpose_async()
                .await?
        }

        Ok(())
    }
}

// #[tauri::command]
// #[specta::specta]
// async fn set_camera_input(
//     app: AppHandle,
//     state: MutableState<'_, App>,
//     name: Option<String>,
// ) -> Result<(), String> {
//     let mut state = state.write().await;

//     match CapWindowId::Camera.get(&app) {
//         Some(window) if name.is_none() => {
//             println!("closing camera window");
//             window.close().ok();
//         }
//         None if name.is_some() => {
//             println!("creating camera window");
//             ShowCapWindow::Camera {
//                 ws_port: state.camera_ws_port,
//             }
//             .show(&app)
//             .ok();
//         }
//         _ => {}
//     }

//     match &name {
//         Some(camera_label) => {
//             if let Some(camera_feed) = state.camera_feed.as_ref() {
//                 camera_feed
//                     .lock()
//                     .await
//                     .switch_cameras(camera_label)
//                     .await
//                     .map_err(|error| eprintln!("{error}"))
//                     .ok();
//             } else {
//                 state.camera_feed = CameraFeed::init(camera_label, state.camera_tx.clone())
//                     .await
//                     .map(Mutex::new)
//                     .map(Arc::new)
//                     .map_err(|error| eprintln!("{error}"))
//                     .ok();
//             }
//         }
//         None => {
//             state.camera_feed = None;
//         }
//     }

//     state.start_recording_options.camera_label = name;

//     RecordingOptionsChanged.emit(&app).ok();

//     Ok(())
// }

// #[tauri::command]
// #[specta::specta]
// async fn set_mic_input(
//     app: AppHandle,
//     state: MutableState<'_, App>,
//     name: Option<String>,
// ) -> Result<(), String> {
//     let mut state = state.write().await;

//     match &name {
//         Some(audio_input_name) => {
//             if let Some(audio_input_feed) = state.audio_input_feed.as_mut() {
//                 audio_input_feed
//                     .switch_input(audio_input_name)
//                     .await
//                     .map_err(|error| eprintln!("{error}"))
//                     .ok();
//             } else {
//                 state.audio_input_feed = if let Ok(feed) = AudioInputFeed::init(audio_input_name)
//                     .await
//                     .map_err(|error| eprintln!("{error}"))
//                 {
//                     feed.add_sender(state.audio_input_tx.clone()).await.unwrap();
//                     Some(feed)
//                 } else {
//                     None
//                 };
//             }
//         }
//         None => {
//             state.audio_input_feed = None;
//         }
//     }

//     state.start_recording_options.audio_input_name = name;

//     RecordingOptionsChanged.emit(&app).ok();

//     Ok(())
// }

#[derive(specta::Type, Serialize, tauri_specta::Event, Clone)]
pub struct RecordingOptionsChanged;

#[derive(Deserialize, specta::Type, Serialize, tauri_specta::Event, Debug, Clone)]
pub struct NewStudioRecordingAdded {
    path: PathBuf,
}

#[derive(Deserialize, specta::Type, Serialize, tauri_specta::Event, Debug, Clone)]
pub struct NewScreenshotAdded {
    path: PathBuf,
}

#[derive(Deserialize, specta::Type, Serialize, tauri_specta::Event, Debug, Clone)]
pub struct RecordingStarted;

#[derive(Deserialize, specta::Type, Serialize, tauri_specta::Event, Debug, Clone)]
pub struct RecordingStopped {
    path: PathBuf,
}

#[derive(Deserialize, specta::Type, Serialize, tauri_specta::Event, Debug, Clone)]
pub struct RequestStartRecording;

#[derive(Deserialize, specta::Type, Serialize, tauri_specta::Event, Debug, Clone)]
pub struct RequestRestartRecording;

#[derive(Deserialize, specta::Type, Serialize, tauri_specta::Event, Debug, Clone)]
pub struct RequestNewScreenshot;

#[derive(Deserialize, specta::Type, Serialize, tauri_specta::Event, Debug, Clone)]
pub struct RequestStopRecording;

#[derive(Deserialize, specta::Type, Serialize, tauri_specta::Event, Debug, Clone)]
pub struct RequestOpenSettings {
    page: String,
}

#[derive(Deserialize, specta::Type, Serialize, tauri_specta::Event, Debug, Clone)]
pub struct NewNotification {
    title: String,
    body: String,
    is_error: bool,
}

type ArcLock<T> = Arc<RwLock<T>>;
type MutableState<'a, T> = State<'a, Arc<RwLock<T>>>;

#[tauri::command]
#[specta::specta]
async fn get_recording_options(
    app: AppHandle,
    state: MutableState<'_, App>,
) -> Result<RecordingOptions, ()> {
    let mut state = state.write().await;

    // If there's a saved audio input but no feed, initialize it
    if let Some(audio_input_name) = state.recording_options.mic_name() {
        if state.mic_feed.is_none() {
            state.mic_feed = if let Ok(feed) = AudioInputFeed::init(audio_input_name)
                .await
                .map_err(|error| eprintln!("{error}"))
            {
                feed.add_sender(state.audio_input_tx.clone()).await.unwrap();
                Some(feed)
            } else {
                None
            };
        }
    }

    Ok(state.recording_options.clone())
}

#[tauri::command]
#[specta::specta]
async fn set_recording_options(
    state: MutableState<'_, App>,
    options: RecordingOptions,
) -> Result<(), String> {
    // Update in-memory state
    state
        .write()
        .await
        .set_start_recording_options(options.clone())
        .await?;

    Ok(())
}

type SingleTuple<T> = (T,);

#[derive(Serialize, Type)]
struct JsonValue<T>(
    #[serde(skip)] PhantomData<T>,
    #[specta(type = SingleTuple<T>)] serde_json::Value,
);

impl<T> Clone for JsonValue<T> {
    fn clone(&self) -> Self {
        Self(PhantomData, self.1.clone())
    }
}

impl<T: Serialize> JsonValue<T> {
    fn new(value: &T) -> Self {
        Self(PhantomData, json!(value))
    }
}

#[derive(Serialize, Type)]
#[serde(rename_all = "camelCase")]
pub struct RecordingInfo {
    capture_target: ScreenCaptureTarget,
}

#[derive(Serialize, Type)]
#[serde(rename_all = "camelCase")]
enum CurrentRecordingTarget {
    Window { id: u32, bounds: Bounds },
    Screen { id: u32 },
    Area { screen: u32, bounds: Bounds },
}

#[derive(Serialize, Type)]
#[serde(rename_all = "camelCase")]
struct CurrentRecording {
    target: CurrentRecordingTarget,
    r#type: RecordingType,
}

#[tauri::command]
#[specta::specta]
async fn get_current_recording(
    state: MutableState<'_, App>,
) -> Result<JsonValue<Option<CurrentRecording>>, ()> {
    let state = state.read().await;
    Ok(JsonValue::new(&state.current_recording.as_ref().map(|r| {
        let bounds = r.bounds();

        let target = match r.capture_target() {
            ScreenCaptureTarget::Screen { id } => CurrentRecordingTarget::Screen { id: *id },
            ScreenCaptureTarget::Window { id } => CurrentRecordingTarget::Window {
                id: *id,
                bounds: bounds.clone(),
            },
            ScreenCaptureTarget::Area { screen, bounds } => CurrentRecordingTarget::Area {
                screen: *screen,
                bounds: bounds.clone(),
            },
        };

        CurrentRecording {
            target,
            r#type: match r {
                InProgressRecording::Instant { .. } => RecordingType::Instant,
                InProgressRecording::Studio { .. } => RecordingType::Studio,
            },
        }
    })))
}

#[derive(Serialize, Type, tauri_specta::Event, Clone)]
pub struct CurrentRecordingChanged;

async fn create_screenshot(
    input: PathBuf,
    output: PathBuf,
    size: Option<(u32, u32)>,
) -> Result<(), String> {
    println!(
        "Creating screenshot: input={:?}, output={:?}, size={:?}",
        input, output, size
    );

    let result: Result<(), String> = tokio::task::spawn_blocking(move || -> Result<(), String> {
        ffmpeg::init().map_err(|e| {
            eprintln!("Failed to initialize ffmpeg: {}", e);
            e.to_string()
        })?;

        let mut ictx = ffmpeg::format::input(&input).map_err(|e| {
            eprintln!("Failed to create input context: {}", e);
            e.to_string()
        })?;
        let input_stream = ictx
            .streams()
            .best(ffmpeg::media::Type::Video)
            .ok_or("No video stream found")?;
        let video_stream_index = input_stream.index();
        println!("Found video stream at index {}", video_stream_index);

        let mut decoder =
            ffmpeg::codec::context::Context::from_parameters(input_stream.parameters())
                .map_err(|e| {
                    eprintln!("Failed to create decoder context: {}", e);
                    e.to_string()
                })?
                .decoder()
                .video()
                .map_err(|e| {
                    eprintln!("Failed to create video decoder: {}", e);
                    e.to_string()
                })?;

        let mut scaler = ffmpeg::software::scaling::context::Context::get(
            decoder.format(),
            decoder.width(),
            decoder.height(),
            ffmpeg::format::Pixel::RGB24,
            size.map_or(decoder.width(), |s| s.0),
            size.map_or(decoder.height(), |s| s.1),
            ffmpeg::software::scaling::flag::Flags::BILINEAR,
        )
        .map_err(|e| {
            eprintln!("Failed to create scaler: {}", e);
            e.to_string()
        })?;

        println!("Decoder and scaler initialized");

        let mut frame = ffmpeg::frame::Video::empty();
        for (stream, packet) in ictx.packets() {
            if stream.index() == video_stream_index {
                decoder.send_packet(&packet).map_err(|e| {
                    eprintln!("Failed to send packet to decoder: {}", e);
                    e.to_string()
                })?;
                if decoder.receive_frame(&mut frame).is_ok() {
                    println!("Frame received, scaling...");
                    let mut rgb_frame = ffmpeg::frame::Video::empty();
                    scaler.run(&frame, &mut rgb_frame).map_err(|e| {
                        eprintln!("Failed to scale frame: {}", e);
                        e.to_string()
                    })?;

                    let width = rgb_frame.width() as usize;
                    let height = rgb_frame.height() as usize;
                    let bytes_per_pixel = 3;
                    let src_stride = rgb_frame.stride(0);
                    let dst_stride = width * bytes_per_pixel;

                    let mut img_buffer = vec![0u8; height * dst_stride];

                    for y in 0..height {
                        let src_slice =
                            &rgb_frame.data(0)[y * src_stride..y * src_stride + dst_stride];
                        let dst_slice = &mut img_buffer[y * dst_stride..(y + 1) * dst_stride];
                        dst_slice.copy_from_slice(src_slice);
                    }

                    let img = image::RgbImage::from_raw(width as u32, height as u32, img_buffer)
                        .ok_or("Failed to create image from frame data")?;
                    println!("Saving image to {:?}", output);

                    img.save_with_format(&output, image::ImageFormat::Jpeg)
                        .map_err(|e| {
                            eprintln!("Failed to save image: {}", e);
                            e.to_string()
                        })?;

                    println!("Screenshot created successfully");
                    return Ok(());
                }
            }
        }

        eprintln!("Failed to create screenshot: No suitable frame found");
        Err("Failed to create screenshot".to_string())
    })
    .await
    .map_err(|e| format!("Task join error: {}", e))?;

    result
}

async fn create_thumbnail(input: PathBuf, output: PathBuf, size: (u32, u32)) -> Result<(), String> {
    println!(
        "Creating thumbnail: input={:?}, output={:?}, size={:?}",
        input, output, size
    );

    tokio::task::spawn_blocking(move || -> Result<(), String> {
        let img = image::open(&input).map_err(|e| {
            eprintln!("Failed to open image: {}", e);
            e.to_string()
        })?;

        let width = img.width() as usize;
        let height = img.height() as usize;
        let bytes_per_pixel = 3;
        let src_stride = width * bytes_per_pixel;

        let rgb_img = img.to_rgb8();
        let img_buffer = rgb_img.as_raw();

        let mut corrected_buffer = vec![0u8; height * src_stride];

        for y in 0..height {
            let src_slice = &img_buffer[y * src_stride..(y + 1) * src_stride];
            let dst_slice = &mut corrected_buffer[y * src_stride..(y + 1) * src_stride];
            dst_slice.copy_from_slice(src_slice);
        }

        let corrected_img =
            image::RgbImage::from_raw(width as u32, height as u32, corrected_buffer)
                .ok_or("Failed to create corrected image")?;

        let thumbnail = image::imageops::resize(
            &corrected_img,
            size.0,
            size.1,
            image::imageops::FilterType::Lanczos3,
        );

        thumbnail
            .save_with_format(&output, image::ImageFormat::Png)
            .map_err(|e| {
                eprintln!("Failed to save thumbnail: {}", e);
                e.to_string()
            })?;

        println!("Thumbnail created successfully");
        Ok(())
    })
    .await
    .map_err(|e| format!("Task join error: {}", e))?
}

#[tauri::command]
#[specta::specta]
async fn copy_file_to_path(app: AppHandle, src: String, dst: String) -> Result<(), String> {
    println!("Attempting to copy file from {} to {}", src, dst);

    let is_screenshot = src.contains("screenshots/");

    let src_path = std::path::Path::new(&src);
    if !src_path.exists() {
        return Err(format!("Source file {} does not exist", src));
    }

    if !is_screenshot {
        if !is_valid_mp4(src_path) {
            // Wait for up to 10 seconds for the file to become valid
            let mut attempts = 0;
            while attempts < 10 {
                std::thread::sleep(std::time::Duration::from_secs(1));
                if is_valid_mp4(src_path) {
                    break;
                }
                attempts += 1;
            }
            if attempts == 10 {
                return Err("Source video file is not a valid MP4".to_string());
            }
        }
    }

    if let Some(parent) = std::path::Path::new(&dst).parent() {
        tokio::fs::create_dir_all(parent)
            .await
            .map_err(|e| format!("Failed to create target directory: {}", e))?;
    }

    let mut attempts = 0;
    const MAX_ATTEMPTS: u32 = 3;
    let mut last_error = None;

    while attempts < MAX_ATTEMPTS {
        match tokio::fs::copy(&src, &dst).await {
            Ok(bytes) => {
                let src_size = match tokio::fs::metadata(&src).await {
                    Ok(metadata) => metadata.len(),
                    Err(e) => {
                        last_error = Some(format!("Failed to get source file metadata: {}", e));
                        attempts += 1;
                        tokio::time::sleep(tokio::time::Duration::from_secs(1)).await;
                        continue;
                    }
                };

                if bytes != src_size {
                    last_error = Some(format!(
                        "File copy verification failed: copied {} bytes but source is {} bytes",
                        bytes, src_size
                    ));
                    let _ = tokio::fs::remove_file(&dst).await;
                    attempts += 1;
                    tokio::time::sleep(tokio::time::Duration::from_secs(1)).await;
                    continue;
                }

                if !is_screenshot && !is_valid_mp4(std::path::Path::new(&dst)) {
                    last_error = Some("Destination file is not a valid MP4".to_string());
                    // Delete the invalid file
                    let _ = tokio::fs::remove_file(&dst).await;
                    attempts += 1;
                    tokio::time::sleep(tokio::time::Duration::from_secs(1)).await;
                    continue;
                }

                println!(
                    "Successfully copied {} bytes from {} to {}",
                    bytes, src, dst
                );

                notifications::send_notification(
                    &app,
                    if is_screenshot {
                        notifications::NotificationType::ScreenshotSaved
                    } else {
                        notifications::NotificationType::VideoSaved
                    },
                );
                return Ok(());
            }
            Err(e) => {
                last_error = Some(e.to_string());
                attempts += 1;
                if attempts < MAX_ATTEMPTS {
                    tokio::time::sleep(tokio::time::Duration::from_secs(1)).await;
                    continue;
                }
            }
        }
    }

    // If we get here, all attempts failed
    eprintln!(
        "Failed to copy file from {} to {} after {} attempts. Last error: {}",
        src,
        dst,
        MAX_ATTEMPTS,
        last_error.as_ref().unwrap()
    );

    notifications::send_notification(
        &app,
        if is_screenshot {
            notifications::NotificationType::ScreenshotSaveFailed
        } else {
            notifications::NotificationType::VideoSaveFailed
        },
    );

    Err(last_error.unwrap_or_else(|| "Maximum retry attempts exceeded".to_string()))
}

/// Validates if a file at the given path is a valid MP4 file
pub fn is_valid_mp4(path: &std::path::Path) -> bool {
    if let Ok(file) = std::fs::File::open(path) {
        let file_size = match file.metadata() {
            Ok(metadata) => metadata.len(),
            Err(_) => return false,
        };
        let reader = std::io::BufReader::new(file);
        Mp4Reader::read_header(reader, file_size).is_ok()
    } else {
        false
    }
}

#[tauri::command]
#[specta::specta]
async fn copy_screenshot_to_clipboard(
    clipboard: MutableState<'_, ClipboardContext>,
    path: String,
) -> Result<(), String> {
    println!("Copying screenshot to clipboard: {:?}", path);

    let img_data = clipboard_rs::RustImageData::from_path(&path)
        .map_err(|e| format!("Failed to copy screenshot to clipboard: {}", e))?;
    clipboard.write().await.set_image(img_data);
    Ok(())
}

#[tauri::command]
#[specta::specta]
async fn open_file_path(_app: AppHandle, path: PathBuf) -> Result<(), String> {
    let path_str = path.to_str().ok_or("Invalid path")?;

    #[cfg(target_os = "windows")]
    {
        Command::new("explorer")
            .args(["/select,", path_str])
            .spawn()
            .map_err(|e| format!("Failed to open folder: {}", e))?;
    }

    #[cfg(target_os = "macos")]
    {
        Command::new("open")
            .arg("-R")
            .arg(path_str)
            .spawn()
            .map_err(|e| format!("Failed to open folder: {}", e))?;
    }

    #[cfg(target_os = "linux")]
    {
        Command::new("xdg-open")
            .arg(
                path.parent()
                    .ok_or("Invalid path")?
                    .to_str()
                    .ok_or("Invalid path")?,
            )
            .spawn()
            .map_err(|e| format!("Failed to open folder: {}", e))?;
    }

    Ok(())
}

#[derive(Deserialize, specta::Type, tauri_specta::Event, Debug, Clone)]
struct RenderFrameEvent {
    frame_number: u32,
    fps: u32,
    resolution_base: XY<u32>,
}

#[derive(Serialize, specta::Type, tauri_specta::Event, Debug, Clone)]
struct EditorStateChanged {
    playhead_position: u32,
}

impl EditorStateChanged {
    fn new(s: &EditorState) -> Self {
        Self {
            playhead_position: s.playhead_position,
        }
    }
}

#[tauri::command]
#[specta::specta]
async fn start_playback(
    editor_instance: WindowEditorInstance,
    fps: u32,
    resolution_base: XY<u32>,
) -> Result<(), String> {
    editor_instance.start_playback(fps, resolution_base).await;

    Ok(())
}

#[tauri::command]
#[specta::specta]
async fn stop_playback(editor_instance: WindowEditorInstance) -> Result<(), String> {
    let mut state = editor_instance.state.lock().await;

    if let Some(handle) = state.playback_task.take() {
        handle.stop();
    }

    Ok(())
}

#[derive(Serialize, Type, Debug)]
#[serde(rename_all = "camelCase")]
struct SerializedEditorInstance {
    frames_socket_url: String,
    recording_duration: f64,
    saved_project_config: ProjectConfiguration,
    recordings: ProjectRecordings,
    path: PathBuf,
    pretty_name: String,
}

#[tauri::command]
#[specta::specta]
async fn create_editor_instance(
    window: Window,
    video_id: String,
) -> Result<SerializedEditorInstance, String> {
    let editor_instance = EditorInstances::get_or_create(&window, &video_id).await?;

    // Load the RecordingMeta to get the pretty name
    let meta = RecordingMeta::load_for_project(&editor_instance.project_path)
        .map_err(|e| format!("Failed to load recording meta: {}", e))?;

    println!("Pretty name: {}", meta.pretty_name);

    Ok(SerializedEditorInstance {
        frames_socket_url: format!("ws://localhost:{}", editor_instance.ws_port),
        recording_duration: editor_instance.recordings.duration(),
        saved_project_config: {
            let project_config = editor_instance.project_config.1.borrow();
            project_config.clone()
        },
        recordings: editor_instance.recordings.clone(),
        path: editor_instance.project_path.clone(),
        pretty_name: meta.pretty_name,
    })
}

#[tauri::command]
#[specta::specta]
async fn copy_video_to_clipboard(
    app: AppHandle,
    clipboard: MutableState<'_, ClipboardContext>,
    path: String,
) -> Result<(), String> {
    println!("copying");
    let _ = clipboard.write().await.set_files(vec![path]);

    notifications::send_notification(
        &app,
        notifications::NotificationType::VideoCopiedToClipboard,
    );
    Ok(())
}

#[tauri::command]
#[specta::specta]
async fn get_video_metadata(
    app: AppHandle,
    video_id: String,
    video_type: Option<VideoType>,
) -> Result<VideoRecordingMetadata, String> {
    let video_id = if video_id.ends_with(".cap") {
        video_id.trim_end_matches(".cap").to_string()
    } else {
        video_id
    };

    let project_path = app
        .path()
        .app_data_dir()
        .unwrap()
        .join("recordings")
        .join(format!("{}.cap", video_id));

    let recording_meta = RecordingMeta::load_for_project(&project_path)?;

    fn get_duration_for_path(path: PathBuf) -> Result<f64, String> {
        let reader = BufReader::new(
            File::open(&path).map_err(|e| format!("Failed to open video file: {}", e))?,
        );
        let file_size = path
            .metadata()
            .map_err(|e| format!("Failed to get file metadata: {}", e))?
            .len();

        let current_duration = match Mp4Reader::read_header(reader, file_size) {
            Ok(mp4) => mp4.duration().as_secs_f64(),
            Err(e) => {
                println!(
                    "Failed to read MP4 header: {}. Falling back to default duration.",
                    e
                );
                0.0_f64
            }
        };

        Ok(current_duration)
    }

    let display_paths = match &recording_meta.inner {
        RecordingMetaInner::Instant(_) => {
            vec![project_path.join("content/output.mp4")]
        }
        RecordingMetaInner::Studio(meta) => match meta {
            StudioRecordingMeta::SingleSegment { segment } => {
                vec![recording_meta.path(&segment.display.path)]
            }
            StudioRecordingMeta::MultipleSegments { inner } => inner
                .segments
                .iter()
                .map(|s| recording_meta.path(&s.display.path))
                .collect(),
        },
    };

    // Use the shorter duration
    let duration = display_paths
        .into_iter()
        .map(get_duration_for_path)
        .sum::<Result<_, _>>()?;

    // Calculate estimated size using same logic as get_export_estimates
    let (width, height) = (1920, 1080); // Default to 1080p
    let fps = 30; // Default to 30fps

    let base_bitrate = if width <= 1280 && height <= 720 {
        4_000_000.0
    } else if width <= 1920 && height <= 1080 {
        8_000_000.0
    } else if width <= 2560 && height <= 1440 {
        14_000_000.0
    } else {
        20_000_000.0
    };

    let fps_factor = (fps as f64) / 30.0;
    let video_bitrate = base_bitrate * fps_factor;
    let audio_bitrate = 192_000.0;
    let total_bitrate = video_bitrate + audio_bitrate;
    let estimated_size_mb = (total_bitrate * duration) / (8.0 * 1024.0 * 1024.0);

    Ok(VideoRecordingMetadata {
        size: estimated_size_mb,
        duration,
    })
}

#[tauri::command]
#[specta::specta]
async fn open_editor(app: AppHandle, id: String) -> Result<(), String> {
    println!("Opening editor for recording: {}", id);

    ShowCapWindow::Editor { project_id: id }
        .show(&app)
        .await
        .unwrap();

    Ok(())
}

#[tauri::command]
#[specta::specta]
fn close_recordings_overlay_window(app: AppHandle) {
    #[cfg(target_os = "macos")]
    {
        use tauri_nspanel::ManagerExt;
        if let Ok(panel) = app.get_webview_panel(&CapWindowId::RecordingsOverlay.label()) {
            panel.released_when_closed(true);
            panel.close();
        }
    }

    if !cfg!(target_os = "macos") {
        if let Some(window) = CapWindowId::RecordingsOverlay.get(&app) {
            let _ = window.close();
        }
    }
}

#[tauri::command(async)]
#[specta::specta]
fn focus_captures_panel(app: AppHandle) {
    #[cfg(target_os = "macos")]
    {
        use tauri_nspanel::ManagerExt;
        if let Ok(panel) = app.get_webview_panel(&CapWindowId::RecordingsOverlay.label()) {
            panel.make_key_window();
        }
    }
}

#[derive(Serialize, Deserialize, specta::Type, Clone)]
#[serde(tag = "type")]
pub enum RenderProgress {
    Starting { total_frames: u32 },
    EstimatedTotalFrames { total_frames: u32 },
    FrameRendered { current_frame: u32 },
}

#[tauri::command]
#[specta::specta]
async fn set_playhead_position(
    editor_instance: WindowEditorInstance,
    frame_number: u32,
) -> Result<(), String> {
    editor_instance
        .modify_and_emit_state(|state| {
            state.playhead_position = frame_number;
        })
        .await;

    Ok(())
}

#[tauri::command]
#[specta::specta]
async fn set_project_config(
    editor_instance: WindowEditorInstance,
    config: ProjectConfiguration,
) -> Result<(), String> {
    config.write(&editor_instance.project_path).unwrap();

    editor_instance.project_config.0.send(config).ok();

    Ok(())
}

#[tauri::command]
#[specta::specta]
async fn list_audio_devices() -> Result<Vec<String>, ()> {
    if !permissions::do_permissions_check(false)
        .microphone
        .permitted()
    {
        return Ok(vec![]);
    }

    Ok(AudioInputFeed::list_devices().keys().cloned().collect())
}

#[derive(Serialize, Type, tauri_specta::Event, Debug, Clone)]
pub struct UploadProgress {
    progress: f64,
    message: String,
}

#[derive(Deserialize, Type)]
pub enum UploadMode {
    Initial {
        pre_created_video: Option<VideoUploadInfo>,
    },
    Reupload,
}

#[tauri::command]
#[specta::specta]
async fn upload_exported_video(
    app: AppHandle,
    video_id: String,
    mode: UploadMode,
) -> Result<UploadResult, String> {
    let Ok(Some(auth)) = AuthStore::get(&app) else {
        AuthStore::set(&app, None).map_err(|e| e.to_string())?;
        return Ok(UploadResult::NotAuthenticated);
    };

    // Get video metadata to check duration
    let screen_metadata =
        match get_video_metadata(app.clone(), video_id.clone(), Some(VideoType::Screen)).await {
            Ok(meta) => meta,
            Err(e) => {
                sentry::capture_message(
                    &format!("Failed to get video metadata: {}", e),
                    sentry::Level::Error,
                );
                return Err(
                "Failed to read video metadata. The recording may be from an incompatible version."
                    .to_string(),
            );
            }
        };

    // Get camera metadata if it exists
    let camera_metadata =
        get_video_metadata(app.clone(), video_id.clone(), Some(VideoType::Camera))
            .await
            .ok();

    // Use the longer duration between screen and camera
    let duration = screen_metadata.duration.max(
        camera_metadata
            .map(|m| m.duration)
            .unwrap_or(screen_metadata.duration),
    );

    // Check if user is not pro and video is over 5 minutes
    if !auth.is_upgraded() && duration > 300.0 {
        // 300 seconds = 5 minutes
        return Ok(UploadResult::UpgradeRequired);
    }

    let mut meta = RecordingMeta::load_for_project(
        &app.path()
            .app_data_dir()
            .unwrap()
            .join("recordings")
            .join(format!("{}.cap", video_id)),
    )?;

    let output_path = meta.output_path();
    if !output_path.exists() {
        notifications::send_notification(&app, notifications::NotificationType::UploadFailed);
        return Err("Failed to upload video: Rendered video not found".to_string());
    }

    // Start upload progress
    UploadProgress {
        progress: 0.0,
        message: "Starting upload...".to_string(),
    }
    .emit(&app)
    .ok();

    let s3_config = async {
        let video_id = match mode {
            UploadMode::Initial { pre_created_video } => {
                if let Some(pre_created) = pre_created_video {
                    return Ok(pre_created.config);
                }
                None
            }
            UploadMode::Reupload => {
                let Some(sharing) = meta.sharing.clone() else {
                    return Err("No sharing metadata found".to_string());
                };

                Some(sharing.id)
            }
        };

        get_s3_config(&app, false, video_id).await
    }
    .await?;

    match upload_video(
        &app,
        video_id.clone(),
        output_path,
        Some(s3_config),
        Some(meta.project_path.join("screenshots/display.jpg")),
    )
    .await
    {
        Ok(uploaded_video) => {
            // Emit upload complete
            UploadProgress {
                progress: 1.0,
                message: "Upload complete!".to_string(),
            }
            .emit(&app)
            .ok();

            meta.sharing = Some(SharingMeta {
                link: uploaded_video.link.clone(),
                id: uploaded_video.id.clone(),
            });
            meta.save_for_project().ok();
            RecordingMetaChanged { id: video_id }.emit(&app).ok();

            let _ = app
                .state::<ArcLock<ClipboardContext>>()
                .write()
                .await
                .set_text(uploaded_video.link.clone());

            NotificationType::ShareableLinkCopied.send(&app);
            Ok(UploadResult::Success(uploaded_video.link))
        }
        Err(e) => {
            NotificationType::UploadFailed.send(&app);
            Err(e)
        }
    }
}

#[tauri::command]
#[specta::specta]
async fn upload_screenshot(
    app: AppHandle,
    clipboard: MutableState<'_, ClipboardContext>,
    screenshot_path: PathBuf,
) -> Result<UploadResult, String> {
    let Ok(Some(mut auth)) = AuthStore::get(&app) else {
        // Sign out and redirect to sign in
        AuthStore::set(&app, None).map_err(|e| e.to_string())?;
        return Ok(UploadResult::NotAuthenticated);
    };

    if !auth.is_upgraded() {
        ShowCapWindow::Upgrade.show(&app).await.ok();
        return Ok(UploadResult::UpgradeRequired);
    }

    println!("Uploading screenshot: {:?}", screenshot_path);

    let screenshot_dir = screenshot_path.parent().unwrap().to_path_buf();
    let mut meta = RecordingMeta::load_for_project(&screenshot_dir).unwrap();

    let share_link = if let Some(sharing) = meta.sharing.as_ref() {
        // Screenshot already uploaded, use existing link
        println!("Screenshot already uploaded, using existing link");
        sharing.link.clone()
    } else {
        // Upload the screenshot
        let uploaded = upload_image(&app, screenshot_path.clone())
            .await
            .map_err(|e| e.to_string())?;

        meta.sharing = Some(SharingMeta {
            link: uploaded.link.clone(),
            id: uploaded.id.clone(),
        });
        meta.save_for_project();

        RecordingMetaChanged {
            id: screenshot_path
                .file_stem()
                .unwrap()
                .to_str()
                .unwrap()
                .to_string(),
        }
        .emit(&app)
        .ok();

        uploaded.link
    };

    println!("Copying to clipboard: {:?}", share_link);

    // Copy link to clipboard
    let _ = clipboard.write().await.set_text(share_link.clone());

    // Send notification after successful upload and clipboard copy
    notifications::send_notification(&app, notifications::NotificationType::ShareableLinkCopied);

    Ok(UploadResult::Success(share_link))
}

#[tauri::command]
#[specta::specta]
async fn take_screenshot(app: AppHandle, _state: MutableState<'_, App>) -> Result<(), String> {
    let id = uuid::Uuid::new_v4().to_string();

    let recording_dir = app
        .path()
        .app_data_dir()
        .unwrap()
        .join("screenshots")
        .join(format!("{id}.cap"));

    std::fs::create_dir_all(&recording_dir).map_err(|e| e.to_string())?;

    // Capture the screenshot synchronously before any await points
    let (width, height, bgra_data) = {
        // Take screenshot using scap with optimized settings
        let options = scap::capturer::Options {
            fps: 1,
            output_type: scap::frame::FrameType::BGRAFrame,
            show_highlight: false,
            ..Default::default()
        };

        // Hide main window before taking screenshot
        if let Some(window) = CapWindowId::Main.get(&app) {
            window.hide().ok();
        }

        // Create and use capturer on the main thread
        let mut capturer = Capturer::new(options);
        capturer.start_capture();
        let frame = capturer
            .get_next_frame()
            .map_err(|e| format!("Failed to get frame: {}", e))?;
        capturer.stop_capture();

        // Show main window after taking screenshot
        if let Some(window) = CapWindowId::Main.get(&app) {
            window.show().ok();
        }

        match frame {
            Frame::Video(VideoFrame::BGRA(bgra_frame)) => Ok((
                bgra_frame.width as u32,
                bgra_frame.height as u32,
                bgra_frame.data,
            )),
            _ => Err("Unexpected frame type".to_string()),
        }
    }?;

    let now = chrono::Local::now();
    let screenshot_name = format!(
        "Cap {} at {}.png",
        now.format("%Y-%m-%d"),
        now.format("%H.%M.%S")
    );
    let screenshot_path = recording_dir.join(&screenshot_name);

    let app_handle = app.clone();
    let recording_dir = recording_dir.clone();
    tokio::task::spawn_blocking(move || -> Result<(), String> {
        // Convert BGRA to RGBA
        let mut rgba_data = vec![0; bgra_data.len()];
        for (bgra, rgba) in bgra_data.chunks_exact(4).zip(rgba_data.chunks_exact_mut(4)) {
            rgba[0] = bgra[2];
            rgba[1] = bgra[1];
            rgba[2] = bgra[0];
            rgba[3] = bgra[3];
        }

        // Create file and PNG encoder
        let file = File::create(&screenshot_path).map_err(|e| e.to_string())?;
        let w = &mut BufWriter::new(file);

        let mut encoder = Encoder::new(w, width, height);
        encoder.set_color(ColorType::Rgba);
        encoder.set_compression(png::Compression::Fast);
        let mut writer = encoder.write_header().map_err(|e| e.to_string())?;

        // Write image data
        writer
            .write_image_data(&rgba_data)
            .map_err(|e| e.to_string())?;

        AppSounds::Screenshot.play();

        let now = chrono::Local::now();
        let screenshot_name = format!(
            "Cap {} at {}.png",
            now.format("%Y-%m-%d"),
            now.format("%H.%M.%S")
        );

        use cap_project::*;
        RecordingMeta {
            project_path: recording_dir.clone(),
            sharing: None,
            pretty_name: screenshot_name,
            inner: RecordingMetaInner::Studio(cap_project::StudioRecordingMeta::SingleSegment {
                segment: cap_project::SingleSegment {
                    display: VideoMeta {
                        path: RelativePathBuf::from_path(
                            &screenshot_path.strip_prefix(&recording_dir).unwrap(),
                        )
                        .unwrap(),
                        fps: 0,
                        start_time: None,
                    },
                    camera: None,
                    audio: None,
                    cursor: None,
                },
            }),
        }
        .save_for_project()
        .unwrap();

        NewScreenshotAdded {
            path: screenshot_path,
        }
        .emit(&app_handle)
        .ok();

        Ok(())
    })
    .await
    .map_err(|e| format!("Task join error: {}", e))??;

    Ok(())
}

#[tauri::command]
#[specta::specta]
async fn save_file_dialog(
    app: AppHandle,
    file_name: String,
    file_type: String,
) -> Result<Option<String>, String> {
    use tauri_plugin_dialog::DialogExt;

    println!(
        "save_file_dialog called with file_name: {}, file_type: {}",
        file_name, file_type
    );

    // Remove the ".cap" suffix if present
    let file_name = file_name
        .strip_suffix(".cap")
        .unwrap_or(&file_name)
        .to_string();
    println!("File name after removing .cap suffix: {}", file_name);

    // Determine the file type and extension
    let (name, extension) = match file_type.as_str() {
        "recording" => {
            println!("File type is recording");
            ("MP4 Video", "mp4")
        }
        "screenshot" => {
            println!("File type is screenshot");
            ("PNG Image", "png")
        }
        _ => {
            println!("Invalid file type: {}", file_type);
            return Err("Invalid file type".to_string());
        }
    };

    println!(
        "Showing save dialog with name: {}, extension: {}",
        name, extension
    );

    let (tx, rx) = std::sync::mpsc::channel();
    println!("Created channel for communication");

    app.dialog()
        .file()
        .set_title("Save File")
        .set_file_name(file_name)
        .add_filter(name, &[extension])
        .save_file(move |path| {
            println!("Save file callback triggered");
            let _ = tx.send(
                path.as_ref()
                    .and_then(|p| p.as_path())
                    .map(|p| p.to_string_lossy().to_string()),
            );
        });

    println!("Waiting for user selection");
    match rx.recv() {
        Ok(result) => {
            println!("Save dialog result: {:?}", result);
            // Don't send any notifications here - we'll do it after the file is actually copied
            Ok(result)
        }
        Err(e) => {
            println!("Error receiving result: {}", e);
            notifications::send_notification(
                &app,
                notifications::NotificationType::VideoSaveFailed,
            );
            Err(e.to_string())
        }
    }
}

#[derive(Serialize, specta::Type, tauri_specta::Event, Debug, Clone)]
struct RecordingMetaChanged {
    id: String,
}

#[derive(Serialize, specta::Type)]
pub struct RecordingMetaWithType {
    #[serde(flatten)]
    pub inner: RecordingMeta,
    pub r#type: RecordingType,
}

impl RecordingMetaWithType {
    fn new(inner: RecordingMeta) -> Self {
        Self {
            r#type: match &inner.inner {
                RecordingMetaInner::Studio(_) => RecordingType::Studio,
                RecordingMetaInner::Instant(_) => RecordingType::Instant,
            },
            inner,
        }
    }
}

#[derive(Serialize, specta::Type)]
#[serde(rename_all = "camelCase")]
pub enum RecordingType {
    Studio,
    Instant,
}

#[tauri::command(async)]
#[specta::specta]
fn get_recording_meta(
    app: AppHandle,
    id: String,
    file_type: String,
) -> Result<RecordingMetaWithType, String> {
    let meta_path = match file_type.as_str() {
        "recording" => recording_path(&app, &id),
        "screenshot" => screenshot_path(&app, &id),
        _ => return Err("Invalid file type".to_string()),
    };

    RecordingMeta::load_for_project(&meta_path)
        .map(RecordingMetaWithType::new)
        .map_err(|e| format!("Failed to load recording meta: {}", e))
}

#[tauri::command]
#[specta::specta]
fn list_recordings(
    app: AppHandle,
) -> Result<Vec<(String, PathBuf, RecordingMetaWithType)>, String> {
    let recordings_dir = recordings_path(&app);

    // First check if directory exists
    if !recordings_dir.exists() {
        return Ok(Vec::new());
    }

    let mut result = std::fs::read_dir(&recordings_dir)
        .map_err(|e| format!("Failed to read recordings directory: {}", e))?
        .filter_map(|entry| {
            let entry = match entry {
                Ok(e) => e,
                Err(_) => return None,
            };

            let path = entry.path();

            // Multiple validation checks
            if !path.is_dir() {
                return None;
            }

            let extension = match path.extension().and_then(|s| s.to_str()) {
                Some("cap") => "cap",
                _ => return None,
            };

            let id = match path.file_stem().and_then(|s| s.to_str()) {
                Some(stem) => stem.to_string(),
                None => return None,
            };

            // Try to get recording meta, skip if it fails
            match get_recording_meta(app.clone(), id.clone(), "recording".to_string()) {
                Ok(meta) => Some((id, path.clone(), meta)),
                Err(e) => None,
            }
        })
        .collect::<Vec<_>>();

    // Sort the result by creation date of the actual file, newest first
    result.sort_by(|a, b| {
        let b_time =
            b.1.metadata()
                .and_then(|m| m.created())
                .unwrap_or(std::time::SystemTime::UNIX_EPOCH);

        let a_time =
            a.1.metadata()
                .and_then(|m| m.created())
                .unwrap_or(std::time::SystemTime::UNIX_EPOCH);

        b_time.cmp(&a_time)
    });

    Ok(result)
}

#[tauri::command]
#[specta::specta]
fn list_screenshots(app: AppHandle) -> Result<Vec<(String, PathBuf, RecordingMeta)>, String> {
    let screenshots_dir = screenshots_path(&app);

    let mut result = std::fs::read_dir(&screenshots_dir)
        .map_err(|e| format!("Failed to read screenshots directory: {}", e))?
        .filter_map(|entry| {
            let entry = entry.ok()?;
            let path = entry.path();
            if path.is_dir() && path.extension().and_then(|s| s.to_str()) == Some("cap") {
                let id = path.file_stem()?.to_str()?.to_string();
                let meta =
                    match get_recording_meta(app.clone(), id.clone(), "screenshot".to_string()) {
                        Ok(meta) => meta.inner,
                        Err(_) => return None, // Skip this entry if metadata can't be loaded
                    };

                // Find the nearest .png file inside the .cap folder
                let png_path = std::fs::read_dir(&path)
                    .ok()?
                    .filter_map(|e| e.ok())
                    .find(|e| e.path().extension().and_then(|s| s.to_str()) == Some("png"))
                    .map(|e| e.path())?;

                Some((id, png_path, meta))
            } else {
                None
            }
        })
        .collect::<Vec<_>>();

    // Sort the result by creation date of the actual file, newest first
    result.sort_by(|a, b| {
        b.1.metadata()
            .and_then(|m| m.created())
            .unwrap_or(std::time::SystemTime::UNIX_EPOCH)
            .cmp(
                &a.1.metadata()
                    .and_then(|m| m.created())
                    .unwrap_or(std::time::SystemTime::UNIX_EPOCH),
            )
    });

    Ok(result)
}

#[tauri::command]
#[specta::specta]
async fn check_upgraded_and_update(app: AppHandle) -> Result<bool, String> {
    println!("Checking upgraded status and updating...");

    // Check for commercial license first
    if let Ok(Some(settings)) = GeneralSettingsStore::get(&app) {
        if settings.commercial_license.is_some() {
            return Ok(true);
        }
    }

    let Ok(Some(mut auth)) = AuthStore::get(&app) else {
        println!("No auth found, clearing auth store");
        AuthStore::set(&app, None).map_err(|e| e.to_string())?;
        return Ok(false);
    };

    // Return true early if plan is manually set
    if let Some(ref plan) = auth.plan {
        if plan.manual {
            return Ok(true);
        }
    }

    println!(
        "Fetching plan for user {}",
        auth.user_id.as_deref().unwrap_or("unknown")
    );
    let plan_url = web_api::make_url("/api/desktop/plan");
    let response = app
        .authed_api_request(|client| client.get(plan_url))
        .await
        .map_err(|e| {
            println!("Failed to fetch plan: {}", e);
            format!("Failed to fetch plan: {}", e)
        })?;

    println!("Plan fetch response status: {}", response.status());
    if response.status() == reqwest::StatusCode::UNAUTHORIZED {
        println!("Unauthorized response, clearing auth store");
        AuthStore::set(&app, None).map_err(|e| e.to_string())?;
        return Ok(false);
    }

    let plan_data = response.json::<serde_json::Value>().await.map_err(|e| {
        println!("Failed to parse plan response: {}", e);
        format!("Failed to parse plan response: {}", e)
    })?;

    let is_pro = plan_data
        .get("upgraded")
        .and_then(|v| v.as_bool())
        .unwrap_or(false);
    println!("Pro status: {}", is_pro);
    let updated_auth = AuthStore {
        token: auth.token,
        user_id: auth.user_id,
        expires: auth.expires,
        intercom_hash: auth.intercom_hash,
        plan: Some(Plan {
            upgraded: is_pro,
            manual: auth.plan.map(|p| p.manual).unwrap_or(false),
            last_checked: chrono::Utc::now().timestamp() as i32,
        }),
    };
    println!("Updating auth store with new pro status");
    AuthStore::set(&app, Some(updated_auth)).map_err(|e| e.to_string())?;

    Ok(is_pro)
}

#[tauri::command]
#[specta::specta]
fn open_external_link(app: tauri::AppHandle, url: String) -> Result<(), String> {
    // Check settings first
    if let Ok(Some(settings)) = GeneralSettingsStore::get(&app) {
        if settings.disable_auto_open_links {
            return Ok(());
        }
    }

    app.shell()
        .open(&url, None)
        .map_err(|e| format!("Failed to open URL: {}", e))?;
    Ok(())
}

#[tauri::command]
#[specta::specta]
async fn reset_camera_permissions(_app: AppHandle) -> Result<(), ()> {
    #[cfg(target_os = "macos")]
    {
        #[cfg(debug_assertions)]
        let bundle_id =
            std::env::var("CAP_BUNDLE_ID").unwrap_or_else(|_| "com.apple.Terminal".to_string());
        #[cfg(not(debug_assertions))]
        let bundle_id = "so.cap.desktop";

        Command::new("tccutil")
            .arg("reset")
            .arg("Camera")
            .arg(bundle_id)
            .output()
            .expect("Failed to reset camera permissions");
    }

    Ok(())
}

#[tauri::command]
#[specta::specta]
async fn reset_microphone_permissions(_app: AppHandle) -> Result<(), ()> {
    #[cfg(debug_assertions)]
    let bundle_id = "com.apple.Terminal";
    #[cfg(not(debug_assertions))]
    let bundle_id = "so.cap.desktop";

    Command::new("tccutil")
        .arg("reset")
        .arg("Microphone")
        .arg(bundle_id)
        .output()
        .expect("Failed to reset microphone permissions");

    Ok(())
}

#[tauri::command]
#[specta::specta]
async fn is_camera_window_open(app: AppHandle) -> bool {
    CapWindowId::Camera.get(&app).is_some()
}

#[tauri::command]
#[specta::specta]
async fn seek_to(editor_instance: WindowEditorInstance, frame_number: u32) -> Result<(), String> {
    editor_instance
        .modify_and_emit_state(|state| {
            state.playhead_position = frame_number;
        })
        .await;

    Ok(())
}

// keep this async otherwise opening windows may hang on windows
#[tauri::command]
#[specta::specta]
async fn show_window(app: AppHandle, window: ShowCapWindow) -> Result<(), String> {
    window.show(&app).await.unwrap();
    Ok(())
}

#[tauri::command(async)]
#[specta::specta]
fn list_fails() -> Result<BTreeMap<String, bool>, ()> {
    Ok(cap_fail::get_state())
}

#[tauri::command(async)]
#[specta::specta]
fn set_fail(name: String, value: bool) {
    cap_fail::set_fail(&name, value)
}

#[tauri::command(async)]
#[specta::specta]
async fn reupload_instant_video(app: AppHandle, video_id: String) -> Result<(), String> {
    let recording_dir = app
        .path()
        .app_data_dir()
        .unwrap()
        .join("recordings")
        .join(format!("{video_id}.cap"));

    let meta = RecordingMeta::load_for_project(&recording_dir)?;

    let Some(share_id) = meta.sharing.map(|s| s.id) else {
        return Err("Video share data not found".to_string());
    };

    let config = match AuthStore::get(&app).ok().flatten() {
        Some(_) => match get_s3_config(&app, false, Some(share_id)).await {
            Ok(s3_config) => {
                let link = web_api::make_url(format!("/s/{}", s3_config.id()));
                info!("Created shareable link: {}", link);

                VideoUploadInfo {
                    id: s3_config.id().to_string(),
                    link: link.clone(),
                    config: s3_config,
                }
            }
            Err(e) => return Err(format!("Failed to get upload config: {e}")),
        },
        // Allow the recording to proceed without error for any signed-in user
        _ => {
            // User is not signed in
            ShowCapWindow::SignIn.show(&app).await.ok();
            return Err("Please sign in to use instant recording".to_string());
        }
    };

    upload::InstantMultipartUpload::run(
        app,
        video_id,
        recording_dir.join("content/output.mp4"),
        config,
        None,
    )
    .await?;

    Ok(())
}

async fn check_notification_permissions(app: AppHandle) {
    // Check if we've already requested permissions
    let Ok(Some(settings)) = GeneralSettingsStore::get(&app) else {
        return;
    };

    if !settings.enable_notifications {
        return;
    }

    match app.notification().permission_state() {
        Ok(state) if state != PermissionState::Granted => {
            println!("Requesting notification permission");
            match app.notification().request_permission() {
                Ok(PermissionState::Granted) => {
                    println!("Notification permission granted");
                }
                Ok(_) | Err(_) => {
                    GeneralSettingsStore::update(&app, |s| {
                        s.enable_notifications = false;
                    })
                    .ok();
                }
            }
        }
        Ok(_) => {
            println!("Notification permission already granted");
        }
        Err(e) => {
            eprintln!("Error checking notification permission state: {}", e);
        }
    }
}

fn configure_logging(folder: &PathBuf) -> tracing_appender::non_blocking::WorkerGuard {
    let file_appender = tracing_appender::rolling::daily(folder, "cap-logs.log");
    let (non_blocking, _guard) = tracing_appender::non_blocking(file_appender);

    let filter = || tracing_subscriber::filter::EnvFilter::builder().parse_lossy("cap-*=TRACE");

    tracing_subscriber::registry()
        .with(
            tracing_subscriber::fmt::layer()
                .with_ansi(false)
                .with_target(false)
                .with_writer(non_blocking)
                .with_filter(filter()),
        )
        .with(
            tracing_subscriber::fmt::layer()
                .with_ansi(true)
                .with_target(false)
                .with_filter(filter()),
        )
        .init();

    _guard
}

#[tauri::command]
#[specta::specta]
async fn get_wallpaper_path(app: AppHandle, filename: String) -> Result<String, String> {
    let resource_path = app
        .path()
        .resource_dir()
        .map_err(|_| "Failed to get resource dir".to_string())?
        .join("assets")
        .join("backgrounds")
        .join(if filename.ends_with(".jpg") {
            filename
        } else {
            format!("{}.jpg", filename)
        });

    if resource_path.exists() {
        Ok(resource_path.to_string_lossy().to_string())
    } else {
        Err(format!("Resource not found: {:?}", resource_path))
    }
}

#[tauri::command]
#[specta::specta]
async fn update_auth_plan(app: AppHandle) {
    AuthStore::update_auth_plan(&app).await.ok();
}

pub type FilteredRegistry = tracing_subscriber::layer::Layered<
    tracing_subscriber::filter::FilterFn<fn(m: &tracing::Metadata) -> bool>,
    tracing_subscriber::Registry,
>;

pub type DynLoggingLayer = Box<dyn tracing_subscriber::Layer<FilteredRegistry> + Send + Sync>;
type LoggingHandle = tracing_subscriber::reload::Handle<Option<DynLoggingLayer>, FilteredRegistry>;

#[cfg_attr(mobile, tauri::mobile_entry_point)]
pub async fn run(recording_logging_handle: LoggingHandle) {
    let tauri_context = tauri::generate_context!();

    let specta_builder = tauri_specta::Builder::new()
        .commands(tauri_specta::collect_commands![
            get_recording_options,
            set_recording_options,
            recording::start_recording,
            recording::stop_recording,
            recording::pause_recording,
            recording::resume_recording,
            recording::list_cameras,
            recording::list_capture_windows,
            recording::list_capture_screens,
            take_screenshot,
            list_audio_devices,
            close_recordings_overlay_window,
            fake_window::set_fake_window_bounds,
            fake_window::remove_fake_window,
            focus_captures_panel,
            get_current_recording,
            export::export_video,
            export::get_export_estimates,
            copy_file_to_path,
            copy_video_to_clipboard,
            copy_screenshot_to_clipboard,
            open_file_path,
            get_video_metadata,
            create_editor_instance,
            start_playback,
            stop_playback,
            set_playhead_position,
            set_project_config,
            open_editor,
            permissions::open_permission_settings,
            permissions::do_permissions_check,
            permissions::request_permission,
            upload_exported_video,
            upload_screenshot,
            get_recording_meta,
            save_file_dialog,
            list_recordings,
            list_screenshots,
            check_upgraded_and_update,
            open_external_link,
            hotkeys::set_hotkey,
            reset_camera_permissions,
            reset_microphone_permissions,
            is_camera_window_open,
            seek_to,
            windows::position_traffic_lights,
            windows::set_theme,
            global_message_dialog,
            show_window,
            write_clipboard_string,
            platform::perform_haptic_feedback,
            get_wallpaper_path,
            list_fails,
            set_fail,
            update_auth_plan,
            reupload_instant_video,
            set_window_transparent
        ])
        .events(tauri_specta::collect_events![
            RecordingOptionsChanged,
            NewStudioRecordingAdded,
            NewScreenshotAdded,
            RenderFrameEvent,
            EditorStateChanged,
            CurrentRecordingChanged,
            RecordingMetaChanged,
            RecordingStarted,
            RecordingStopped,
            RequestStartRecording,
            RequestRestartRecording,
            RequestStopRecording,
            RequestNewScreenshot,
            RequestOpenSettings,
            NewNotification,
            AuthenticationInvalid,
            audio_meter::AudioInputLevelChange,
            UploadProgress,
        ])
        .error_handling(tauri_specta::ErrorHandlingMode::Throw)
        .typ::<ProjectConfiguration>()
        .typ::<AuthStore>()
        .typ::<presets::PresetsStore>()
        .typ::<hotkeys::HotkeysStore>()
        .typ::<general_settings::GeneralSettingsStore>()
        .typ::<cap_flags::Flags>();

    #[cfg(debug_assertions)]
    specta_builder
        .export(
            specta_typescript::Typescript::default(),
            "../src/utils/tauri.ts",
        )
        .expect("Failed to export typescript bindings");

    let (camera_tx, camera_ws_port, _shutdown) = create_camera_preview_ws().await;

    let (audio_input_tx, audio_input_rx) = AudioInputFeed::create_channel();

    tauri::async_runtime::set(tokio::runtime::Handle::current());

    #[allow(unused_mut)]
    let mut builder =
        tauri::Builder::default().plugin(tauri_plugin_single_instance::init(|app, _args, _cwd| {
            let _ = ShowCapWindow::Main.show(app);
        }));

    #[cfg(target_os = "macos")]
    {
        builder = builder.plugin(tauri_nspanel::init());
    }

    builder
        .plugin(tauri_plugin_shell::init())
        .plugin(tauri_plugin_dialog::init())
        .plugin(tauri_plugin_store::Builder::new().build())
        .plugin(tauri_plugin_os::init())
        .plugin(tauri_plugin_process::init())
        .plugin(tauri_plugin_oauth::init())
        .plugin(tauri_plugin_http::init())
        .plugin(tauri_plugin_updater::Builder::new().build())
        .plugin(tauri_plugin_notification::init())
        .plugin(flags::plugin::init())
        .plugin(tauri_plugin_deep_link::init())
        .plugin(tauri_plugin_clipboard_manager::init())
        .plugin(tauri_plugin_fs::init())
        .plugin(tauri_plugin_opener::init())
        .plugin(
            tauri_plugin_window_state::Builder::new()
                .with_state_flags({
                    use tauri_plugin_window_state::StateFlags;
                    let mut flags = StateFlags::all();
                    flags.remove(StateFlags::VISIBLE);
                    flags
                })
                .with_denylist(&[
                    CapWindowId::Setup.label().as_str(),
                    CapWindowId::WindowCaptureOccluder.label().as_str(),
                    CapWindowId::CaptureArea.label().as_str(),
                    CapWindowId::Camera.label().as_str(),
                    CapWindowId::RecordingsOverlay.label().as_str(),
                    CapWindowId::InProgressRecording.label().as_str(),
                    CapWindowId::Upgrade.label().as_str(),
                ])
                .map_label(|label| match label {
                    label if label.starts_with("editor-") => "editor",
                    _ => label,
                })
                .build(),
        )
        .invoke_handler(specta_builder.invoke_handler())
        .setup(move |app| {
            let app = app.handle().clone();
            specta_builder.mount_events(&app);
            hotkeys::init(&app);
            general_settings::init(&app);
            fake_window::init(&app);

            if let Ok(Some(auth)) = AuthStore::load(&app) {
                sentry::configure_scope(|scope| {
                    scope.set_user(auth.user_id.map(|id| sentry::User {
                        id: Some(id),
                        ..Default::default()
                    }));
                });
            }

            // These MUST be called before anything else!
            {
                app.manage(Arc::new(RwLock::new(App {
                    handle: app.clone(),
                    camera_tx,
                    camera_ws_port,
                    camera_feed: None,
                    audio_input_tx,
                    mic_feed: None,
                    recording_options: RecordingOptions {
                        capture_target: ScreenCaptureTarget::Screen { id: 0 },
                        camera_label: None,
                        mic_name: None,
                        mode: RecordingMode::Studio,
                        capture_system_audio: false,
                    },
                    current_recording: None,
                    recording_logging_handle,
                })));

                app.manage(Arc::new(RwLock::new(
                    ClipboardContext::new().expect("Failed to create clipboard context"),
                )));
            }

            tokio::spawn(check_notification_permissions(app.clone()));

            println!("Checking startup completion and permissions...");
            let permissions = permissions::do_permissions_check(false);
            println!("Permissions check result: {:?}", permissions);

            tokio::spawn({
                let app = app.clone();
                async move {
                    if !permissions.screen_recording.permitted()
                        || !permissions.accessibility.permitted()
                        || GeneralSettingsStore::get(&app)
                            .ok()
                            .flatten()
                            .map(|s| !s.has_completed_startup)
                            .unwrap_or(false)
                    {
                        let _ = ShowCapWindow::Setup.show(&app).await;
                    } else {
                        println!("Permissions granted, showing main window");

                        let _ = ShowCapWindow::Main.show(&app).await;
                    }
                }
            });

            audio_meter::spawn_event_emitter(app.clone(), audio_input_rx);

            tray::create_tray(&app).unwrap();

            RequestStartRecording::listen_any_spawn(&app, |_, app| async move {
                let state = app.state::<Arc<RwLock<App>>>();
                let is_recording = {
                    let app_state = state.read().await;
                    app_state.current_recording.is_some()
                };

                if is_recording {
                    if let Err(e) = recording::stop_recording(app.clone(), app.state()).await {
                        eprintln!("Failed to stop recording: {}", e);
                    }
                } else if let Err(e) =
                    recording::start_recording(app.clone(), app.state(), None).await
                {
                    eprintln!("Failed to start recording: {}", e);
                }
            });

            RequestStopRecording::listen_any_spawn(&app, |_, app| async move {
                if let Err(e) = recording::stop_recording(app.clone(), app.state()).await {
                    eprintln!("Failed to stop recording: {}", e);
                }
            });

            RequestRestartRecording::listen_any_spawn(&app, |_, app| async move {
                let state = app.state::<Arc<RwLock<App>>>();

                // Stop and discard the current recording
                {
                    let mut app_state = state.write().await;
                    if let Some(recording) = app_state.clear_current_recording() {
                        CurrentRecordingChanged /*(JsonValue::new(&None))*/
                            .emit(&app)
                            .ok();

                        recording.stop().await.ok();
                    }
                }

                if let Err(e) = recording::start_recording(app.clone(), state, None).await {
                    eprintln!("Failed to start new recording: {}", e);
                } else {
                    println!("New recording started successfully");
                }
            });

            RequestNewScreenshot::listen_any_spawn(&app, |_, app| async move {
                if let Err(e) = take_screenshot(app.clone(), app.state()).await {
                    eprintln!("Failed to take screenshot: {}", e);
                }
            });

            RequestOpenSettings::listen_any_spawn(&app, |payload, app| async move {
                let _ = ShowCapWindow::Settings {
                    page: Some(payload.page),
                }
                .show(&app)
                .await;
            });

            Ok(())
        })
        .on_window_event(|window, event| {
            let label = window.label();
            let app = window.app_handle();

            match event {
                WindowEvent::Destroyed => {
                    if let Ok(window_id) = CapWindowId::from_str(label) {
                        match window_id {
                            CapWindowId::Main => {
                                let app = app.clone();
                                tokio::spawn(async move {
                                    let state = app.state::<Arc<RwLock<App>>>();
                                    let app_state = &mut *state.write().await;

                                    if app_state.current_recording.is_none() {
                                        app_state.remove_mic_feed();

                                        if let Some(camera) = CapWindowId::Camera.get(&app) {
                                            let _ = camera.close();
                                            app_state.remove_camera_feed();
                                        }
                                    }
                                });
                            }
                            CapWindowId::Editor { .. } => {
                                tokio::spawn(EditorInstances::remove(window.clone()));
                            }
                            CapWindowId::Settings | CapWindowId::Upgrade => {
                                // Don't quit the app when settings or upgrade window is closed
                                return;
                            }
                            _ => {}
                        };
                    }

                    if let Some(settings) = GeneralSettingsStore::get(app).unwrap_or(None) {
                        if settings.hide_dock_icon
                            && app.webview_windows().keys().all(|label| {
                                !CapWindowId::from_str(label).unwrap().activates_dock()
                            })
                        {
                            #[cfg(target_os = "macos")]
                            app.set_activation_policy(tauri::ActivationPolicy::Accessory)
                                .ok();
                        }
                    }
                }
                #[cfg(target_os = "macos")]
                WindowEvent::Focused(focused) if *focused => {
                    if let Ok(window_id) = CapWindowId::from_str(label) {
                        if window_id.activates_dock() {
                            app.set_activation_policy(tauri::ActivationPolicy::Regular)
                                .ok();
                        }
                    }
                }
                _ => {}
            }
        })
        .build(tauri_context)
        .expect("error while running tauri application")
        .run(|handle, event| match event {
            #[cfg(target_os = "macos")]
            tauri::RunEvent::Reopen { .. } => {
                // Check if any editor, settings or signin window is open
                let has_window = handle.webview_windows().iter().any(|(label, _)| {
                    label.starts_with("editor-")
                        || label.as_str() == "settings"
                        || label.as_str() == "signin"
                });

                if has_window {
                    // Find and focus the editor, settings or signin window
                    if let Some(window) = handle
                        .webview_windows()
                        .iter()
                        .find(|(label, _)| {
                            label.starts_with("editor-")
                                || label.as_str() == "settings"
                                || label.as_str() == "signin"
                        })
                        .map(|(_, window)| window.clone())
                    {
                        window.set_focus().ok();
                    }
                } else {
                    let handle = handle.clone();
                    let _ = tokio::spawn(async move { ShowCapWindow::Main.show(&handle).await });
                }
            }
            tauri::RunEvent::ExitRequested { code, api, .. } => {
                if code.is_none() {
                    api.prevent_exit();
                }
            }
            _ => {}
        });
}

async fn create_editor_instance_impl(
    app: &AppHandle,
    video_id: &str,
) -> Result<Arc<EditorInstance>, String> {
    let app = app.clone();

    let instance = EditorInstance::new(
        recordings_path(&app),
        video_id,
        {
            let app = app.clone();
            move |state| {
                EditorStateChanged::new(state).emit(&app).ok();
            }
        },
        {
            let app = app.clone();
            move || {
                AuthStore::get(&app)
                    .ok()
                    .flatten()
                    .map(|s| s.is_upgraded())
                    .unwrap_or(false)
            }
        },
    )
    .await?;

    RenderFrameEvent::listen_any(&app, {
        let preview_tx = instance.preview_tx.clone();
        move |e| {
            preview_tx
                .send(Some((
                    e.payload.frame_number,
                    e.payload.fps,
                    e.payload.resolution_base,
                )))
                .ok();
        }
    });

    Ok(instance)
}

// use EditorInstance.project_path instead of this
fn recordings_path(app: &AppHandle) -> PathBuf {
    let path = app.path().app_data_dir().unwrap().join("recordings");
    std::fs::create_dir_all(&path).unwrap_or_default();
    path
}

fn recording_path(app: &AppHandle, recording_id: &str) -> PathBuf {
    recordings_path(app).join(format!("{}.cap", recording_id))
}

fn screenshots_path(app: &AppHandle) -> PathBuf {
    let path = app.path().app_data_dir().unwrap().join("screenshots");
    std::fs::create_dir_all(&path).unwrap_or_default();
    path
}

fn screenshot_path(app: &AppHandle, screenshot_id: &str) -> PathBuf {
    screenshots_path(app).join(format!("{}.cap", screenshot_id))
}

#[tauri::command]
#[specta::specta]
fn global_message_dialog(app: AppHandle, message: String) {
    app.dialog().message(message).show(|_| {});
}

#[tauri::command]
#[specta::specta]
async fn write_clipboard_string(
    clipboard: MutableState<'_, ClipboardContext>,
    text: String,
) -> Result<(), String> {
    let writer = clipboard
        .try_write()
        .map_err(|e| format!("Failed to acquire lock on clipboard state: {e}"))?;
    writer
        .set_text(text)
        .map_err(|e| format!("Failed to write text to clipboard: {e}"))
}

trait EventExt: tauri_specta::Event {
    fn listen_any_spawn<Fut>(
        app: &AppHandle,
        handler: impl Fn(Self, AppHandle) -> Fut + Send + 'static + Clone,
    ) -> tauri::EventId
    where
        Fut: Future + Send,
        Self: serde::de::DeserializeOwned + Send + 'static,
    {
        let app = app.clone();
        Self::listen_any(&app.clone(), move |e| {
            let app = app.clone();
            let handler = handler.clone();
            tokio::spawn(async move {
                (handler)(e.payload, app).await;
            });
        })
    }
}

impl<T: tauri_specta::Event> EventExt for T {}

trait TransposeAsync {
    type Output;

    fn transpose_async(self) -> impl Future<Output = Self::Output>
    where
        Self: Sized;
}

impl<F: Future<Output = T>, T, E> TransposeAsync for Result<F, E> {
    type Output = Result<T, E>;

    fn transpose_async(self) -> impl Future<Output = Self::Output>
    where
        Self: Sized,
    {
        async {
            match self {
                Ok(f) => Ok(f.await),
                Err(e) => Err(e),
            }
        }
    }
}<|MERGE_RESOLUTION|>--- conflicted
+++ resolved
@@ -285,10 +285,7 @@
                     self.camera_feed = Some(Arc::new(Mutex::new(feed)));
                 })
                 .map_err(|e| e.to_string())?;
-<<<<<<< HEAD
-=======
-
->>>>>>> 7266e084
+
             return Ok(true);
         }
 
