--- conflicted
+++ resolved
@@ -2001,12 +2001,9 @@
             UploadProgress,
             captions::DownloadProgress,
             recording::RecordingEvent,
-<<<<<<< HEAD
+            RecordingDeleted,
             target_select_overlay::TargetUnderCursor,
             hotkeys::OnEscapePress
-=======
-            RecordingDeleted
->>>>>>> 885875e8
         ])
         .error_handling(tauri_specta::ErrorHandlingMode::Throw)
         .typ::<ProjectConfiguration>()
