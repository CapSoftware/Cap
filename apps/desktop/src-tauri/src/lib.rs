mod audio;
mod audio_meter;
mod auth;
mod camera;
mod camera_legacy;
mod captions;
mod deeplink_actions;
mod editor_window;
mod export;
mod fake_window;
mod flags;
mod general_settings;
mod hotkeys;
mod notifications;
mod permissions;
mod platform;
mod presets;
<<<<<<< HEAD
mod target_select_overlay;
=======
mod recording;
>>>>>>> ecd9672a
mod tray;
mod upload;
mod web_api;
mod windows;

use audio::AppSounds;
use auth::{AuthStore, AuthenticationInvalid, Plan};
use camera::{CameraPreview, CameraWindowState};
use cap_editor::EditorInstance;
use cap_editor::EditorState;
use cap_flags::FLAGS;
use cap_media::feeds::RawCameraFrame;
use cap_media::feeds::{AudioInputFeed, AudioInputSamplesSender};
use cap_media::platform::Bounds;
use cap_media::{feeds::CameraFeed, sources::ScreenCaptureTarget};
use cap_project::RecordingMetaInner;
use cap_project::XY;
use cap_project::{ProjectConfiguration, RecordingMeta, SharingMeta, StudioRecordingMeta};
use cap_rendering::ProjectRecordingsMeta;
use clipboard_rs::common::RustImage;
use clipboard_rs::{Clipboard, ClipboardContext};
use editor_window::EditorInstances;
use editor_window::WindowEditorInstance;
use general_settings::GeneralSettingsStore;
use mp4::Mp4Reader;
use notifications::NotificationType;
use png::{ColorType, Encoder};
use recording::InProgressRecording;
use relative_path::RelativePathBuf;

use scap::capturer::Capturer;
use scap::frame::Frame;
use scap::frame::VideoFrame;
use serde::{Deserialize, Serialize};
use serde_json::Value;
use serde_json::json;
use specta::Type;
use std::collections::BTreeMap;
use std::{
    fs::File,
    future::Future,
    io::{BufReader, BufWriter},
    marker::PhantomData,
    path::PathBuf,
    process::Command,
    str::FromStr,
    sync::Arc,
};
use tauri::Window;
use tauri::{AppHandle, Manager, State, WindowEvent};
use tauri_plugin_deep_link::DeepLinkExt;
use tauri_plugin_dialog::DialogExt;
use tauri_plugin_notification::{NotificationExt, PermissionState};
use tauri_plugin_opener::OpenerExt;
use tauri_plugin_shell::ShellExt;
use tauri_plugin_store::StoreExt;
use tauri_specta::Event;
use tokio::sync::mpsc;
use tokio::sync::{Mutex, RwLock};
use tracing::debug;
use tracing::error;
use tracing_subscriber::Layer;
use tracing_subscriber::layer::SubscriberExt;
use tracing_subscriber::util::SubscriberInitExt;
use upload::{S3UploadMeta, create_or_get_video, upload_image, upload_video};
use web_api::ManagerExt as WebManagerExt;
use windows::EditorWindowIds;
use windows::set_window_transparent;
use windows::{CapWindowId, ShowCapWindow};

#[derive(specta::Type, Serialize)]
#[serde(rename_all = "camelCase")]
pub struct App {
    #[serde(skip)]
    #[deprecated = "can be removed when native camera preview is ready"]
    camera_tx: flume::Sender<RawCameraFrame>,
    #[deprecated = "can be removed when native camera preview is ready"]
    camera_ws_port: u16,
    #[serde(skip)]
    camera_feed: Option<Arc<Mutex<CameraFeed>>>,
    #[serde(skip)]
    camera_feed_initialization: Option<mpsc::Sender<()>>,
    #[serde(skip)]
    mic_feed: Option<AudioInputFeed>,
    #[serde(skip)]
    mic_samples_tx: AudioInputSamplesSender,
    #[serde(skip)]
    handle: AppHandle,
    #[serde(skip)]
    current_recording: Option<InProgressRecording>,
    #[serde(skip)]
    recording_logging_handle: LoggingHandle,
    server_url: String,
}

#[derive(specta::Type, Serialize, Deserialize, Clone, Debug)]
#[serde(rename_all = "camelCase")]
pub enum VideoType {
    Screen,
    Output,
    Camera,
}

#[derive(Serialize, Deserialize, specta::Type, Debug)]
pub enum UploadResult {
    Success(String),
    NotAuthenticated,
    PlanCheckFailed,
    UpgradeRequired,
}

#[derive(Serialize, Deserialize, specta::Type, Debug)]
pub struct VideoRecordingMetadata {
    pub duration: f64,
    pub size: f64,
}

#[derive(Clone, Serialize, Deserialize, specta::Type, Debug)]
pub struct VideoUploadInfo {
    id: String,
    link: String,
    config: S3UploadMeta,
}

impl App {
    pub fn set_current_recording(&mut self, actor: InProgressRecording) {
        self.current_recording = Some(actor);

        CurrentRecordingChanged.emit(&self.handle).ok();
    }

    pub fn clear_current_recording(&mut self) -> Option<InProgressRecording> {
        self.close_occluder_windows();

        self.current_recording.take()
    }

    fn close_occluder_windows(&self) {
        for window in self.handle.webview_windows() {
            if window.0.starts_with("window-capture-occluder-") {
                let _ = window.1.close();
            }
        }
    }

    async fn add_recording_logging_handle(&mut self, path: &PathBuf) -> Result<(), String> {
        let logfile =
            std::fs::File::create(path).map_err(|e| format!("Failed to create logfile: {e}"))?;

        self.recording_logging_handle
            .reload(Some(Box::new(
                tracing_subscriber::fmt::layer()
                    .with_ansi(false)
                    .with_target(true)
                    .with_writer(logfile),
            ) as DynLoggingLayer))
            .map_err(|e| format!("Failed to reload logging layer: {e}"))?;

        Ok(())
    }
}

#[tauri::command]
#[specta::specta]
async fn set_mic_input(state: MutableState<'_, App>, label: Option<String>) -> Result<(), String> {
    let mut app = state.write().await;

    match (label, &mut app.mic_feed) {
        (Some(label), None) => {
            AudioInputFeed::init(&label)
                .await
                .map_err(|e| e.to_string())
                .map(async |feed| {
                    feed.add_sender(app.mic_samples_tx.clone()).await.unwrap();
                    app.mic_feed = Some(feed);
                })
                .transpose_async()
                .await
        }
        (Some(label), Some(feed)) => feed.switch_input(&label).await.map_err(|e| e.to_string()),
        (None, _) => {
            debug!("removing mic in set_start_recording_options");
            app.mic_feed.take();
            Ok(())
        }
    }
}

#[tauri::command]
#[specta::specta]
async fn set_camera_input(
    app_handle: AppHandle,
    state: MutableState<'_, App>,
    camera_preview: State<'_, CameraPreview>,
    id: Option<cap_media::feeds::DeviceOrModelID>,
) -> Result<bool, String> {
    let mut app = state.write().await;

    match (id, app.camera_feed.as_ref()) {
        (Some(id), Some(camera_feed)) => {
            camera_feed
                .lock()
                .await
                .switch_cameras(id)
                .await
                .map_err(|e| e.to_string())?;
            Ok(true)
        }
        (Some(id), None) => {
            let (shutdown_tx, mut shutdown_rx) = mpsc::channel(1);
            if let Some(cancel) = app.camera_feed_initialization.as_ref() {
                // Ask currently running setup to abort
                cancel.send(()).await.ok();

                // We can assume a window was already initialized.
                // Stop it so we can recreate it with the correct `camera_tx`
                if let Some(win) = CapWindowId::Camera.get(&app_handle) {
                    win.close().unwrap(); // TODO: Error handling
                };
            } else {
                app.camera_feed_initialization = Some(shutdown_tx);
            }

            let window = ShowCapWindow::Camera.show(&app_handle).await.unwrap();
            if let Some(win) = CapWindowId::Main.get(&app_handle) {
                win.set_focus().ok();
            };

            let camera_tx = if GeneralSettingsStore::get(&app_handle)
                .ok()
                .and_then(|v| v.map(|v| v.enable_native_camera_preview))
                .unwrap_or_default()
            {
                let (camera_tx, camera_rx) = flume::bounded::<RawCameraFrame>(4);
                camera_preview
                    .init_preview_window(window, camera_rx)
                    .await
                    .unwrap();
                Some(camera_tx)
            } else {
                None
            };

            let legacy_camera_tx = app.camera_tx.clone();
            drop(app);

            let fut = CameraFeed::init(id);

            tokio::select! {
                result = fut => {
                    let feed = result.map_err(|err| err.to_string())?;
                    let mut app = state.write().await;

                    if let Some(cancel) = app.camera_feed_initialization.take() {
                        cancel.send(()).await.ok();
                    }

                    if app.camera_feed.is_none() {
                        if let Some(camera_tx) = camera_tx {
                            feed.attach(camera_tx);
                        } else {
                            feed.attach(legacy_camera_tx);
                        }
                        app.camera_feed = Some(Arc::new(Mutex::new(feed)));
                        return Ok(true);
                    } else {
                        return Ok(false);
                    }
                }
                _ = shutdown_rx.recv() => {
                    return Ok(false);
                }
            }
        }
        (None, _) => {
            if let Some(cancel) = app.camera_feed_initialization.take() {
                cancel.send(()).await.ok();
            }
            app.camera_feed.take();
            if let Some(w) = CapWindowId::Camera.get(&app_handle) {
                w.close().ok();
            }
            Ok(true)
        }
    }
}

#[derive(specta::Type, Serialize, tauri_specta::Event, Clone)]
pub struct RecordingOptionsChanged;

#[derive(Deserialize, specta::Type, Serialize, tauri_specta::Event, Debug, Clone)]
pub struct NewStudioRecordingAdded {
    path: PathBuf,
}

#[derive(Deserialize, specta::Type, Serialize, tauri_specta::Event, Debug, Clone)]
pub struct NewScreenshotAdded {
    path: PathBuf,
}

#[derive(Deserialize, specta::Type, Serialize, tauri_specta::Event, Debug, Clone)]
pub struct RecordingStarted;

#[derive(Deserialize, specta::Type, Serialize, tauri_specta::Event, Debug, Clone)]
pub struct RecordingStopped;

#[derive(Deserialize, specta::Type, Serialize, tauri_specta::Event, Debug, Clone)]
pub struct RequestStartRecording;

#[derive(Deserialize, specta::Type, Serialize, tauri_specta::Event, Debug, Clone)]
pub struct RequestNewScreenshot;

#[derive(Deserialize, specta::Type, Serialize, tauri_specta::Event, Debug, Clone)]
pub struct RequestOpenSettings {
    page: String,
}

#[derive(Deserialize, specta::Type, Serialize, tauri_specta::Event, Debug, Clone)]
pub struct NewNotification {
    title: String,
    body: String,
    is_error: bool,
}

type ArcLock<T> = Arc<RwLock<T>>;
pub type MutableState<'a, T> = State<'a, Arc<RwLock<T>>>;

type SingleTuple<T> = (T,);

#[derive(Serialize, Type)]
struct JsonValue<T>(
    #[serde(skip)] PhantomData<T>,
    #[specta(type = SingleTuple<T>)] serde_json::Value,
);

impl<T> Clone for JsonValue<T> {
    fn clone(&self) -> Self {
        Self(PhantomData, self.1.clone())
    }
}

impl<T: Serialize> JsonValue<T> {
    fn new(value: &T) -> Self {
        Self(PhantomData, json!(value))
    }
}

#[derive(Serialize, Type)]
#[serde(rename_all = "camelCase")]
pub struct RecordingInfo {
    capture_target: ScreenCaptureTarget,
}

#[derive(Serialize, Type)]
#[serde(rename_all = "camelCase")]
enum CurrentRecordingTarget {
    Window { id: u32, bounds: Bounds },
    Screen { id: u32 },
    Area { screen: u32, bounds: Bounds },
}

#[derive(Serialize, Type)]
#[serde(rename_all = "camelCase")]
struct CurrentRecording {
    target: CurrentRecordingTarget,
    r#type: RecordingType,
}

#[tauri::command]
#[specta::specta]
async fn get_current_recording(
    state: MutableState<'_, App>,
) -> Result<JsonValue<Option<CurrentRecording>>, ()> {
    let state = state.read().await;
    Ok(JsonValue::new(&state.current_recording.as_ref().map(|r| {
        let bounds = r.bounds();

        let target = match r.capture_target() {
            ScreenCaptureTarget::Screen { id } => CurrentRecordingTarget::Screen { id: *id },
            ScreenCaptureTarget::Window { id } => CurrentRecordingTarget::Window {
                id: *id,
                bounds: bounds.clone(),
            },
            ScreenCaptureTarget::Area { screen, bounds } => CurrentRecordingTarget::Area {
                screen: *screen,
                bounds: bounds.clone(),
            },
        };

        CurrentRecording {
            target,
            r#type: match r {
                InProgressRecording::Instant { .. } => RecordingType::Instant,
                InProgressRecording::Studio { .. } => RecordingType::Studio,
            },
        }
    })))
}

#[derive(Serialize, Type, tauri_specta::Event, Clone)]
pub struct CurrentRecordingChanged;

async fn create_screenshot(
    input: PathBuf,
    output: PathBuf,
    size: Option<(u32, u32)>,
) -> Result<(), String> {
    println!(
        "Creating screenshot: input={:?}, output={:?}, size={:?}",
        input, output, size
    );

    let result: Result<(), String> = tokio::task::spawn_blocking(move || -> Result<(), String> {
        ffmpeg::init().map_err(|e| {
            eprintln!("Failed to initialize ffmpeg: {}", e);
            e.to_string()
        })?;

        let mut ictx = ffmpeg::format::input(&input).map_err(|e| {
            eprintln!("Failed to create input context: {}", e);
            e.to_string()
        })?;
        let input_stream = ictx
            .streams()
            .best(ffmpeg::media::Type::Video)
            .ok_or("No video stream found")?;
        let video_stream_index = input_stream.index();
        println!("Found video stream at index {}", video_stream_index);

        let mut decoder =
            ffmpeg::codec::context::Context::from_parameters(input_stream.parameters())
                .map_err(|e| {
                    eprintln!("Failed to create decoder context: {}", e);
                    e.to_string()
                })?
                .decoder()
                .video()
                .map_err(|e| {
                    eprintln!("Failed to create video decoder: {}", e);
                    e.to_string()
                })?;

        let mut scaler = ffmpeg::software::scaling::context::Context::get(
            decoder.format(),
            decoder.width(),
            decoder.height(),
            ffmpeg::format::Pixel::RGB24,
            size.map_or(decoder.width(), |s| s.0),
            size.map_or(decoder.height(), |s| s.1),
            ffmpeg::software::scaling::flag::Flags::BILINEAR,
        )
        .map_err(|e| {
            eprintln!("Failed to create scaler: {}", e);
            e.to_string()
        })?;

        println!("Decoder and scaler initialized");

        let mut frame = ffmpeg::frame::Video::empty();
        for (stream, packet) in ictx.packets() {
            if stream.index() == video_stream_index {
                decoder.send_packet(&packet).map_err(|e| {
                    eprintln!("Failed to send packet to decoder: {}", e);
                    e.to_string()
                })?;
                if decoder.receive_frame(&mut frame).is_ok() {
                    println!("Frame received, scaling...");
                    let mut rgb_frame = ffmpeg::frame::Video::empty();
                    scaler.run(&frame, &mut rgb_frame).map_err(|e| {
                        eprintln!("Failed to scale frame: {}", e);
                        e.to_string()
                    })?;

                    let width = rgb_frame.width() as usize;
                    let height = rgb_frame.height() as usize;
                    let bytes_per_pixel = 3;
                    let src_stride = rgb_frame.stride(0);
                    let dst_stride = width * bytes_per_pixel;

                    let mut img_buffer = vec![0u8; height * dst_stride];

                    for y in 0..height {
                        let src_slice =
                            &rgb_frame.data(0)[y * src_stride..y * src_stride + dst_stride];
                        let dst_slice = &mut img_buffer[y * dst_stride..(y + 1) * dst_stride];
                        dst_slice.copy_from_slice(src_slice);
                    }

                    let img = image::RgbImage::from_raw(width as u32, height as u32, img_buffer)
                        .ok_or("Failed to create image from frame data")?;
                    println!("Saving image to {:?}", output);

                    img.save_with_format(&output, image::ImageFormat::Jpeg)
                        .map_err(|e| {
                            eprintln!("Failed to save image: {}", e);
                            e.to_string()
                        })?;

                    println!("Screenshot created successfully");
                    return Ok(());
                }
            }
        }

        eprintln!("Failed to create screenshot: No suitable frame found");
        Err("Failed to create screenshot".to_string())
    })
    .await
    .map_err(|e| format!("Task join error: {}", e))?;

    result
}

async fn create_thumbnail(input: PathBuf, output: PathBuf, size: (u32, u32)) -> Result<(), String> {
    println!(
        "Creating thumbnail: input={:?}, output={:?}, size={:?}",
        input, output, size
    );

    tokio::task::spawn_blocking(move || -> Result<(), String> {
        let img = image::open(&input).map_err(|e| {
            eprintln!("Failed to open image: {}", e);
            e.to_string()
        })?;

        let width = img.width() as usize;
        let height = img.height() as usize;
        let bytes_per_pixel = 3;
        let src_stride = width * bytes_per_pixel;

        let rgb_img = img.to_rgb8();
        let img_buffer = rgb_img.as_raw();

        let mut corrected_buffer = vec![0u8; height * src_stride];

        for y in 0..height {
            let src_slice = &img_buffer[y * src_stride..(y + 1) * src_stride];
            let dst_slice = &mut corrected_buffer[y * src_stride..(y + 1) * src_stride];
            dst_slice.copy_from_slice(src_slice);
        }

        let corrected_img =
            image::RgbImage::from_raw(width as u32, height as u32, corrected_buffer)
                .ok_or("Failed to create corrected image")?;

        let thumbnail = image::imageops::resize(
            &corrected_img,
            size.0,
            size.1,
            image::imageops::FilterType::Lanczos3,
        );

        thumbnail
            .save_with_format(&output, image::ImageFormat::Png)
            .map_err(|e| {
                eprintln!("Failed to save thumbnail: {}", e);
                e.to_string()
            })?;

        println!("Thumbnail created successfully");
        Ok(())
    })
    .await
    .map_err(|e| format!("Task join error: {}", e))?
}

#[tauri::command]
#[specta::specta]
async fn copy_file_to_path(app: AppHandle, src: String, dst: String) -> Result<(), String> {
    println!("Attempting to copy file from {} to {}", src, dst);

    let is_screenshot = src.contains("screenshots/");
    let is_gif = src.ends_with(".gif") || dst.ends_with(".gif");

    let src_path = std::path::Path::new(&src);
    if !src_path.exists() {
        return Err(format!("Source file {} does not exist", src));
    }

    if !is_screenshot && !is_gif {
        if !is_valid_mp4(src_path) {
            let mut attempts = 0;
            while attempts < 10 {
                std::thread::sleep(std::time::Duration::from_secs(1));
                if is_valid_mp4(src_path) {
                    break;
                }
                attempts += 1;
            }
            if attempts == 10 {
                return Err("Source video file is not a valid MP4".to_string());
            }
        }
    }

    if let Some(parent) = std::path::Path::new(&dst).parent() {
        tokio::fs::create_dir_all(parent)
            .await
            .map_err(|e| format!("Failed to create target directory: {}", e))?;
    }

    let mut attempts = 0;
    const MAX_ATTEMPTS: u32 = 3;
    let mut last_error = None;

    while attempts < MAX_ATTEMPTS {
        match tokio::fs::copy(&src, &dst).await {
            Ok(bytes) => {
                let src_size = match tokio::fs::metadata(&src).await {
                    Ok(metadata) => metadata.len(),
                    Err(e) => {
                        last_error = Some(format!("Failed to get source file metadata: {}", e));
                        attempts += 1;
                        tokio::time::sleep(tokio::time::Duration::from_secs(1)).await;
                        continue;
                    }
                };

                if bytes != src_size {
                    last_error = Some(format!(
                        "File copy verification failed: copied {} bytes but source is {} bytes",
                        bytes, src_size
                    ));
                    let _ = tokio::fs::remove_file(&dst).await;
                    attempts += 1;
                    tokio::time::sleep(tokio::time::Duration::from_secs(1)).await;
                    continue;
                }

                if !is_screenshot && !is_gif && !is_valid_mp4(std::path::Path::new(&dst)) {
                    last_error = Some("Destination file is not a valid MP4".to_string());
                    let _ = tokio::fs::remove_file(&dst).await;
                    attempts += 1;
                    tokio::time::sleep(tokio::time::Duration::from_secs(1)).await;
                    continue;
                }

                println!(
                    "Successfully copied {} bytes from {} to {}",
                    bytes, src, dst
                );

                notifications::send_notification(
                    &app,
                    if is_screenshot {
                        notifications::NotificationType::ScreenshotSaved
                    } else {
                        notifications::NotificationType::VideoSaved
                    },
                );
                return Ok(());
            }
            Err(e) => {
                last_error = Some(e.to_string());
                attempts += 1;
                if attempts < MAX_ATTEMPTS {
                    tokio::time::sleep(tokio::time::Duration::from_secs(1)).await;
                    continue;
                }
            }
        }
    }

    eprintln!(
        "Failed to copy file from {} to {} after {} attempts. Last error: {}",
        src,
        dst,
        MAX_ATTEMPTS,
        last_error.as_ref().unwrap()
    );

    notifications::send_notification(
        &app,
        if is_screenshot {
            notifications::NotificationType::ScreenshotSaveFailed
        } else {
            notifications::NotificationType::VideoSaveFailed
        },
    );

    Err(last_error.unwrap_or_else(|| "Maximum retry attempts exceeded".to_string()))
}

pub fn is_valid_mp4(path: &std::path::Path) -> bool {
    if let Ok(file) = std::fs::File::open(path) {
        let file_size = match file.metadata() {
            Ok(metadata) => metadata.len(),
            Err(_) => return false,
        };
        let reader = std::io::BufReader::new(file);
        Mp4Reader::read_header(reader, file_size).is_ok()
    } else {
        false
    }
}

#[tauri::command]
#[specta::specta]
async fn copy_screenshot_to_clipboard(
    clipboard: MutableState<'_, ClipboardContext>,
    path: String,
) -> Result<(), String> {
    println!("Copying screenshot to clipboard: {:?}", path);

    let img_data = clipboard_rs::RustImageData::from_path(&path)
        .map_err(|e| format!("Failed to copy screenshot to clipboard: {}", e))?;
    clipboard.write().await.set_image(img_data);
    Ok(())
}

#[tauri::command]
#[specta::specta]
async fn open_file_path(_app: AppHandle, path: PathBuf) -> Result<(), String> {
    let path_str = path.to_str().ok_or("Invalid path")?;

    #[cfg(target_os = "windows")]
    {
        Command::new("explorer")
            .args(["/select,", path_str])
            .spawn()
            .map_err(|e| format!("Failed to open folder: {}", e))?;
    }

    #[cfg(target_os = "macos")]
    {
        Command::new("open")
            .arg("-R")
            .arg(path_str)
            .spawn()
            .map_err(|e| format!("Failed to open folder: {}", e))?;
    }

    #[cfg(target_os = "linux")]
    {
        Command::new("xdg-open")
            .arg(
                path.parent()
                    .ok_or("Invalid path")?
                    .to_str()
                    .ok_or("Invalid path")?,
            )
            .spawn()
            .map_err(|e| format!("Failed to open folder: {}", e))?;
    }

    Ok(())
}

#[derive(Deserialize, specta::Type, tauri_specta::Event, Debug, Clone)]
struct RenderFrameEvent {
    frame_number: u32,
    fps: u32,
    resolution_base: XY<u32>,
}

#[derive(Serialize, specta::Type, tauri_specta::Event, Debug, Clone)]
struct EditorStateChanged {
    playhead_position: u32,
}

impl EditorStateChanged {
    fn new(s: &EditorState) -> Self {
        Self {
            playhead_position: s.playhead_position,
        }
    }
}

#[tauri::command]
#[specta::specta]
async fn start_playback(
    editor_instance: WindowEditorInstance,
    fps: u32,
    resolution_base: XY<u32>,
) -> Result<(), String> {
    editor_instance.start_playback(fps, resolution_base).await;

    Ok(())
}

#[tauri::command]
#[specta::specta]
async fn stop_playback(editor_instance: WindowEditorInstance) -> Result<(), String> {
    let mut state = editor_instance.state.lock().await;

    if let Some(handle) = state.playback_task.take() {
        handle.stop();
    }

    Ok(())
}

#[derive(Serialize, Type, Debug)]
#[serde(rename_all = "camelCase")]
struct SerializedEditorInstance {
    frames_socket_url: String,
    recording_duration: f64,
    saved_project_config: ProjectConfiguration,
    recordings: Arc<ProjectRecordingsMeta>,
    path: PathBuf,
}

#[tauri::command]
#[specta::specta]
async fn create_editor_instance(window: Window) -> Result<SerializedEditorInstance, String> {
    let CapWindowId::Editor { id } = CapWindowId::from_str(window.label()).unwrap() else {
        return Err("Invalid window".to_string());
    };

    let path = {
        let window_ids = EditorWindowIds::get(window.app_handle());
        let window_ids = window_ids.ids.lock().unwrap();

        let Some((path, _)) = window_ids.iter().find(|(_, _id)| *_id == id) else {
            return Err("Editor instance not found".to_string());
        };
        path.clone()
    };

    let editor_instance = EditorInstances::get_or_create(&window, path).await?;

    let meta = editor_instance.meta();

    println!("Pretty name: {}", meta.pretty_name);

    Ok(SerializedEditorInstance {
        frames_socket_url: format!("ws://localhost:{}", editor_instance.ws_port),
        recording_duration: editor_instance.recordings.duration(),
        saved_project_config: {
            let project_config = editor_instance.project_config.1.borrow();
            project_config.clone()
        },
        recordings: editor_instance.recordings.clone(),
        path: editor_instance.project_path.clone(),
    })
}

#[tauri::command]
#[specta::specta]
async fn get_editor_meta(editor: WindowEditorInstance) -> Result<RecordingMeta, String> {
    let path = editor.project_path.clone();
    RecordingMeta::load_for_project(&path).map_err(|e| e.to_string())
}
#[tauri::command]
#[specta::specta]
async fn set_pretty_name(editor: WindowEditorInstance, pretty_name: String) -> Result<(), String> {
    let mut meta = editor.meta().clone();
    meta.pretty_name = pretty_name;
    meta.save_for_project().map_err(|e| e.to_string())
}

#[tauri::command]
#[specta::specta]
async fn copy_video_to_clipboard(
    app: AppHandle,
    clipboard: MutableState<'_, ClipboardContext>,
    path: String,
) -> Result<(), String> {
    println!("copying");
    let _ = clipboard.write().await.set_files(vec![path]);

    notifications::send_notification(
        &app,
        notifications::NotificationType::VideoCopiedToClipboard,
    );
    Ok(())
}

#[tauri::command]
#[specta::specta]
async fn get_video_metadata(path: PathBuf) -> Result<VideoRecordingMetadata, String> {
    let recording_meta = RecordingMeta::load_for_project(&path).map_err(|v| v.to_string())?;

    fn get_duration_for_path(path: PathBuf) -> Result<f64, String> {
        let reader = BufReader::new(
            File::open(&path).map_err(|e| format!("Failed to open video file: {}", e))?,
        );
        let file_size = path
            .metadata()
            .map_err(|e| format!("Failed to get file metadata: {}", e))?
            .len();

        let current_duration = match Mp4Reader::read_header(reader, file_size) {
            Ok(mp4) => mp4.duration().as_secs_f64(),
            Err(e) => {
                println!(
                    "Failed to read MP4 header: {}. Falling back to default duration.",
                    e
                );
                0.0_f64
            }
        };

        Ok(current_duration)
    }

    let display_paths = match &recording_meta.inner {
        RecordingMetaInner::Instant(_) => {
            vec![path.join("content/output.mp4")]
        }
        RecordingMetaInner::Studio(meta) => match meta {
            StudioRecordingMeta::SingleSegment { segment } => {
                vec![recording_meta.path(&segment.display.path)]
            }
            StudioRecordingMeta::MultipleSegments { inner, .. } => inner
                .segments
                .iter()
                .map(|s| recording_meta.path(&s.display.path))
                .collect(),
        },
    };

    let duration = display_paths
        .into_iter()
        .map(get_duration_for_path)
        .sum::<Result<_, _>>()?;

    let (width, height) = (1920, 1080);
    let fps = 30;

    let base_bitrate = if width <= 1280 && height <= 720 {
        4_000_000.0
    } else if width <= 1920 && height <= 1080 {
        8_000_000.0
    } else if width <= 2560 && height <= 1440 {
        14_000_000.0
    } else {
        20_000_000.0
    };

    let fps_factor = (fps as f64) / 30.0;
    let video_bitrate = base_bitrate * fps_factor;
    let audio_bitrate = 192_000.0;
    let total_bitrate = video_bitrate + audio_bitrate;
    let estimated_size_mb = (total_bitrate * duration) / (8.0 * 1024.0 * 1024.0);

    Ok(VideoRecordingMetadata {
        size: estimated_size_mb,
        duration,
    })
}

#[tauri::command]
#[specta::specta]
fn close_recordings_overlay_window(app: AppHandle) {
    #[cfg(target_os = "macos")]
    {
        use tauri_nspanel::ManagerExt;
        if let Ok(panel) = app.get_webview_panel(&CapWindowId::RecordingsOverlay.label()) {
            panel.released_when_closed(true);
            panel.close();
        }
    }

    if !cfg!(target_os = "macos") {
        if let Some(window) = CapWindowId::RecordingsOverlay.get(&app) {
            let _ = window.close();
        }
    }
}

#[tauri::command(async)]
#[specta::specta]
fn focus_captures_panel(app: AppHandle) {
    #[cfg(target_os = "macos")]
    {
        use tauri_nspanel::ManagerExt;
        if let Ok(panel) = app.get_webview_panel(&CapWindowId::RecordingsOverlay.label()) {
            panel.make_key_window();
        }
    }
}

#[derive(Serialize, Deserialize, specta::Type, Clone)]
#[serde(tag = "type", rename_all = "camelCase")]
pub struct FramesRendered {
    rendered_count: u32,
    total_frames: u32,
}

#[tauri::command]
#[specta::specta]
async fn set_playhead_position(
    editor_instance: WindowEditorInstance,
    frame_number: u32,
) -> Result<(), String> {
    editor_instance
        .modify_and_emit_state(|state| {
            state.playhead_position = frame_number;
        })
        .await;

    Ok(())
}

#[tauri::command]
#[specta::specta]
async fn set_project_config(
    editor_instance: WindowEditorInstance,
    config: ProjectConfiguration,
) -> Result<(), String> {
    config.write(&editor_instance.project_path).unwrap();

    editor_instance.project_config.0.send(config).ok();

    Ok(())
}

#[tauri::command]
#[specta::specta]
async fn list_audio_devices() -> Result<Vec<String>, ()> {
    if !permissions::do_permissions_check(false)
        .microphone
        .permitted()
    {
        return Ok(vec![]);
    }

    Ok(AudioInputFeed::list_devices().keys().cloned().collect())
}

#[derive(Serialize, Type, tauri_specta::Event, Debug, Clone)]
pub struct UploadProgress {
    progress: f64,
}

#[derive(Deserialize, Type)]
pub enum UploadMode {
    Initial {
        pre_created_video: Option<VideoUploadInfo>,
    },
    Reupload,
}

#[tauri::command]
#[specta::specta]
async fn upload_exported_video(
    app: AppHandle,
    path: PathBuf,
    mode: UploadMode,
) -> Result<UploadResult, String> {
    let Ok(Some(auth)) = AuthStore::get(&app) else {
        AuthStore::set(&app, None).map_err(|e| e.to_string())?;
        return Ok(UploadResult::NotAuthenticated);
    };

    let screen_metadata = get_video_metadata(path.clone()).await.map_err(|e| {
        sentry::capture_message(
            &format!("Failed to get video metadata: {}", e),
            sentry::Level::Error,
        );

        "Failed to read video metadata. The recording may be from an incompatible version."
            .to_string()
    })?;

    let camera_metadata = get_video_metadata(path.clone()).await.ok();

    let duration = screen_metadata.duration.max(
        camera_metadata
            .map(|m| m.duration)
            .unwrap_or(screen_metadata.duration),
    );

    if !auth.is_upgraded() && duration > 300.0 {
        return Ok(UploadResult::UpgradeRequired);
    }

    let mut meta = RecordingMeta::load_for_project(&path).map_err(|v| v.to_string())?;

    let output_path = meta.output_path();
    if !output_path.exists() {
        notifications::send_notification(&app, notifications::NotificationType::UploadFailed);
        return Err("Failed to upload video: Rendered video not found".to_string());
    }

    UploadProgress { progress: 0.0 }.emit(&app).ok();

    let s3_config = async {
        let video_id = match mode {
            UploadMode::Initial { pre_created_video } => {
                if let Some(pre_created) = pre_created_video {
                    return Ok(pre_created.config);
                }
                None
            }
            UploadMode::Reupload => {
                let Some(sharing) = meta.sharing.clone() else {
                    return Err("No sharing metadata found".to_string());
                };

                Some(sharing.id)
            }
        };

        create_or_get_video(
            &app,
            false,
            video_id,
            Some(meta.pretty_name.clone()),
            Some(duration.to_string()),
        )
        .await
    }
    .await?;

    let upload_id = s3_config.id().to_string();

    match upload_video(
        &app,
        upload_id.clone(),
        output_path,
        Some(s3_config),
        Some(meta.project_path.join("screenshots/display.jpg")),
        Some(duration.to_string()),
    )
    .await
    {
        Ok(uploaded_video) => {
            UploadProgress { progress: 1.0 }.emit(&app).ok();

            meta.sharing = Some(SharingMeta {
                link: uploaded_video.link.clone(),
                id: uploaded_video.id.clone(),
            });
            meta.save_for_project().ok();

            let _ = app
                .state::<ArcLock<ClipboardContext>>()
                .write()
                .await
                .set_text(uploaded_video.link.clone());

            NotificationType::ShareableLinkCopied.send(&app);
            Ok(UploadResult::Success(uploaded_video.link))
        }
        Err(e) => {
            error!("Failed to upload video: {e}");

            NotificationType::UploadFailed.send(&app);
            Err(e)
        }
    }
}

#[tauri::command]
#[specta::specta]
async fn upload_screenshot(
    app: AppHandle,
    clipboard: MutableState<'_, ClipboardContext>,
    screenshot_path: PathBuf,
) -> Result<UploadResult, String> {
    let Ok(Some(mut auth)) = AuthStore::get(&app) else {
        AuthStore::set(&app, None).map_err(|e| e.to_string())?;
        return Ok(UploadResult::NotAuthenticated);
    };

    if !auth.is_upgraded() {
        ShowCapWindow::Upgrade.show(&app).await.ok();
        return Ok(UploadResult::UpgradeRequired);
    }

    println!("Uploading screenshot: {:?}", screenshot_path);

    let screenshot_dir = screenshot_path.parent().unwrap().to_path_buf();
    let mut meta = RecordingMeta::load_for_project(&screenshot_dir).unwrap();

    let share_link = if let Some(sharing) = meta.sharing.as_ref() {
        println!("Screenshot already uploaded, using existing link");
        sharing.link.clone()
    } else {
        let uploaded = upload_image(&app, screenshot_path.clone())
            .await
            .map_err(|e| e.to_string())?;

        meta.sharing = Some(SharingMeta {
            link: uploaded.link.clone(),
            id: uploaded.id.clone(),
        });
        meta.save_for_project();

        uploaded.link
    };

    println!("Copying to clipboard: {:?}", share_link);

    let _ = clipboard.write().await.set_text(share_link.clone());

    notifications::send_notification(&app, notifications::NotificationType::ShareableLinkCopied);

    Ok(UploadResult::Success(share_link))
}

#[tauri::command]
#[specta::specta]
async fn take_screenshot(app: AppHandle, _state: MutableState<'_, App>) -> Result<(), String> {
    let id = uuid::Uuid::new_v4().to_string();

    let recording_dir = app
        .path()
        .app_data_dir()
        .unwrap()
        .join("screenshots")
        .join(format!("{id}.cap"));

    std::fs::create_dir_all(&recording_dir).map_err(|e| e.to_string())?;

    let (width, height, bgra_data) = {
        let options = scap::capturer::Options {
            fps: 1,
            output_type: scap::frame::FrameType::BGRAFrame,
            show_highlight: false,
            ..Default::default()
        };

        if let Some(window) = CapWindowId::Main.get(&app) {
            let _ = window.hide();
        }

        let mut capturer =
            Capturer::build(options).map_err(|e| format!("Failed to construct error: {e}"))?;
        capturer.start_capture();
        let frame = capturer
            .get_next_frame()
            .map_err(|e| format!("Failed to get frame: {}", e))?;
        capturer.stop_capture();

        if let Some(window) = CapWindowId::Main.get(&app) {
            let _ = window.show();
        }

        match frame {
            Frame::Video(VideoFrame::BGRA(bgra_frame)) => Ok((
                bgra_frame.width as u32,
                bgra_frame.height as u32,
                bgra_frame.data,
            )),
            _ => Err("Unexpected frame type".to_string()),
        }
    }?;

    let now = chrono::Local::now();
    let screenshot_name = format!(
        "Cap {} at {}.png",
        now.format("%Y-%m-%d"),
        now.format("%H.%M.%S")
    );
    let screenshot_path = recording_dir.join(&screenshot_name);

    let app_handle = app.clone();
    let recording_dir = recording_dir.clone();
    tokio::task::spawn_blocking(move || -> Result<(), String> {
        let mut rgba_data = vec![0; bgra_data.len()];
        for (bgra, rgba) in bgra_data.chunks_exact(4).zip(rgba_data.chunks_exact_mut(4)) {
            rgba[0] = bgra[2];
            rgba[1] = bgra[1];
            rgba[2] = bgra[0];
            rgba[3] = bgra[3];
        }

        let file = File::create(&screenshot_path).map_err(|e| e.to_string())?;
        let w = &mut BufWriter::new(file);

        let mut encoder = Encoder::new(w, width, height);
        encoder.set_color(ColorType::Rgba);
        encoder.set_compression(png::Compression::Fast);
        let mut writer = encoder.write_header().map_err(|e| e.to_string())?;

        writer
            .write_image_data(&rgba_data)
            .map_err(|e| e.to_string())?;

        AppSounds::Screenshot.play();

        let now = chrono::Local::now();
        let screenshot_name = format!(
            "Cap {} at {}.png",
            now.format("%Y-%m-%d"),
            now.format("%H.%M.%S")
        );

        use cap_project::*;
        RecordingMeta {
            platform: Some(Platform::default()),
            project_path: recording_dir.clone(),
            sharing: None,
            pretty_name: screenshot_name,
            inner: RecordingMetaInner::Studio(cap_project::StudioRecordingMeta::SingleSegment {
                segment: cap_project::SingleSegment {
                    display: VideoMeta {
                        path: RelativePathBuf::from_path(
                            &screenshot_path.strip_prefix(&recording_dir).unwrap(),
                        )
                        .unwrap(),
                        fps: 0,
                        start_time: None,
                    },
                    camera: None,
                    audio: None,
                    cursor: None,
                },
            }),
        }
        .save_for_project()
        .unwrap();

        NewScreenshotAdded {
            path: screenshot_path,
        }
        .emit(&app_handle)
        .ok();

        Ok(())
    })
    .await
    .map_err(|e| format!("Task join error: {}", e))??;

    Ok(())
}

#[tauri::command]
#[specta::specta]
async fn save_file_dialog(
    app: AppHandle,
    file_name: String,
    file_type: String,
) -> Result<Option<String>, String> {
    use tauri_plugin_dialog::DialogExt;

    println!(
        "save_file_dialog called with file_name: {}, file_type: {}",
        file_name, file_type
    );

    let file_name = file_name
        .strip_suffix(".cap")
        .unwrap_or(&file_name)
        .to_string();
    println!("File name after removing .cap suffix: {}", file_name);

    let (name, extension) = match file_type.as_str() {
        "recording" => {
            println!("File type is recording");
            ("MP4 Video", "mp4")
        }
        "screenshot" => {
            println!("File type is screenshot");
            ("PNG Image", "png")
        }
        _ => {
            println!("Invalid file type: {}", file_type);
            return Err("Invalid file type".to_string());
        }
    };

    println!(
        "Showing save dialog with name: {}, extension: {}",
        name, extension
    );

    let (tx, rx) = std::sync::mpsc::channel();
    println!("Created channel for communication");

    app.dialog()
        .file()
        .set_title("Save File")
        .set_file_name(file_name)
        .add_filter(name, &[extension])
        .save_file(move |path| {
            println!("Save file callback triggered");
            let _ = tx.send(
                path.as_ref()
                    .and_then(|p| p.as_path())
                    .map(|p| p.to_string_lossy().to_string()),
            );
        });

    println!("Waiting for user selection");
    match rx.recv() {
        Ok(result) => {
            println!("Save dialog result: {:?}", result);
            Ok(result)
        }
        Err(e) => {
            println!("Error receiving result: {}", e);
            notifications::send_notification(
                &app,
                notifications::NotificationType::VideoSaveFailed,
            );
            Err(e.to_string())
        }
    }
}

#[derive(Serialize, specta::Type)]
pub struct RecordingMetaWithType {
    #[serde(flatten)]
    pub inner: RecordingMeta,
    pub r#type: RecordingType,
}

impl RecordingMetaWithType {
    fn new(inner: RecordingMeta) -> Self {
        Self {
            r#type: match &inner.inner {
                RecordingMetaInner::Studio(_) => RecordingType::Studio,
                RecordingMetaInner::Instant(_) => RecordingType::Instant,
            },
            inner,
        }
    }
}

#[derive(Serialize, specta::Type)]
#[serde(rename_all = "camelCase")]
pub enum RecordingType {
    Studio,
    Instant,
}

#[tauri::command(async)]
#[specta::specta]
fn get_recording_meta(
    app: AppHandle,
    path: PathBuf,
    file_type: String,
) -> Result<RecordingMetaWithType, String> {
    RecordingMeta::load_for_project(&path)
        .map(RecordingMetaWithType::new)
        .map_err(|e| format!("Failed to load recording meta: {}", e))
}

#[tauri::command]
#[specta::specta]
fn list_recordings(app: AppHandle) -> Result<Vec<(PathBuf, RecordingMetaWithType)>, String> {
    let recordings_dir = recordings_path(&app);

    if !recordings_dir.exists() {
        return Ok(Vec::new());
    }

    let mut result = std::fs::read_dir(&recordings_dir)
        .map_err(|e| format!("Failed to read recordings directory: {}", e))?
        .filter_map(|entry| {
            let entry = match entry {
                Ok(e) => e,
                Err(_) => return None,
            };

            let path = entry.path();

            if !path.is_dir() {
                return None;
            }

            get_recording_meta(app.clone(), path.clone(), "recording".to_string())
                .ok()
                .map(|meta| (path, meta))
        })
        .collect::<Vec<_>>();

    result.sort_by(|a, b| {
        let b_time =
            b.0.metadata()
                .and_then(|m| m.created())
                .unwrap_or(std::time::SystemTime::UNIX_EPOCH);

        let a_time =
            a.0.metadata()
                .and_then(|m| m.created())
                .unwrap_or(std::time::SystemTime::UNIX_EPOCH);

        b_time.cmp(&a_time)
    });

    Ok(result)
}

#[tauri::command]
#[specta::specta]
fn list_screenshots(app: AppHandle) -> Result<Vec<(PathBuf, RecordingMeta)>, String> {
    let screenshots_dir = screenshots_path(&app);

    let mut result = std::fs::read_dir(&screenshots_dir)
        .map_err(|e| format!("Failed to read screenshots directory: {}", e))?
        .filter_map(|entry| {
            let entry = entry.ok()?;
            let path = entry.path();
            if path.is_dir() && path.extension().and_then(|s| s.to_str()) == Some("cap") {
                let meta =
                    match get_recording_meta(app.clone(), path.clone(), "screenshot".to_string()) {
                        Ok(meta) => meta.inner,
                        Err(_) => return None,
                    };

                let png_path = std::fs::read_dir(&path)
                    .ok()?
                    .filter_map(|e| e.ok())
                    .find(|e| e.path().extension().and_then(|s| s.to_str()) == Some("png"))
                    .map(|e| e.path())?;

                Some((png_path, meta))
            } else {
                None
            }
        })
        .collect::<Vec<_>>();

    result.sort_by(|a, b| {
        b.0.metadata()
            .and_then(|m| m.created())
            .unwrap_or(std::time::SystemTime::UNIX_EPOCH)
            .cmp(
                &a.0.metadata()
                    .and_then(|m| m.created())
                    .unwrap_or(std::time::SystemTime::UNIX_EPOCH),
            )
    });

    Ok(result)
}

#[tauri::command]
#[specta::specta]
async fn check_upgraded_and_update(app: AppHandle) -> Result<bool, String> {
    println!("Checking upgraded status and updating...");

    if let Ok(Some(settings)) = GeneralSettingsStore::get(&app) {
        if settings.commercial_license.is_some() {
            return Ok(true);
        }
    }

    let Ok(Some(auth)) = AuthStore::get(&app) else {
        println!("No auth found, clearing auth store");
        AuthStore::set(&app, None).map_err(|e| e.to_string())?;
        return Ok(false);
    };

    if let Some(ref plan) = auth.plan {
        if plan.manual {
            return Ok(true);
        }
    }

    println!(
        "Fetching plan for user {}",
        auth.user_id.as_deref().unwrap_or("unknown")
    );
    let response = app
        .authed_api_request("/api/desktop/plan", |client, url| client.get(url))
        .await
        .map_err(|e| {
            println!("Failed to fetch plan: {}", e);
            format!("Failed to fetch plan: {}", e)
        })?;

    println!("Plan fetch response status: {}", response.status());
    if response.status() == reqwest::StatusCode::UNAUTHORIZED {
        println!("Unauthorized response, clearing auth store");
        AuthStore::set(&app, None).map_err(|e| e.to_string())?;
        return Ok(false);
    }

    let plan_data = response.json::<serde_json::Value>().await.map_err(|e| {
        println!("Failed to parse plan response: {}", e);
        format!("Failed to parse plan response: {}", e)
    })?;

    let is_pro = plan_data
        .get("upgraded")
        .and_then(|v| v.as_bool())
        .unwrap_or(false);
    println!("Pro status: {}", is_pro);
    let updated_auth = AuthStore {
        secret: auth.secret,
        user_id: auth.user_id,
        intercom_hash: auth.intercom_hash,
        plan: Some(Plan {
            upgraded: is_pro,
            manual: auth.plan.map(|p| p.manual).unwrap_or(false),
            last_checked: chrono::Utc::now().timestamp() as i32,
        }),
    };
    println!("Updating auth store with new pro status");
    AuthStore::set(&app, Some(updated_auth)).map_err(|e| e.to_string())?;

    Ok(is_pro)
}

#[tauri::command]
#[specta::specta]
fn open_external_link(app: tauri::AppHandle, url: String) -> Result<(), String> {
    if let Ok(Some(settings)) = GeneralSettingsStore::get(&app) {
        if settings.disable_auto_open_links {
            return Ok(());
        }
    }

    app.shell()
        .open(&url, None)
        .map_err(|e| format!("Failed to open URL: {}", e))?;
    Ok(())
}

#[tauri::command]
#[specta::specta]
async fn reset_camera_permissions(_app: AppHandle) -> Result<(), ()> {
    #[cfg(target_os = "macos")]
    {
        #[cfg(debug_assertions)]
        let bundle_id =
            std::env::var("CAP_BUNDLE_ID").unwrap_or_else(|_| "com.apple.Terminal".to_string());
        #[cfg(not(debug_assertions))]
        let bundle_id = "so.cap.desktop";

        Command::new("tccutil")
            .arg("reset")
            .arg("Camera")
            .arg(bundle_id)
            .output()
            .expect("Failed to reset camera permissions");
    }

    Ok(())
}

#[tauri::command]
#[specta::specta]
async fn reset_microphone_permissions(_app: AppHandle) -> Result<(), ()> {
    #[cfg(debug_assertions)]
    let bundle_id = "com.apple.Terminal";
    #[cfg(not(debug_assertions))]
    let bundle_id = "so.cap.desktop";

    Command::new("tccutil")
        .arg("reset")
        .arg("Microphone")
        .arg(bundle_id)
        .output()
        .expect("Failed to reset microphone permissions");

    Ok(())
}

#[tauri::command]
#[specta::specta]
async fn is_camera_window_open(app: AppHandle) -> bool {
    CapWindowId::Camera.get(&app).is_some()
}

#[tauri::command]
#[specta::specta]
async fn seek_to(editor_instance: WindowEditorInstance, frame_number: u32) -> Result<(), String> {
    editor_instance
        .modify_and_emit_state(|state| {
            state.playhead_position = frame_number;
        })
        .await;

    Ok(())
}

#[tauri::command]
#[specta::specta]
async fn get_mic_waveforms(editor_instance: WindowEditorInstance) -> Result<Vec<Vec<f32>>, String> {
    let mut out = Vec::new();

    for segment in editor_instance.segments.iter() {
        if let Some(audio) = &segment.audio {
            out.push(audio::get_waveform(audio));
        } else {
            out.push(Vec::new());
        }
    }

    Ok(out)
}

#[tauri::command]
#[specta::specta]
async fn get_system_audio_waveforms(
    editor_instance: WindowEditorInstance,
) -> Result<Vec<Vec<f32>>, String> {
    let mut out = Vec::new();

    for segment in editor_instance.segments.iter() {
        if let Some(audio) = &segment.system_audio {
            out.push(audio::get_waveform(audio));
        } else {
            out.push(Vec::new());
        }
    }

    Ok(out)
}

// keep this async otherwise opening windows may hang on windows
#[tauri::command]
#[specta::specta]
async fn show_window(app: AppHandle, window: ShowCapWindow) -> Result<(), String> {
    let _ = window.show(&app).await;
    Ok(())
}

#[tauri::command]
#[specta::specta]
async fn close_window(app: AppHandle, window: CapWindowId) -> Result<(), String> {
    if let Some(window) = app.get_webview_window(&window.label()) {
        let _ = window.close();
    }

    Ok(())
}

#[tauri::command(async)]
#[specta::specta]
fn list_fails() -> Result<BTreeMap<String, bool>, ()> {
    Ok(cap_fail::get_state())
}

#[tauri::command(async)]
#[specta::specta]
fn set_fail(name: String, value: bool) {
    cap_fail::set_fail(&name, value)
}

async fn check_notification_permissions(app: AppHandle) {
    let Ok(Some(settings)) = GeneralSettingsStore::get(&app) else {
        return;
    };

    if !settings.enable_notifications {
        return;
    }

    match app.notification().permission_state() {
        Ok(state) if state != PermissionState::Granted => {
            println!("Requesting notification permission");
            match app.notification().request_permission() {
                Ok(PermissionState::Granted) => {
                    println!("Notification permission granted");
                }
                Ok(_) | Err(_) => {
                    GeneralSettingsStore::update(&app, |s| {
                        s.enable_notifications = false;
                    })
                    .ok();
                }
            }
        }
        Ok(_) => {
            println!("Notification permission already granted");
        }
        Err(e) => {
            eprintln!("Error checking notification permission state: {}", e);
        }
    }
}

fn configure_logging(folder: &PathBuf) -> tracing_appender::non_blocking::WorkerGuard {
    let file_appender = tracing_appender::rolling::daily(folder, "cap-logs.log");
    let (non_blocking, _guard) = tracing_appender::non_blocking(file_appender);

    let filter = || tracing_subscriber::filter::EnvFilter::builder().parse_lossy("cap-*=TRACE");

    tracing_subscriber::registry()
        .with(
            tracing_subscriber::fmt::layer()
                .with_ansi(false)
                .with_target(false)
                .with_writer(non_blocking)
                .with_filter(filter()),
        )
        .with(
            tracing_subscriber::fmt::layer()
                .with_ansi(true)
                .with_target(false)
                .with_filter(filter()),
        )
        .init();

    _guard
}

#[tauri::command]
#[specta::specta]
async fn set_server_url(app: MutableState<'_, App>, server_url: String) -> Result<(), ()> {
    app.write().await.server_url = server_url;
    Ok(())
}

#[tauri::command]
#[specta::specta]
async fn set_camera_preview_state(
    store: State<'_, CameraPreview>,
    state: CameraWindowState,
) -> Result<(), ()> {
    store.save(&state).map_err(|err| {
        error!("Error saving camera window state: {err}");
        ()
    })?;

    Ok(())
}

#[tauri::command]
#[specta::specta]
async fn await_camera_preview_ready(store: State<'_, CameraPreview>) -> Result<bool, ()> {
    store.wait_for_camera_to_load().await;
    Ok(true)
}

#[tauri::command]
#[specta::specta]
async fn update_auth_plan(app: AppHandle) {
    AuthStore::update_auth_plan(&app).await.ok();
}

pub type FilteredRegistry = tracing_subscriber::layer::Layered<
    tracing_subscriber::filter::FilterFn<fn(m: &tracing::Metadata) -> bool>,
    tracing_subscriber::Registry,
>;

pub type DynLoggingLayer = Box<dyn tracing_subscriber::Layer<FilteredRegistry> + Send + Sync>;
type LoggingHandle = tracing_subscriber::reload::Handle<Option<DynLoggingLayer>, FilteredRegistry>;

#[cfg_attr(mobile, tauri::mobile_entry_point)]
pub async fn run(recording_logging_handle: LoggingHandle) {
    let tauri_context = tauri::generate_context!();

    let specta_builder = tauri_specta::Builder::new()
        .commands(tauri_specta::collect_commands![
            set_mic_input,
            set_camera_input,
            recording::start_recording,
            recording::stop_recording,
            recording::pause_recording,
            recording::resume_recording,
            recording::restart_recording,
            recording::delete_recording,
            recording::list_cameras,
            recording::list_capture_windows,
            recording::list_capture_screens,
            take_screenshot,
            list_audio_devices,
            close_recordings_overlay_window,
            fake_window::set_fake_window_bounds,
            fake_window::remove_fake_window,
            focus_captures_panel,
            get_current_recording,
            export::export_video,
            export::get_export_estimates,
            copy_file_to_path,
            copy_video_to_clipboard,
            copy_screenshot_to_clipboard,
            open_file_path,
            get_video_metadata,
            create_editor_instance,
            get_mic_waveforms,
            get_system_audio_waveforms,
            start_playback,
            stop_playback,
            set_playhead_position,
            set_project_config,
            permissions::open_permission_settings,
            permissions::do_permissions_check,
            permissions::request_permission,
            upload_exported_video,
            upload_screenshot,
            get_recording_meta,
            save_file_dialog,
            list_recordings,
            list_screenshots,
            check_upgraded_and_update,
            open_external_link,
            hotkeys::set_hotkey,
            reset_camera_permissions,
            reset_microphone_permissions,
            is_camera_window_open,
            seek_to,
            windows::position_traffic_lights,
            windows::set_theme,
            global_message_dialog,
            show_window,
            close_window,
            write_clipboard_string,
            platform::perform_haptic_feedback,
            list_fails,
            set_fail,
            update_auth_plan,
            set_window_transparent,
            get_editor_meta,
            set_pretty_name,
            set_server_url,
            set_camera_preview_state,
            await_camera_preview_ready,
            captions::create_dir,
            captions::save_model_file,
            captions::transcribe_audio,
            captions::save_captions,
            captions::load_captions,
            captions::download_whisper_model,
            captions::check_model_exists,
            captions::delete_whisper_model,
            captions::export_captions_srt,
            target_select_overlay::open_target_select_overlays,
            target_select_overlay::close_target_select_overlays,
        ])
        .events(tauri_specta::collect_events![
            RecordingOptionsChanged,
            NewStudioRecordingAdded,
            NewScreenshotAdded,
            RenderFrameEvent,
            EditorStateChanged,
            CurrentRecordingChanged,
            RecordingStarted,
            RecordingStopped,
            RequestStartRecording,
            RequestNewScreenshot,
            RequestOpenSettings,
            NewNotification,
            AuthenticationInvalid,
            audio_meter::AudioInputLevelChange,
            UploadProgress,
            captions::DownloadProgress,
<<<<<<< HEAD
            target_select_overlay::TargetUnderCursor
=======
            recording::RecordingEvent
>>>>>>> ecd9672a
        ])
        .error_handling(tauri_specta::ErrorHandlingMode::Throw)
        .typ::<ProjectConfiguration>()
        .typ::<AuthStore>()
        .typ::<presets::PresetsStore>()
        .typ::<hotkeys::HotkeysStore>()
        .typ::<general_settings::GeneralSettingsStore>()
        .typ::<cap_flags::Flags>();

    #[cfg(debug_assertions)]
    specta_builder
        .export(
            specta_typescript::Typescript::default(),
            "../src/utils/tauri.ts",
        )
        .expect("Failed to export typescript bindings");

    let (camera_tx, camera_ws_port, _shutdown) = camera_legacy::create_camera_preview_ws().await;

    let (audio_input_tx, audio_input_rx) = AudioInputFeed::create_channel();

    tauri::async_runtime::set(tokio::runtime::Handle::current());

    #[allow(unused_mut)]
    let mut builder =
        tauri::Builder::default().plugin(tauri_plugin_single_instance::init(|app, args, _cwd| {
            let Some(cap_file) = args
                .iter()
                .find(|arg| arg.ends_with(".cap"))
                .map(PathBuf::from)
            else {
                let app = app.clone();
                tokio::spawn(async move { ShowCapWindow::Main.show(&app).await });
                return;
            };

            let _ = open_project_from_path(&cap_file, app.clone());
        }));

    #[cfg(target_os = "macos")]
    {
        builder = builder.plugin(tauri_nspanel::init());
    }

    builder
        .plugin(tauri_plugin_shell::init())
        .plugin(tauri_plugin_dialog::init())
        .plugin(tauri_plugin_store::Builder::new().build())
        .plugin(tauri_plugin_os::init())
        .plugin(tauri_plugin_process::init())
        .plugin(tauri_plugin_oauth::init())
        .plugin(tauri_plugin_http::init())
        .plugin(tauri_plugin_updater::Builder::new().build())
        .plugin(tauri_plugin_notification::init())
        .plugin(flags::plugin::init())
        .plugin(tauri_plugin_deep_link::init())
        .plugin(tauri_plugin_clipboard_manager::init())
        .plugin(tauri_plugin_fs::init())
        .plugin(tauri_plugin_opener::init())
        .plugin(
            tauri_plugin_window_state::Builder::new()
                .with_state_flags({
                    use tauri_plugin_window_state::StateFlags;
                    let mut flags = StateFlags::all();
                    flags.remove(StateFlags::VISIBLE);
                    flags
                })
                .with_denylist(&[
                    CapWindowId::Setup.label().as_str(),
                    "window-capture-occluder",
<<<<<<< HEAD
                    "target-select-overlay",
                    // CapWindowId::WindowCaptureOccluder.label().as_str(),
=======
>>>>>>> ecd9672a
                    CapWindowId::CaptureArea.label().as_str(),
                    CapWindowId::Camera.label().as_str(),
                    CapWindowId::RecordingsOverlay.label().as_str(),
                    CapWindowId::InProgressRecording.label().as_str(),
                    CapWindowId::Upgrade.label().as_str(),
                ])
                .map_label(|label| match label {
                    label if label.starts_with("editor-") => "editor",
                    label if label.starts_with("window-capture-occluder-") => {
                        "window-capture-occluder"
                    }
                    label if label.starts_with("target-select-overlay") => "target-select-overlay",
                    _ => label,
                })
                .build(),
        )
        .invoke_handler(specta_builder.invoke_handler())
        .setup(move |app| {
            let app = app.handle().clone();
            specta_builder.mount_events(&app);
            hotkeys::init(&app);
            general_settings::init(&app);
            fake_window::init(&app);
            app.manage(EditorWindowIds::default());

            if let Ok(Some(auth)) = AuthStore::load(&app) {
                sentry::configure_scope(|scope| {
                    scope.set_user(auth.user_id.map(|id| sentry::User {
                        id: Some(id),
                        ..Default::default()
                    }));
                });
            }

            {
                app.manage(Arc::new(RwLock::new(App {
                    camera_tx,
                    camera_ws_port,
                    handle: app.clone(),
                    camera_feed: None,
                    camera_feed_initialization: None,
                    mic_samples_tx: audio_input_tx,
                    mic_feed: None,
                    current_recording: None,
                    recording_logging_handle,
                    server_url: GeneralSettingsStore::get(&app)
                        .ok()
                        .flatten()
                        .map(|v| v.server_url.clone())
                        .unwrap_or_else(|| {
                            std::option_env!("VITE_SERVER_URL")
                                .unwrap_or("https://cap.so")
                                .to_string()
                        }),
                })));

                if let Ok(s) = CameraPreview::init(&app)
                    .map_err(|err| error!("Error initializing camera preview: {err}"))
                {
                    app.manage(s);
                }

                app.manage(Arc::new(RwLock::new(
                    ClipboardContext::new().expect("Failed to create clipboard context"),
                )));
            }

            tokio::spawn(check_notification_permissions(app.clone()));

            println!("Checking startup completion and permissions...");
            let permissions = permissions::do_permissions_check(false);
            println!("Permissions check result: {:?}", permissions);

            tokio::spawn({
                let app = app.clone();
                async move {
                    if !permissions.screen_recording.permitted()
                        || !permissions.accessibility.permitted()
                        || GeneralSettingsStore::get(&app)
                            .ok()
                            .flatten()
                            .map(|s| !s.has_completed_startup)
                            .unwrap_or(false)
                    {
                        let _ = ShowCapWindow::Setup.show(&app).await;
                    } else {
                        println!("Permissions granted, showing main window");

                        if FLAGS.new_recording_flow {
                            let _ = ShowCapWindow::NewMain.show(&app).await;
                        } else {
                            let _ = ShowCapWindow::Main.show(&app).await;
                        }
                    }
                }
            });

            audio_meter::spawn_event_emitter(app.clone(), audio_input_rx);

            tray::create_tray(&app).unwrap();

            RequestNewScreenshot::listen_any_spawn(&app, |_, app| async move {
                if let Err(e) = take_screenshot(app.clone(), app.state()).await {
                    eprintln!("Failed to take screenshot: {}", e);
                }
            });

            RequestOpenSettings::listen_any_spawn(&app, |payload, app| async move {
                let _ = ShowCapWindow::Settings {
                    page: Some(payload.page),
                }
                .show(&app)
                .await;
            });

            let app_handle = app.clone();
            app.deep_link().on_open_url(move |event| {
                deeplink_actions::handle(&app_handle, event.urls());
            });

            Ok(())
        })
        .on_window_event(|window, event| {
            let label = window.label();
            let app = window.app_handle();

            match event {
                WindowEvent::Destroyed => {
                    if let Ok(window_id) = CapWindowId::from_str(label) {
                        match window_id {
                            CapWindowId::Main => {
                                let app = app.clone();
                                tokio::spawn(async move {
                                    let state = app.state::<Arc<RwLock<App>>>();
                                    let app_state = &mut *state.write().await;

                                    if app_state.current_recording.is_none() {
                                        app_state.mic_feed.take();
                                        app_state.camera_feed.take();

                                        if let Some(camera) = CapWindowId::Camera.get(&app) {
                                            let _ = camera.close();
                                        }
                                    }
                                });
                            }
                            CapWindowId::Editor { id } => {
                                let window_ids = EditorWindowIds::get(window.app_handle());
                                window_ids.ids.lock().unwrap().retain(|(_, _id)| *_id != id);

                                tokio::spawn(EditorInstances::remove(window.clone()));
                            }
                            CapWindowId::Settings
                            | CapWindowId::Upgrade
                            | CapWindowId::ModeSelect => {
                                if let Some(window) = CapWindowId::Main.get(&app) {
                                    let _ = window.show();
                                }
                                return;
                            }
                            _ => {}
                        };
                    }

                    if let Some(settings) = GeneralSettingsStore::get(app).unwrap_or(None) {
                        if settings.hide_dock_icon
                            && app.webview_windows().keys().all(|label| {
                                !CapWindowId::from_str(label).unwrap().activates_dock()
                            })
                        {
                            #[cfg(target_os = "macos")]
                            app.set_activation_policy(tauri::ActivationPolicy::Accessory)
                                .ok();
                        }
                    }
                }
                #[cfg(target_os = "macos")]
                WindowEvent::Focused(focused) if *focused => {
                    if let Ok(window_id) = CapWindowId::from_str(label) {
                        if window_id.activates_dock() {
                            app.set_activation_policy(tauri::ActivationPolicy::Regular)
                                .ok();
                        }
                    }
                }
                WindowEvent::DragDrop(event) => {
                    if let tauri::DragDropEvent::Drop { paths, .. } = event {
                        for path in paths {
                            let _ = open_project_from_path(path, app.clone());
                        }
                    }
                }
                _ => {}
            }
        })
        .build(tauri_context)
        .expect("error while running tauri application")
        .run(move |handle, event| match event {
            #[cfg(target_os = "macos")]
            tauri::RunEvent::Reopen { .. } => {
                let has_window = handle.webview_windows().iter().any(|(label, _)| {
                    label.starts_with("editor-")
                        || label.as_str() == "settings"
                        || label.as_str() == "signin"
                });

                if has_window {
                    if let Some(window) = handle
                        .webview_windows()
                        .iter()
                        .find(|(label, _)| {
                            label.starts_with("editor-")
                                || label.as_str() == "settings"
                                || label.as_str() == "signin"
                        })
                        .map(|(_, window)| window.clone())
                    {
                        window.set_focus().ok();
                    }
                } else {
                    let handle = handle.clone();
<<<<<<< HEAD
                    let _ = tokio::spawn(async move {
                        if FLAGS.new_recording_flow {
                            let _ = ShowCapWindow::NewMain.show(&handle).await;
                        } else {
                            let _ = ShowCapWindow::Main.show(&handle).await;
                        }
                    });
=======
                    tokio::spawn(async move { ShowCapWindow::Main.show(&handle).await });
>>>>>>> ecd9672a
                }
            }
            tauri::RunEvent::ExitRequested { code, api, .. } => {
                if code.is_none() {
                    api.prevent_exit();
                }
            }
            tauri::RunEvent::WindowEvent {
                event: WindowEvent::Resized(size),
                label,
                ..
            } => {
                if let Some(window) = handle.get_webview_window(&label) {
                    let size = size.to_logical(window.scale_factor().unwrap_or(1.0));
                    handle
                        .state::<CameraPreview>()
                        .update_window_size(size.width, size.height);
                }
            }
            _ => {}
        });
}

async fn create_editor_instance_impl(
    app: &AppHandle,
    path: PathBuf,
) -> Result<Arc<EditorInstance>, String> {
    let app = app.clone();

    let instance = EditorInstance::new(path, {
        let app = app.clone();
        move |state| {
            EditorStateChanged::new(state).emit(&app).ok();
        }
    })
    .await?;

    RenderFrameEvent::listen_any(&app, {
        let preview_tx = instance.preview_tx.clone();
        move |e| {
            preview_tx
                .send(Some((
                    e.payload.frame_number,
                    e.payload.fps,
                    e.payload.resolution_base,
                )))
                .ok();
        }
    });

    Ok(instance)
}

fn recordings_path(app: &AppHandle) -> PathBuf {
    let path = app.path().app_data_dir().unwrap().join("recordings");
    std::fs::create_dir_all(&path).unwrap_or_default();
    path
}

fn recording_path(app: &AppHandle, recording_id: &str) -> PathBuf {
    recordings_path(app).join(format!("{}.cap", recording_id))
}

fn screenshots_path(app: &AppHandle) -> PathBuf {
    let path = app.path().app_data_dir().unwrap().join("screenshots");
    std::fs::create_dir_all(&path).unwrap_or_default();
    path
}

fn screenshot_path(app: &AppHandle, screenshot_id: &str) -> PathBuf {
    screenshots_path(app).join(format!("{}.cap", screenshot_id))
}

#[tauri::command]
#[specta::specta]
fn global_message_dialog(app: AppHandle, message: String) {
    app.dialog().message(message).show(|_| {});
}

#[tauri::command]
#[specta::specta]
async fn write_clipboard_string(
    clipboard: MutableState<'_, ClipboardContext>,
    text: String,
) -> Result<(), String> {
    let writer = clipboard
        .try_write()
        .map_err(|e| format!("Failed to acquire lock on clipboard state: {e}"))?;
    writer
        .set_text(text)
        .map_err(|e| format!("Failed to write text to clipboard: {e}"))
}

trait EventExt: tauri_specta::Event {
    fn listen_any_spawn<Fut>(
        app: &AppHandle,
        handler: impl Fn(Self, AppHandle) -> Fut + Send + 'static + Clone,
    ) -> tauri::EventId
    where
        Fut: Future + Send,
        Self: serde::de::DeserializeOwned + Send + 'static,
    {
        let app = app.clone();
        Self::listen_any(&app.clone(), move |e| {
            let app = app.clone();
            let handler = handler.clone();
            tokio::spawn(async move {
                (handler)(e.payload, app).await;
            });
        })
    }
}

impl<T: tauri_specta::Event> EventExt for T {}

trait TransposeAsync {
    type Output;

    fn transpose_async(self) -> impl Future<Output = Self::Output>
    where
        Self: Sized;
}

impl<F: Future<Output = T>, T, E> TransposeAsync for Result<F, E> {
    type Output = Result<T, E>;

    fn transpose_async(self) -> impl Future<Output = Self::Output>
    where
        Self: Sized,
    {
        async {
            match self {
                Ok(f) => Ok(f.await),
                Err(e) => Err(e),
            }
        }
    }
}

fn open_project_from_path(path: &PathBuf, app: AppHandle) -> Result<(), String> {
    let meta = RecordingMeta::load_for_project(path).map_err(|v| v.to_string())?;

    match &meta.inner {
        RecordingMetaInner::Studio(_) => {
            let project_path = path.clone();

            tokio::spawn(async move { ShowCapWindow::Editor { project_path }.show(&app).await });
        }
        RecordingMetaInner::Instant(_) => {
            let mp4_path = path.join("content/output.mp4");

            if mp4_path.exists() && mp4_path.is_file() {
                let _ = app
                    .opener()
                    .open_path(mp4_path.to_str().unwrap_or_default(), None::<String>);
                if let Some(main_window) = CapWindowId::Main.get(&app) {
                    main_window.close().ok();
                }
            }
        }
    }

    Ok(())
}<|MERGE_RESOLUTION|>--- conflicted
+++ resolved
@@ -15,11 +15,8 @@
 mod permissions;
 mod platform;
 mod presets;
-<<<<<<< HEAD
+mod recording;
 mod target_select_overlay;
-=======
-mod recording;
->>>>>>> ecd9672a
 mod tray;
 mod upload;
 mod web_api;
@@ -1946,11 +1943,8 @@
             audio_meter::AudioInputLevelChange,
             UploadProgress,
             captions::DownloadProgress,
-<<<<<<< HEAD
+            recording::RecordingEvent,
             target_select_overlay::TargetUnderCursor
-=======
-            recording::RecordingEvent
->>>>>>> ecd9672a
         ])
         .error_handling(tauri_specta::ErrorHandlingMode::Throw)
         .typ::<ProjectConfiguration>()
@@ -2021,11 +2015,7 @@
                 .with_denylist(&[
                     CapWindowId::Setup.label().as_str(),
                     "window-capture-occluder",
-<<<<<<< HEAD
                     "target-select-overlay",
-                    // CapWindowId::WindowCaptureOccluder.label().as_str(),
-=======
->>>>>>> ecd9672a
                     CapWindowId::CaptureArea.label().as_str(),
                     CapWindowId::Camera.label().as_str(),
                     CapWindowId::RecordingsOverlay.label().as_str(),
@@ -2247,7 +2237,6 @@
                     }
                 } else {
                     let handle = handle.clone();
-<<<<<<< HEAD
                     let _ = tokio::spawn(async move {
                         if FLAGS.new_recording_flow {
                             let _ = ShowCapWindow::NewMain.show(&handle).await;
@@ -2255,9 +2244,6 @@
                             let _ = ShowCapWindow::Main.show(&handle).await;
                         }
                     });
-=======
-                    tokio::spawn(async move { ShowCapWindow::Main.show(&handle).await });
->>>>>>> ecd9672a
                 }
             }
             tauri::RunEvent::ExitRequested { code, api, .. } => {
