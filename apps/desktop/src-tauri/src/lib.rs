mod audio;
mod audio_meter;
mod auth;
mod camera;
mod captions;
mod deeplink_actions;
mod editor_window;
mod export;
mod fake_window;
mod flags;
mod general_settings;
mod hotkeys;
mod notifications;
mod permissions;
mod platform;
mod presets;
mod recording;
mod tray;
mod upload;
mod web_api;
mod windows;

use audio::AppSounds;
use auth::{AuthStore, AuthenticationInvalid, Plan};
use camera::create_camera_preview_ws;
use cap_editor::EditorInstance;
use cap_editor::EditorState;
use cap_media::feeds::RawCameraFrame;
use cap_media::feeds::{AudioInputFeed, AudioInputSamplesSender};
use cap_media::platform::Bounds;
use cap_media::{feeds::CameraFeed, sources::ScreenCaptureTarget};
use cap_project::RecordingMetaInner;
use cap_project::XY;
use cap_project::{ProjectConfiguration, RecordingMeta, SharingMeta, StudioRecordingMeta};
use cap_rendering::ProjectRecordingsMeta;
use clipboard_rs::common::RustImage;
use clipboard_rs::{Clipboard, ClipboardContext};
use editor_window::EditorInstances;
use editor_window::WindowEditorInstance;
use general_settings::GeneralSettingsStore;
use mp4::Mp4Reader;
use notifications::NotificationType;
use png::{ColorType, Encoder};
use recording::InProgressRecording;
use relative_path::RelativePathBuf;

use scap::capturer::Capturer;
use scap::frame::Frame;
use scap::frame::VideoFrame;
use serde::{Deserialize, Serialize};
use serde_json::json;
use specta::Type;
use std::collections::BTreeMap;
use std::time::Duration;
use std::{
    fs::File,
    future::Future,
    io::{BufReader, BufWriter},
    marker::PhantomData,
    path::PathBuf,
    process::Command,
    str::FromStr,
    sync::Arc,
};
use tauri::Window;
use tauri::{AppHandle, Manager, State, WindowEvent};
use tauri_plugin_deep_link::DeepLinkExt;
use tauri_plugin_dialog::DialogExt;
use tauri_plugin_notification::{NotificationExt, PermissionState};
use tauri_plugin_opener::OpenerExt;
use tauri_plugin_shell::ShellExt;
use tauri_specta::Event;
use tokio::sync::{Mutex, RwLock};
use tracing::debug;
use tracing::error;
use tracing_subscriber::layer::SubscriberExt;
use tracing_subscriber::util::SubscriberInitExt;
use tracing_subscriber::Layer;
use upload::{create_or_get_video, upload_image, upload_video, S3UploadMeta};
use web_api::ManagerExt as WebManagerExt;
use windows::set_window_transparent;
use windows::EditorWindowIds;
use windows::{CapWindowId, ShowCapWindow};

#[derive(specta::Type, Serialize)]
#[serde(rename_all = "camelCase")]
pub struct App {
    #[serde(skip)]
    camera_tx: flume::Sender<RawCameraFrame>,
    camera_ws_port: u16,
    #[serde(skip)]
    camera_feed: Option<Arc<Mutex<CameraFeed>>>,
    #[serde(skip)]
    mic_feed: Option<AudioInputFeed>,
    #[serde(skip)]
    mic_samples_tx: AudioInputSamplesSender,
    #[serde(skip)]
    handle: AppHandle,
    #[serde(skip)]
    current_recording: Option<InProgressRecording>,
    #[serde(skip)]
    recording_logging_handle: LoggingHandle,
    server_url: String,
}

#[derive(specta::Type, Serialize, Deserialize, Clone, Debug)]
#[serde(rename_all = "camelCase")]
pub enum VideoType {
    Screen,
    Output,
    Camera,
}

#[derive(Serialize, Deserialize, specta::Type, Debug)]
pub enum UploadResult {
    Success(String),
    NotAuthenticated,
    PlanCheckFailed,
    UpgradeRequired,
}

#[derive(Serialize, Deserialize, specta::Type, Debug)]
pub struct VideoRecordingMetadata {
    pub duration: f64,
    pub size: f64,
}

#[derive(Clone, Serialize, Deserialize, specta::Type, Debug)]
pub struct VideoUploadInfo {
    id: String,
    link: String,
    config: S3UploadMeta,
}

impl App {
    pub fn set_current_recording(&mut self, actor: InProgressRecording) {
        self.current_recording = Some(actor);

        CurrentRecordingChanged.emit(&self.handle).ok();
    }

    pub fn clear_current_recording(&mut self) -> Option<InProgressRecording> {
        self.close_occluder_windows();

        self.current_recording.take()
    }

    fn close_occluder_windows(&self) {
        for window in self.handle.webview_windows() {
            if window.0.starts_with("window-capture-occluder-") {
                let _ = window.1.close();
            }
        }
    }
}

#[tauri::command]
#[specta::specta]
async fn set_mic_input(state: MutableState<'_, App>, label: Option<String>) -> Result<(), String> {
    let mut app = state.write().await;

    match (label, &mut app.mic_feed) {
        (Some(label), None) => {
            AudioInputFeed::init(&label)
                .await
                .map_err(|e| e.to_string())
                .map(async |feed| {
                    feed.add_sender(app.mic_samples_tx.clone()).await.unwrap();
                    app.mic_feed = Some(feed);
                })
                .transpose_async()
                .await
        }
        (Some(label), Some(feed)) => feed.switch_input(&label).await.map_err(|e| e.to_string()),
        (None, _) => {
            debug!("removing mic in set_start_recording_options");
            app.mic_feed.take();
            Ok(())
        }
    }
}

#[tauri::command]
#[specta::specta]
async fn set_camera_input(
    state: MutableState<'_, App>,
    label: Option<String>,
) -> Result<bool, String> {
    let mut app = state.write().await;

    match (&label, app.camera_feed.as_ref()) {
        (Some(label), Some(camera_feed)) => {
            camera_feed
                .lock()
                .await
                .switch_cameras(label)
                .await
                .map_err(|e| e.to_string())?;
            Ok(true)
        }
        (Some(label), None) => {
            let camera_tx = app.camera_tx.clone();
            drop(app);

            let init_rx = CameraFeed::init_async(label);

            loop {
                tokio::select! {
                    result = init_rx.recv_async() => {
                        match result {
                            Ok(Ok(feed)) => {
                                let mut app = state.write().await;
                                if app.camera_feed.is_none() {
                                    feed.attach(camera_tx);
                                    app.camera_feed = Some(Arc::new(Mutex::new(feed)));
                                    return Ok(true);
                                } else {
                                    return Ok(false);
                                }
                            }
                            Ok(Err(e)) => return Err(e.to_string()),
                            Err(_) => return Ok(false),
                        }
                    }
                    _ = tokio::time::sleep(tokio::time::Duration::from_millis(100)) => {
                        let app = state.read().await;

                        if app.camera_feed.is_some() {
                            return Ok(false);
                        }
                    }
                }
            }
        }
        (None, _) => {
            app.camera_feed.take();
            Ok(true)
        }
    }
}

#[derive(specta::Type, Serialize, tauri_specta::Event, Clone)]
pub struct RecordingOptionsChanged;

#[derive(Deserialize, specta::Type, Serialize, tauri_specta::Event, Debug, Clone)]
pub struct NewStudioRecordingAdded {
    path: PathBuf,
}

#[derive(Deserialize, specta::Type, Serialize, tauri_specta::Event, Debug, Clone)]
pub struct NewScreenshotAdded {
    path: PathBuf,
}

#[derive(Deserialize, specta::Type, Serialize, tauri_specta::Event, Debug, Clone)]
pub struct RecordingStarted;

#[derive(Deserialize, specta::Type, Serialize, tauri_specta::Event, Debug, Clone)]
pub struct RecordingStopped;

#[derive(Deserialize, specta::Type, Serialize, tauri_specta::Event, Debug, Clone)]
pub struct RequestStartRecording;

#[derive(Deserialize, specta::Type, Serialize, tauri_specta::Event, Debug, Clone)]
pub struct RequestNewScreenshot;

#[derive(Deserialize, specta::Type, Serialize, tauri_specta::Event, Debug, Clone)]
pub struct RequestOpenSettings {
    page: String,
}

#[derive(Deserialize, specta::Type, Serialize, tauri_specta::Event, Debug, Clone)]
pub struct NewNotification {
    title: String,
    body: String,
    is_error: bool,
}

type ArcLock<T> = Arc<RwLock<T>>;
pub type MutableState<'a, T> = State<'a, Arc<RwLock<T>>>;

type SingleTuple<T> = (T,);

#[derive(Serialize, Type)]
struct JsonValue<T>(
    #[serde(skip)] PhantomData<T>,
    #[specta(type = SingleTuple<T>)] serde_json::Value,
);

impl<T> Clone for JsonValue<T> {
    fn clone(&self) -> Self {
        Self(PhantomData, self.1.clone())
    }
}

impl<T: Serialize> JsonValue<T> {
    fn new(value: &T) -> Self {
        Self(PhantomData, json!(value))
    }
}

#[derive(Serialize, Type)]
#[serde(rename_all = "camelCase")]
pub struct RecordingInfo {
    capture_target: ScreenCaptureTarget,
}

#[derive(Serialize, Type)]
#[serde(rename_all = "camelCase")]
enum CurrentRecordingTarget {
    Window { id: u32, bounds: Bounds },
    Screen { id: u32 },
    Area { screen: u32, bounds: Bounds },
}

#[derive(Serialize, Type)]
#[serde(rename_all = "camelCase")]
struct CurrentRecording {
    target: CurrentRecordingTarget,
    r#type: RecordingType,
}

#[tauri::command]
#[specta::specta]
async fn get_current_recording(
    state: MutableState<'_, App>,
) -> Result<JsonValue<Option<CurrentRecording>>, ()> {
    let state = state.read().await;
    Ok(JsonValue::new(&state.current_recording.as_ref().map(|r| {
        let bounds = r.bounds();

        let target = match r.capture_target() {
            ScreenCaptureTarget::Screen { id } => CurrentRecordingTarget::Screen { id: *id },
            ScreenCaptureTarget::Window { id } => CurrentRecordingTarget::Window {
                id: *id,
                bounds: bounds.clone(),
            },
            ScreenCaptureTarget::Area { screen, bounds } => CurrentRecordingTarget::Area {
                screen: *screen,
                bounds: bounds.clone(),
            },
        };

        CurrentRecording {
            target,
            r#type: match r {
                InProgressRecording::Instant { .. } => RecordingType::Instant,
                InProgressRecording::Studio { .. } => RecordingType::Studio,
            },
        }
    })))
}

#[derive(Serialize, Type, tauri_specta::Event, Clone)]
pub struct CurrentRecordingChanged;

async fn create_screenshot(
    input: PathBuf,
    output: PathBuf,
    size: Option<(u32, u32)>,
) -> Result<(), String> {
    println!(
        "Creating screenshot: input={:?}, output={:?}, size={:?}",
        input, output, size
    );

    let result: Result<(), String> = tokio::task::spawn_blocking(move || -> Result<(), String> {
        ffmpeg::init().map_err(|e| {
            eprintln!("Failed to initialize ffmpeg: {}", e);
            e.to_string()
        })?;

        let mut ictx = ffmpeg::format::input(&input).map_err(|e| {
            eprintln!("Failed to create input context: {}", e);
            e.to_string()
        })?;
        let input_stream = ictx
            .streams()
            .best(ffmpeg::media::Type::Video)
            .ok_or("No video stream found")?;
        let video_stream_index = input_stream.index();
        println!("Found video stream at index {}", video_stream_index);

        let mut decoder =
            ffmpeg::codec::context::Context::from_parameters(input_stream.parameters())
                .map_err(|e| {
                    eprintln!("Failed to create decoder context: {}", e);
                    e.to_string()
                })?
                .decoder()
                .video()
                .map_err(|e| {
                    eprintln!("Failed to create video decoder: {}", e);
                    e.to_string()
                })?;

        let mut scaler = ffmpeg::software::scaling::context::Context::get(
            decoder.format(),
            decoder.width(),
            decoder.height(),
            ffmpeg::format::Pixel::RGB24,
            size.map_or(decoder.width(), |s| s.0),
            size.map_or(decoder.height(), |s| s.1),
            ffmpeg::software::scaling::flag::Flags::BILINEAR,
        )
        .map_err(|e| {
            eprintln!("Failed to create scaler: {}", e);
            e.to_string()
        })?;

        println!("Decoder and scaler initialized");

        let mut frame = ffmpeg::frame::Video::empty();
        for (stream, packet) in ictx.packets() {
            if stream.index() == video_stream_index {
                decoder.send_packet(&packet).map_err(|e| {
                    eprintln!("Failed to send packet to decoder: {}", e);
                    e.to_string()
                })?;
                if decoder.receive_frame(&mut frame).is_ok() {
                    println!("Frame received, scaling...");
                    let mut rgb_frame = ffmpeg::frame::Video::empty();
                    scaler.run(&frame, &mut rgb_frame).map_err(|e| {
                        eprintln!("Failed to scale frame: {}", e);
                        e.to_string()
                    })?;

                    let width = rgb_frame.width() as usize;
                    let height = rgb_frame.height() as usize;
                    let bytes_per_pixel = 3;
                    let src_stride = rgb_frame.stride(0);
                    let dst_stride = width * bytes_per_pixel;

                    let mut img_buffer = vec![0u8; height * dst_stride];

                    for y in 0..height {
                        let src_slice =
                            &rgb_frame.data(0)[y * src_stride..y * src_stride + dst_stride];
                        let dst_slice = &mut img_buffer[y * dst_stride..(y + 1) * dst_stride];
                        dst_slice.copy_from_slice(src_slice);
                    }

                    let img = image::RgbImage::from_raw(width as u32, height as u32, img_buffer)
                        .ok_or("Failed to create image from frame data")?;
                    println!("Saving image to {:?}", output);

                    img.save_with_format(&output, image::ImageFormat::Jpeg)
                        .map_err(|e| {
                            eprintln!("Failed to save image: {}", e);
                            e.to_string()
                        })?;

                    println!("Screenshot created successfully");
                    return Ok(());
                }
            }
        }

        eprintln!("Failed to create screenshot: No suitable frame found");
        Err("Failed to create screenshot".to_string())
    })
    .await
    .map_err(|e| format!("Task join error: {}", e))?;

    result
}

async fn create_thumbnail(input: PathBuf, output: PathBuf, size: (u32, u32)) -> Result<(), String> {
    println!(
        "Creating thumbnail: input={:?}, output={:?}, size={:?}",
        input, output, size
    );

    tokio::task::spawn_blocking(move || -> Result<(), String> {
        let img = image::open(&input).map_err(|e| {
            eprintln!("Failed to open image: {}", e);
            e.to_string()
        })?;

        let width = img.width() as usize;
        let height = img.height() as usize;
        let bytes_per_pixel = 3;
        let src_stride = width * bytes_per_pixel;

        let rgb_img = img.to_rgb8();
        let img_buffer = rgb_img.as_raw();

        let mut corrected_buffer = vec![0u8; height * src_stride];

        for y in 0..height {
            let src_slice = &img_buffer[y * src_stride..(y + 1) * src_stride];
            let dst_slice = &mut corrected_buffer[y * src_stride..(y + 1) * src_stride];
            dst_slice.copy_from_slice(src_slice);
        }

        let corrected_img =
            image::RgbImage::from_raw(width as u32, height as u32, corrected_buffer)
                .ok_or("Failed to create corrected image")?;

        let thumbnail = image::imageops::resize(
            &corrected_img,
            size.0,
            size.1,
            image::imageops::FilterType::Lanczos3,
        );

        thumbnail
            .save_with_format(&output, image::ImageFormat::Png)
            .map_err(|e| {
                eprintln!("Failed to save thumbnail: {}", e);
                e.to_string()
            })?;

        println!("Thumbnail created successfully");
        Ok(())
    })
    .await
    .map_err(|e| format!("Task join error: {}", e))?
}

#[tauri::command]
#[specta::specta]
async fn copy_file_to_path(app: AppHandle, src: String, dst: String) -> Result<(), String> {
    println!("Attempting to copy file from {} to {}", src, dst);

    let is_screenshot = src.contains("screenshots/");

    let src_path = std::path::Path::new(&src);
    if !src_path.exists() {
        return Err(format!("Source file {} does not exist", src));
    }

    if !is_screenshot {
        if !is_valid_mp4(src_path) {
            let mut attempts = 0;
            while attempts < 10 {
                std::thread::sleep(std::time::Duration::from_secs(1));
                if is_valid_mp4(src_path) {
                    break;
                }
                attempts += 1;
            }
            if attempts == 10 {
                return Err("Source video file is not a valid MP4".to_string());
            }
        }
    }

    if let Some(parent) = std::path::Path::new(&dst).parent() {
        tokio::fs::create_dir_all(parent)
            .await
            .map_err(|e| format!("Failed to create target directory: {}", e))?;
    }

    let mut attempts = 0;
    const MAX_ATTEMPTS: u32 = 3;
    let mut last_error = None;

    while attempts < MAX_ATTEMPTS {
        match tokio::fs::copy(&src, &dst).await {
            Ok(bytes) => {
                let src_size = match tokio::fs::metadata(&src).await {
                    Ok(metadata) => metadata.len(),
                    Err(e) => {
                        last_error = Some(format!("Failed to get source file metadata: {}", e));
                        attempts += 1;
                        tokio::time::sleep(tokio::time::Duration::from_secs(1)).await;
                        continue;
                    }
                };

                if bytes != src_size {
                    last_error = Some(format!(
                        "File copy verification failed: copied {} bytes but source is {} bytes",
                        bytes, src_size
                    ));
                    let _ = tokio::fs::remove_file(&dst).await;
                    attempts += 1;
                    tokio::time::sleep(tokio::time::Duration::from_secs(1)).await;
                    continue;
                }

                if !is_screenshot && !is_valid_mp4(std::path::Path::new(&dst)) {
                    last_error = Some("Destination file is not a valid MP4".to_string());
                    let _ = tokio::fs::remove_file(&dst).await;
                    attempts += 1;
                    tokio::time::sleep(tokio::time::Duration::from_secs(1)).await;
                    continue;
                }

                println!(
                    "Successfully copied {} bytes from {} to {}",
                    bytes, src, dst
                );

                notifications::send_notification(
                    &app,
                    if is_screenshot {
                        notifications::NotificationType::ScreenshotSaved
                    } else {
                        notifications::NotificationType::VideoSaved
                    },
                );
                return Ok(());
            }
            Err(e) => {
                last_error = Some(e.to_string());
                attempts += 1;
                if attempts < MAX_ATTEMPTS {
                    tokio::time::sleep(tokio::time::Duration::from_secs(1)).await;
                    continue;
                }
            }
        }
    }

    eprintln!(
        "Failed to copy file from {} to {} after {} attempts. Last error: {}",
        src,
        dst,
        MAX_ATTEMPTS,
        last_error.as_ref().unwrap()
    );

    notifications::send_notification(
        &app,
        if is_screenshot {
            notifications::NotificationType::ScreenshotSaveFailed
        } else {
            notifications::NotificationType::VideoSaveFailed
        },
    );

    Err(last_error.unwrap_or_else(|| "Maximum retry attempts exceeded".to_string()))
}

pub fn is_valid_mp4(path: &std::path::Path) -> bool {
    if let Ok(file) = std::fs::File::open(path) {
        let file_size = match file.metadata() {
            Ok(metadata) => metadata.len(),
            Err(_) => return false,
        };
        let reader = std::io::BufReader::new(file);
        Mp4Reader::read_header(reader, file_size).is_ok()
    } else {
        false
    }
}

#[tauri::command]
#[specta::specta]
async fn copy_screenshot_to_clipboard(
    clipboard: MutableState<'_, ClipboardContext>,
    path: String,
) -> Result<(), String> {
    println!("Copying screenshot to clipboard: {:?}", path);

    let img_data = clipboard_rs::RustImageData::from_path(&path)
        .map_err(|e| format!("Failed to copy screenshot to clipboard: {}", e))?;
    clipboard.write().await.set_image(img_data);
    Ok(())
}

#[tauri::command]
#[specta::specta]
async fn open_file_path(_app: AppHandle, path: PathBuf) -> Result<(), String> {
    let path_str = path.to_str().ok_or("Invalid path")?;

    #[cfg(target_os = "windows")]
    {
        Command::new("explorer")
            .args(["/select,", path_str])
            .spawn()
            .map_err(|e| format!("Failed to open folder: {}", e))?;
    }

    #[cfg(target_os = "macos")]
    {
        Command::new("open")
            .arg("-R")
            .arg(path_str)
            .spawn()
            .map_err(|e| format!("Failed to open folder: {}", e))?;
    }

    #[cfg(target_os = "linux")]
    {
        Command::new("xdg-open")
            .arg(
                path.parent()
                    .ok_or("Invalid path")?
                    .to_str()
                    .ok_or("Invalid path")?,
            )
            .spawn()
            .map_err(|e| format!("Failed to open folder: {}", e))?;
    }

    Ok(())
}

#[derive(Deserialize, specta::Type, tauri_specta::Event, Debug, Clone)]
struct RenderFrameEvent {
    frame_number: u32,
    fps: u32,
    resolution_base: XY<u32>,
}

#[derive(Serialize, specta::Type, tauri_specta::Event, Debug, Clone)]
struct EditorStateChanged {
    playhead_position: u32,
}

impl EditorStateChanged {
    fn new(s: &EditorState) -> Self {
        Self {
            playhead_position: s.playhead_position,
        }
    }
}

#[tauri::command]
#[specta::specta]
async fn start_playback(
    editor_instance: WindowEditorInstance,
    fps: u32,
    resolution_base: XY<u32>,
) -> Result<(), String> {
    editor_instance.start_playback(fps, resolution_base).await;

    Ok(())
}

#[tauri::command]
#[specta::specta]
async fn stop_playback(editor_instance: WindowEditorInstance) -> Result<(), String> {
    let mut state = editor_instance.state.lock().await;

    if let Some(handle) = state.playback_task.take() {
        handle.stop();
    }

    Ok(())
}

#[derive(Serialize, Type, Debug)]
#[serde(rename_all = "camelCase")]
struct SerializedEditorInstance {
    frames_socket_url: String,
    recording_duration: f64,
    saved_project_config: ProjectConfiguration,
    recordings: Arc<ProjectRecordingsMeta>,
    path: PathBuf,
}

#[tauri::command]
#[specta::specta]
async fn create_editor_instance(window: Window) -> Result<SerializedEditorInstance, String> {
    let CapWindowId::Editor { id } = CapWindowId::from_str(window.label()).unwrap() else {
        return Err("Invalid window".to_string());
    };

    let path = {
        let window_ids = EditorWindowIds::get(window.app_handle());
        let window_ids = window_ids.ids.lock().unwrap();

        let Some((path, _)) = window_ids.iter().find(|(_, _id)| *_id == id) else {
            return Err("Editor instance not found".to_string());
        };
        path.clone()
    };

    let editor_instance = EditorInstances::get_or_create(&window, path).await?;

    let meta = editor_instance.meta();

    println!("Pretty name: {}", meta.pretty_name);

    Ok(SerializedEditorInstance {
        frames_socket_url: format!("ws://localhost:{}", editor_instance.ws_port),
        recording_duration: editor_instance.recordings.duration(),
        saved_project_config: {
            let project_config = editor_instance.project_config.1.borrow();
            project_config.clone()
        },
        recordings: editor_instance.recordings.clone(),
        path: editor_instance.project_path.clone(),
    })
}

#[tauri::command]
#[specta::specta]
async fn get_editor_meta(editor: WindowEditorInstance) -> Result<RecordingMeta, String> {
    let path = editor.project_path.clone();
    RecordingMeta::load_for_project(&path).map_err(|e| e.to_string())
}

#[tauri::command]
#[specta::specta]
async fn copy_video_to_clipboard(
    app: AppHandle,
    clipboard: MutableState<'_, ClipboardContext>,
    path: String,
) -> Result<(), String> {
    println!("copying");
    let _ = clipboard.write().await.set_files(vec![path]);

    notifications::send_notification(
        &app,
        notifications::NotificationType::VideoCopiedToClipboard,
    );
    Ok(())
}

#[tauri::command]
#[specta::specta]
async fn get_video_metadata(path: PathBuf) -> Result<VideoRecordingMetadata, String> {
    let recording_meta = RecordingMeta::load_for_project(&path).map_err(|v| v.to_string())?;

    fn get_duration_for_path(path: PathBuf) -> Result<f64, String> {
        let reader = BufReader::new(
            File::open(&path).map_err(|e| format!("Failed to open video file: {}", e))?,
        );
        let file_size = path
            .metadata()
            .map_err(|e| format!("Failed to get file metadata: {}", e))?
            .len();

        let current_duration = match Mp4Reader::read_header(reader, file_size) {
            Ok(mp4) => mp4.duration().as_secs_f64(),
            Err(e) => {
                println!(
                    "Failed to read MP4 header: {}. Falling back to default duration.",
                    e
                );
                0.0_f64
            }
        };

        Ok(current_duration)
    }

    let display_paths = match &recording_meta.inner {
        RecordingMetaInner::Instant(_) => {
            vec![path.join("content/output.mp4")]
        }
        RecordingMetaInner::Studio(meta) => match meta {
            StudioRecordingMeta::SingleSegment { segment } => {
                vec![recording_meta.path(&segment.display.path)]
            }
            StudioRecordingMeta::MultipleSegments { inner, .. } => inner
                .segments
                .iter()
                .map(|s| recording_meta.path(&s.display.path))
                .collect(),
        },
    };

    let duration = display_paths
        .into_iter()
        .map(get_duration_for_path)
        .sum::<Result<_, _>>()?;

    let (width, height) = (1920, 1080);
    let fps = 30;

    let base_bitrate = if width <= 1280 && height <= 720 {
        4_000_000.0
    } else if width <= 1920 && height <= 1080 {
        8_000_000.0
    } else if width <= 2560 && height <= 1440 {
        14_000_000.0
    } else {
        20_000_000.0
    };

    let fps_factor = (fps as f64) / 30.0;
    let video_bitrate = base_bitrate * fps_factor;
    let audio_bitrate = 192_000.0;
    let total_bitrate = video_bitrate + audio_bitrate;
    let estimated_size_mb = (total_bitrate * duration) / (8.0 * 1024.0 * 1024.0);

    Ok(VideoRecordingMetadata {
        size: estimated_size_mb,
        duration,
    })
}

#[tauri::command]
#[specta::specta]
fn close_recordings_overlay_window(app: AppHandle) {
    #[cfg(target_os = "macos")]
    {
        use tauri_nspanel::ManagerExt;
        if let Ok(panel) = app.get_webview_panel(&CapWindowId::RecordingsOverlay.label()) {
            panel.released_when_closed(true);
            panel.close();
        }
    }

    if !cfg!(target_os = "macos") {
        if let Some(window) = CapWindowId::RecordingsOverlay.get(&app) {
            let _ = window.close();
        }
    }
}

#[tauri::command(async)]
#[specta::specta]
fn focus_captures_panel(app: AppHandle) {
    #[cfg(target_os = "macos")]
    {
        use tauri_nspanel::ManagerExt;
        if let Ok(panel) = app.get_webview_panel(&CapWindowId::RecordingsOverlay.label()) {
            panel.make_key_window();
        }
    }
}

#[derive(Serialize, Deserialize, specta::Type, Clone)]
#[serde(tag = "type", rename_all = "camelCase")]
pub struct FramesRendered {
    rendered_count: u32,
    total_frames: u32,
}

#[tauri::command]
#[specta::specta]
async fn set_playhead_position(
    editor_instance: WindowEditorInstance,
    frame_number: u32,
) -> Result<(), String> {
    editor_instance
        .modify_and_emit_state(|state| {
            state.playhead_position = frame_number;
        })
        .await;

    Ok(())
}

#[tauri::command]
#[specta::specta]
async fn set_project_config(
    editor_instance: WindowEditorInstance,
    config: ProjectConfiguration,
) -> Result<(), String> {
    config.write(&editor_instance.project_path).unwrap();

    editor_instance.project_config.0.send(config).ok();

    Ok(())
}

#[tauri::command]
#[specta::specta]
async fn list_audio_devices() -> Result<Vec<String>, ()> {
    if !permissions::do_permissions_check(false)
        .microphone
        .permitted()
    {
        return Ok(vec![]);
    }

    Ok(AudioInputFeed::list_devices().keys().cloned().collect())
}

#[derive(Serialize, Type, tauri_specta::Event, Debug, Clone)]
pub struct UploadProgress {
    progress: f64,
}

#[derive(Deserialize, Type)]
pub enum UploadMode {
    Initial {
        pre_created_video: Option<VideoUploadInfo>,
    },
    Reupload,
}

#[tauri::command]
#[specta::specta]
async fn upload_exported_video(
    app: AppHandle,
    path: PathBuf,
    mode: UploadMode,
) -> Result<UploadResult, String> {
    let Ok(Some(auth)) = AuthStore::get(&app) else {
        AuthStore::set(&app, None).map_err(|e| e.to_string())?;
        return Ok(UploadResult::NotAuthenticated);
    };

    let screen_metadata = get_video_metadata(path.clone()).await.map_err(|e| {
        sentry::capture_message(
            &format!("Failed to get video metadata: {}", e),
            sentry::Level::Error,
        );

        "Failed to read video metadata. The recording may be from an incompatible version."
            .to_string()
    })?;

    let camera_metadata = get_video_metadata(path.clone()).await.ok();

    let duration = screen_metadata.duration.max(
        camera_metadata
            .map(|m| m.duration)
            .unwrap_or(screen_metadata.duration),
    );

    if !auth.is_upgraded() && duration > 300.0 {
        return Ok(UploadResult::UpgradeRequired);
    }

    let mut meta = RecordingMeta::load_for_project(&path).map_err(|v| v.to_string())?;

    let output_path = meta.output_path();
    if !output_path.exists() {
        notifications::send_notification(&app, notifications::NotificationType::UploadFailed);
        return Err("Failed to upload video: Rendered video not found".to_string());
    }

    UploadProgress { progress: 0.0 }.emit(&app).ok();

    let s3_config = async {
        let video_id = match mode {
            UploadMode::Initial { pre_created_video } => {
                if let Some(pre_created) = pre_created_video {
                    return Ok(pre_created.config);
                }
                None
            }
            UploadMode::Reupload => {
                let Some(sharing) = meta.sharing.clone() else {
                    return Err("No sharing metadata found".to_string());
                };

                Some(sharing.id)
            }
        };

        create_or_get_video(&app, false, video_id, Some(meta.pretty_name.clone())).await
    }
    .await?;

    let upload_id = s3_config.id().to_string();

    match upload_video(
        &app,
        upload_id.clone(),
        output_path,
        Some(s3_config),
        Some(meta.project_path.join("screenshots/display.jpg")),
    )
    .await
    {
        Ok(uploaded_video) => {
            UploadProgress { progress: 1.0 }.emit(&app).ok();

            meta.sharing = Some(SharingMeta {
                link: uploaded_video.link.clone(),
                id: uploaded_video.id.clone(),
            });
            meta.save_for_project().ok();

            let _ = app
                .state::<ArcLock<ClipboardContext>>()
                .write()
                .await
                .set_text(uploaded_video.link.clone());

            NotificationType::ShareableLinkCopied.send(&app);
            Ok(UploadResult::Success(uploaded_video.link))
        }
        Err(e) => {
            error!("Failed to upload video: {e}");

            NotificationType::UploadFailed.send(&app);
            Err(e)
        }
    }
}

#[tauri::command]
#[specta::specta]
async fn upload_screenshot(
    app: AppHandle,
    clipboard: MutableState<'_, ClipboardContext>,
    screenshot_path: PathBuf,
) -> Result<UploadResult, String> {
    let Ok(Some(mut auth)) = AuthStore::get(&app) else {
        AuthStore::set(&app, None).map_err(|e| e.to_string())?;
        return Ok(UploadResult::NotAuthenticated);
    };

    if !auth.is_upgraded() {
        ShowCapWindow::Upgrade.show(&app).await.ok();
        return Ok(UploadResult::UpgradeRequired);
    }

    println!("Uploading screenshot: {:?}", screenshot_path);

    let screenshot_dir = screenshot_path.parent().unwrap().to_path_buf();
    let mut meta = RecordingMeta::load_for_project(&screenshot_dir).unwrap();

    let share_link = if let Some(sharing) = meta.sharing.as_ref() {
        println!("Screenshot already uploaded, using existing link");
        sharing.link.clone()
    } else {
        let uploaded = upload_image(&app, screenshot_path.clone())
            .await
            .map_err(|e| e.to_string())?;

        meta.sharing = Some(SharingMeta {
            link: uploaded.link.clone(),
            id: uploaded.id.clone(),
        });
        meta.save_for_project();

        uploaded.link
    };

    println!("Copying to clipboard: {:?}", share_link);

    let _ = clipboard.write().await.set_text(share_link.clone());

    notifications::send_notification(&app, notifications::NotificationType::ShareableLinkCopied);

    Ok(UploadResult::Success(share_link))
}

#[tauri::command]
#[specta::specta]
async fn take_screenshot(app: AppHandle, _state: MutableState<'_, App>) -> Result<(), String> {
    let id = uuid::Uuid::new_v4().to_string();

    let recording_dir = app
        .path()
        .app_data_dir()
        .unwrap()
        .join("screenshots")
        .join(format!("{id}.cap"));

    std::fs::create_dir_all(&recording_dir).map_err(|e| e.to_string())?;

    let (width, height, bgra_data) = {
        let options = scap::capturer::Options {
            fps: 1,
            output_type: scap::frame::FrameType::BGRAFrame,
            show_highlight: false,
            ..Default::default()
        };

        if let Some(window) = CapWindowId::Main.get(&app) {
            window.hide().ok();
        }

        let mut capturer = Capturer::new(options);
        capturer.start_capture();
        let frame = capturer
            .get_next_frame()
            .map_err(|e| format!("Failed to get frame: {}", e))?;
        capturer.stop_capture();

        if let Some(window) = CapWindowId::Main.get(&app) {
            window.show().ok();
        }

        match frame {
            Frame::Video(VideoFrame::BGRA(bgra_frame)) => Ok((
                bgra_frame.width as u32,
                bgra_frame.height as u32,
                bgra_frame.data,
            )),
            _ => Err("Unexpected frame type".to_string()),
        }
    }?;

    let now = chrono::Local::now();
    let screenshot_name = format!(
        "Cap {} at {}.png",
        now.format("%Y-%m-%d"),
        now.format("%H.%M.%S")
    );
    let screenshot_path = recording_dir.join(&screenshot_name);

    let app_handle = app.clone();
    let recording_dir = recording_dir.clone();
    tokio::task::spawn_blocking(move || -> Result<(), String> {
        let mut rgba_data = vec![0; bgra_data.len()];
        for (bgra, rgba) in bgra_data.chunks_exact(4).zip(rgba_data.chunks_exact_mut(4)) {
            rgba[0] = bgra[2];
            rgba[1] = bgra[1];
            rgba[2] = bgra[0];
            rgba[3] = bgra[3];
        }

        let file = File::create(&screenshot_path).map_err(|e| e.to_string())?;
        let w = &mut BufWriter::new(file);

        let mut encoder = Encoder::new(w, width, height);
        encoder.set_color(ColorType::Rgba);
        encoder.set_compression(png::Compression::Fast);
        let mut writer = encoder.write_header().map_err(|e| e.to_string())?;

        writer
            .write_image_data(&rgba_data)
            .map_err(|e| e.to_string())?;

        AppSounds::Screenshot.play();

        let now = chrono::Local::now();
        let screenshot_name = format!(
            "Cap {} at {}.png",
            now.format("%Y-%m-%d"),
            now.format("%H.%M.%S")
        );

        use cap_project::*;
        RecordingMeta {
            platform: Some(Platform::default()),

            project_path: recording_dir.clone(),
            sharing: None,
            pretty_name: screenshot_name,
            inner: RecordingMetaInner::Studio(cap_project::StudioRecordingMeta::SingleSegment {
                segment: cap_project::SingleSegment {
                    display: VideoMeta {
                        path: RelativePathBuf::from_path(
                            &screenshot_path.strip_prefix(&recording_dir).unwrap(),
                        )
                        .unwrap(),
                        fps: 0,
                        start_time: None,
                    },
                    camera: None,
                    audio: None,
                    cursor: None,
                },
            }),
        }
        .save_for_project()
        .unwrap();

        NewScreenshotAdded {
            path: screenshot_path,
        }
        .emit(&app_handle)
        .ok();

        Ok(())
    })
    .await
    .map_err(|e| format!("Task join error: {}", e))??;

    Ok(())
}

#[tauri::command]
#[specta::specta]
async fn save_file_dialog(
    app: AppHandle,
    file_name: String,
    file_type: String,
) -> Result<Option<String>, String> {
    use tauri_plugin_dialog::DialogExt;

    println!(
        "save_file_dialog called with file_name: {}, file_type: {}",
        file_name, file_type
    );

    let file_name = file_name
        .strip_suffix(".cap")
        .unwrap_or(&file_name)
        .to_string();
    println!("File name after removing .cap suffix: {}", file_name);

    let (name, extension) = match file_type.as_str() {
        "recording" => {
            println!("File type is recording");
            ("MP4 Video", "mp4")
        }
        "screenshot" => {
            println!("File type is screenshot");
            ("PNG Image", "png")
        }
        _ => {
            println!("Invalid file type: {}", file_type);
            return Err("Invalid file type".to_string());
        }
    };

    println!(
        "Showing save dialog with name: {}, extension: {}",
        name, extension
    );

    let (tx, rx) = std::sync::mpsc::channel();
    println!("Created channel for communication");

    app.dialog()
        .file()
        .set_title("Save File")
        .set_file_name(file_name)
        .add_filter(name, &[extension])
        .save_file(move |path| {
            println!("Save file callback triggered");
            let _ = tx.send(
                path.as_ref()
                    .and_then(|p| p.as_path())
                    .map(|p| p.to_string_lossy().to_string()),
            );
        });

    println!("Waiting for user selection");
    match rx.recv() {
        Ok(result) => {
            println!("Save dialog result: {:?}", result);
            Ok(result)
        }
        Err(e) => {
            println!("Error receiving result: {}", e);
            notifications::send_notification(
                &app,
                notifications::NotificationType::VideoSaveFailed,
            );
            Err(e.to_string())
        }
    }
}

#[derive(Serialize, specta::Type)]
pub struct RecordingMetaWithType {
    #[serde(flatten)]
    pub inner: RecordingMeta,
    pub r#type: RecordingType,
}

impl RecordingMetaWithType {
    fn new(inner: RecordingMeta) -> Self {
        Self {
            r#type: match &inner.inner {
                RecordingMetaInner::Studio(_) => RecordingType::Studio,
                RecordingMetaInner::Instant(_) => RecordingType::Instant,
            },
            inner,
        }
    }
}

#[derive(Serialize, specta::Type)]
#[serde(rename_all = "camelCase")]
pub enum RecordingType {
    Studio,
    Instant,
}

#[tauri::command(async)]
#[specta::specta]
fn get_recording_meta(
    app: AppHandle,
    path: PathBuf,
    file_type: String,
) -> Result<RecordingMetaWithType, String> {
    RecordingMeta::load_for_project(&path)
        .map(RecordingMetaWithType::new)
        .map_err(|e| format!("Failed to load recording meta: {}", e))
}

#[tauri::command]
#[specta::specta]
fn list_recordings(app: AppHandle) -> Result<Vec<(PathBuf, RecordingMetaWithType)>, String> {
    let recordings_dir = recordings_path(&app);

    if !recordings_dir.exists() {
        return Ok(Vec::new());
    }

    let mut result = std::fs::read_dir(&recordings_dir)
        .map_err(|e| format!("Failed to read recordings directory: {}", e))?
        .filter_map(|entry| {
            let entry = match entry {
                Ok(e) => e,
                Err(_) => return None,
            };

            let path = entry.path();

            if !path.is_dir() {
                return None;
            }

            get_recording_meta(app.clone(), path.clone(), "recording".to_string())
                .ok()
                .map(|meta| (path, meta))
        })
        .collect::<Vec<_>>();

    result.sort_by(|a, b| {
        let b_time =
            b.0.metadata()
                .and_then(|m| m.created())
                .unwrap_or(std::time::SystemTime::UNIX_EPOCH);

        let a_time =
            a.0.metadata()
                .and_then(|m| m.created())
                .unwrap_or(std::time::SystemTime::UNIX_EPOCH);

        b_time.cmp(&a_time)
    });

    Ok(result)
}

#[tauri::command]
#[specta::specta]
fn list_screenshots(app: AppHandle) -> Result<Vec<(PathBuf, RecordingMeta)>, String> {
    let screenshots_dir = screenshots_path(&app);

    let mut result = std::fs::read_dir(&screenshots_dir)
        .map_err(|e| format!("Failed to read screenshots directory: {}", e))?
        .filter_map(|entry| {
            let entry = entry.ok()?;
            let path = entry.path();
            if path.is_dir() && path.extension().and_then(|s| s.to_str()) == Some("cap") {
                let meta =
                    match get_recording_meta(app.clone(), path.clone(), "screenshot".to_string()) {
                        Ok(meta) => meta.inner,
                        Err(_) => return None,
                    };

                let png_path = std::fs::read_dir(&path)
                    .ok()?
                    .filter_map(|e| e.ok())
                    .find(|e| e.path().extension().and_then(|s| s.to_str()) == Some("png"))
                    .map(|e| e.path())?;

                Some((png_path, meta))
            } else {
                None
            }
        })
        .collect::<Vec<_>>();

    result.sort_by(|a, b| {
        b.0.metadata()
            .and_then(|m| m.created())
            .unwrap_or(std::time::SystemTime::UNIX_EPOCH)
            .cmp(
                &a.0.metadata()
                    .and_then(|m| m.created())
                    .unwrap_or(std::time::SystemTime::UNIX_EPOCH),
            )
    });

    Ok(result)
}

#[tauri::command]
#[specta::specta]
async fn check_upgraded_and_update(app: AppHandle) -> Result<bool, String> {
    println!("Checking upgraded status and updating...");

    if let Ok(Some(settings)) = GeneralSettingsStore::get(&app) {
        if settings.commercial_license.is_some() {
            return Ok(true);
        }
    }

    let Ok(Some(auth)) = AuthStore::get(&app) else {
        println!("No auth found, clearing auth store");
        AuthStore::set(&app, None).map_err(|e| e.to_string())?;
        return Ok(false);
    };

    if let Some(ref plan) = auth.plan {
        if plan.manual {
            return Ok(true);
        }
    }

    println!(
        "Fetching plan for user {}",
        auth.user_id.as_deref().unwrap_or("unknown")
    );
    let response = app
        .authed_api_request("/api/desktop/plan", |client, url| client.get(url))
        .await
        .map_err(|e| {
            println!("Failed to fetch plan: {}", e);
            format!("Failed to fetch plan: {}", e)
        })?;

    println!("Plan fetch response status: {}", response.status());
    if response.status() == reqwest::StatusCode::UNAUTHORIZED {
        println!("Unauthorized response, clearing auth store");
        AuthStore::set(&app, None).map_err(|e| e.to_string())?;
        return Ok(false);
    }

    let plan_data = response.json::<serde_json::Value>().await.map_err(|e| {
        println!("Failed to parse plan response: {}", e);
        format!("Failed to parse plan response: {}", e)
    })?;

    let is_pro = plan_data
        .get("upgraded")
        .and_then(|v| v.as_bool())
        .unwrap_or(false);
    println!("Pro status: {}", is_pro);
    let updated_auth = AuthStore {
        secret: auth.secret,
        user_id: auth.user_id,
        intercom_hash: auth.intercom_hash,
        plan: Some(Plan {
            upgraded: is_pro,
            manual: auth.plan.map(|p| p.manual).unwrap_or(false),
            last_checked: chrono::Utc::now().timestamp() as i32,
        }),
    };
    println!("Updating auth store with new pro status");
    AuthStore::set(&app, Some(updated_auth)).map_err(|e| e.to_string())?;

    Ok(is_pro)
}

#[tauri::command]
#[specta::specta]
fn open_external_link(app: tauri::AppHandle, url: String) -> Result<(), String> {
    if let Ok(Some(settings)) = GeneralSettingsStore::get(&app) {
        if settings.disable_auto_open_links {
            return Ok(());
        }
    }

    app.shell()
        .open(&url, None)
        .map_err(|e| format!("Failed to open URL: {}", e))?;
    Ok(())
}

#[tauri::command]
#[specta::specta]
async fn reset_camera_permissions(_app: AppHandle) -> Result<(), ()> {
    #[cfg(target_os = "macos")]
    {
        #[cfg(debug_assertions)]
        let bundle_id =
            std::env::var("CAP_BUNDLE_ID").unwrap_or_else(|_| "com.apple.Terminal".to_string());
        #[cfg(not(debug_assertions))]
        let bundle_id = "so.cap.desktop";

        Command::new("tccutil")
            .arg("reset")
            .arg("Camera")
            .arg(bundle_id)
            .output()
            .expect("Failed to reset camera permissions");
    }

    Ok(())
}

#[tauri::command]
#[specta::specta]
async fn reset_microphone_permissions(_app: AppHandle) -> Result<(), ()> {
    #[cfg(debug_assertions)]
    let bundle_id = "com.apple.Terminal";
    #[cfg(not(debug_assertions))]
    let bundle_id = "so.cap.desktop";

    Command::new("tccutil")
        .arg("reset")
        .arg("Microphone")
        .arg(bundle_id)
        .output()
        .expect("Failed to reset microphone permissions");

    Ok(())
}

#[tauri::command]
#[specta::specta]
async fn is_camera_window_open(app: AppHandle) -> bool {
    CapWindowId::Camera.get(&app).is_some()
}

#[tauri::command]
#[specta::specta]
async fn seek_to(editor_instance: WindowEditorInstance, frame_number: u32) -> Result<(), String> {
    editor_instance
        .modify_and_emit_state(|state| {
            state.playhead_position = frame_number;
        })
        .await;

    Ok(())
}

<<<<<<< HEAD
#[tauri::command]
#[specta::specta]
async fn get_mic_waveforms(editor_instance: WindowEditorInstance) -> Result<Vec<Vec<f32>>, String> {
    const CHUNK_SIZE: usize = (cap_audio::AudioData::SAMPLE_RATE as usize) / 10; // ~100ms

    let mut out = Vec::new();

    for segment in editor_instance.segments.iter() {
        if let Some(audio) = &segment.audio {
            let channels = audio.channels() as usize;
            let samples = audio.samples();
            let mut waveform = Vec::new();

            let mut i = 0;
            while i < samples.len() {
                let end = (i + CHUNK_SIZE * channels).min(samples.len());
                let mut sum = 0.0f32;
                for s in &samples[i..end] {
                    sum += s.abs();
                }
                let avg = if end > i { sum / (end - i) as f32 } else { 0.0 };
                waveform.push(avg);
                i += CHUNK_SIZE * channels;
            }

            if let Some(max) = waveform
                .iter()
                .cloned()
                .fold(None, |m, v| Some(m.map_or(v, |m: f32| m.max(v))))
            {
                if max > 0.0 {
                    for v in waveform.iter_mut() {
                        *v /= max;
                    }
                }
            }

            out.push(waveform);
        } else {
            out.push(Vec::new());
        }
    }

    Ok(out)
}

// keep this async otherwise opening windows may hang on windows
=======
>>>>>>> 40eb8d7a
#[tauri::command]
#[specta::specta]
async fn show_window(app: AppHandle, window: ShowCapWindow) -> Result<(), String> {
    window.show(&app).await.unwrap();
    Ok(())
}

#[tauri::command(async)]
#[specta::specta]
fn list_fails() -> Result<BTreeMap<String, bool>, ()> {
    Ok(cap_fail::get_state())
}

#[tauri::command(async)]
#[specta::specta]
fn set_fail(name: String, value: bool) {
    cap_fail::set_fail(&name, value)
}

async fn check_notification_permissions(app: AppHandle) {
    let Ok(Some(settings)) = GeneralSettingsStore::get(&app) else {
        return;
    };

    if !settings.enable_notifications {
        return;
    }

    match app.notification().permission_state() {
        Ok(state) if state != PermissionState::Granted => {
            println!("Requesting notification permission");
            match app.notification().request_permission() {
                Ok(PermissionState::Granted) => {
                    println!("Notification permission granted");
                }
                Ok(_) | Err(_) => {
                    GeneralSettingsStore::update(&app, |s| {
                        s.enable_notifications = false;
                    })
                    .ok();
                }
            }
        }
        Ok(_) => {
            println!("Notification permission already granted");
        }
        Err(e) => {
            eprintln!("Error checking notification permission state: {}", e);
        }
    }
}

fn configure_logging(folder: &PathBuf) -> tracing_appender::non_blocking::WorkerGuard {
    let file_appender = tracing_appender::rolling::daily(folder, "cap-logs.log");
    let (non_blocking, _guard) = tracing_appender::non_blocking(file_appender);

    let filter = || tracing_subscriber::filter::EnvFilter::builder().parse_lossy("cap-*=TRACE");

    tracing_subscriber::registry()
        .with(
            tracing_subscriber::fmt::layer()
                .with_ansi(false)
                .with_target(false)
                .with_writer(non_blocking)
                .with_filter(filter()),
        )
        .with(
            tracing_subscriber::fmt::layer()
                .with_ansi(true)
                .with_target(false)
                .with_filter(filter()),
        )
        .init();

    _guard
}

#[tauri::command]
#[specta::specta]
async fn set_server_url(app: MutableState<'_, App>, server_url: String) -> Result<(), ()> {
    app.write().await.server_url = server_url;
    Ok(())
}

#[tauri::command]
#[specta::specta]
async fn update_auth_plan(app: AppHandle) {
    AuthStore::update_auth_plan(&app).await.ok();
}

pub type FilteredRegistry = tracing_subscriber::layer::Layered<
    tracing_subscriber::filter::FilterFn<fn(m: &tracing::Metadata) -> bool>,
    tracing_subscriber::Registry,
>;

pub type DynLoggingLayer = Box<dyn tracing_subscriber::Layer<FilteredRegistry> + Send + Sync>;
type LoggingHandle = tracing_subscriber::reload::Handle<Option<DynLoggingLayer>, FilteredRegistry>;

#[cfg_attr(mobile, tauri::mobile_entry_point)]
pub async fn run(recording_logging_handle: LoggingHandle) {
    let tauri_context = tauri::generate_context!();

    let specta_builder = tauri_specta::Builder::new()
        .commands(tauri_specta::collect_commands![
            set_mic_input,
            set_camera_input,
            recording::start_recording,
            recording::stop_recording,
            recording::pause_recording,
            recording::resume_recording,
            recording::restart_recording,
            recording::delete_recording,
            recording::list_cameras,
            recording::list_capture_windows,
            recording::list_capture_screens,
            take_screenshot,
            list_audio_devices,
            close_recordings_overlay_window,
            fake_window::set_fake_window_bounds,
            fake_window::remove_fake_window,
            focus_captures_panel,
            get_current_recording,
            export::export_video,
            export::get_export_estimates,
            copy_file_to_path,
            copy_video_to_clipboard,
            copy_screenshot_to_clipboard,
            open_file_path,
            get_video_metadata,
            create_editor_instance,
            get_mic_waveforms,
            start_playback,
            stop_playback,
            set_playhead_position,
            set_project_config,
            permissions::open_permission_settings,
            permissions::do_permissions_check,
            permissions::request_permission,
            upload_exported_video,
            upload_screenshot,
            get_recording_meta,
            save_file_dialog,
            list_recordings,
            list_screenshots,
            check_upgraded_and_update,
            open_external_link,
            hotkeys::set_hotkey,
            reset_camera_permissions,
            reset_microphone_permissions,
            is_camera_window_open,
            seek_to,
            windows::position_traffic_lights,
            windows::set_theme,
            global_message_dialog,
            show_window,
            write_clipboard_string,
            platform::perform_haptic_feedback,
            list_fails,
            set_fail,
            update_auth_plan,
            set_window_transparent,
            get_editor_meta,
            set_server_url,
            captions::create_dir,
            captions::save_model_file,
            captions::transcribe_audio,
            captions::save_captions,
            captions::load_captions,
            captions::download_whisper_model,
            captions::check_model_exists,
            captions::delete_whisper_model,
            captions::export_captions_srt
        ])
        .events(tauri_specta::collect_events![
            RecordingOptionsChanged,
            NewStudioRecordingAdded,
            NewScreenshotAdded,
            RenderFrameEvent,
            EditorStateChanged,
            CurrentRecordingChanged,
            RecordingStarted,
            RecordingStopped,
            RequestStartRecording,
            RequestNewScreenshot,
            RequestOpenSettings,
            NewNotification,
            AuthenticationInvalid,
            audio_meter::AudioInputLevelChange,
            UploadProgress,
            captions::DownloadProgress,
        ])
        .error_handling(tauri_specta::ErrorHandlingMode::Throw)
        .typ::<ProjectConfiguration>()
        .typ::<AuthStore>()
        .typ::<presets::PresetsStore>()
        .typ::<hotkeys::HotkeysStore>()
        .typ::<general_settings::GeneralSettingsStore>()
        .typ::<cap_flags::Flags>();

    #[cfg(debug_assertions)]
    specta_builder
        .export(
            specta_typescript::Typescript::default(),
            "../src/utils/tauri.ts",
        )
        .expect("Failed to export typescript bindings");

    let (camera_tx, camera_ws_port, _shutdown) = create_camera_preview_ws().await;

    let (audio_input_tx, audio_input_rx) = AudioInputFeed::create_channel();

    tauri::async_runtime::set(tokio::runtime::Handle::current());

    #[allow(unused_mut)]
    let mut builder =
        tauri::Builder::default().plugin(tauri_plugin_single_instance::init(|app, args, _cwd| {
            let Some(cap_file) = args
                .iter()
                .find(|arg| arg.ends_with(".cap"))
                .map(PathBuf::from)
            else {
                let _ = ShowCapWindow::Main.show(app);
                return;
            };

            let _ = open_project_from_path(&cap_file, app.clone());
        }));

    #[cfg(target_os = "macos")]
    {
        builder = builder.plugin(tauri_nspanel::init());
    }

    builder
        .plugin(tauri_plugin_shell::init())
        .plugin(tauri_plugin_dialog::init())
        .plugin(tauri_plugin_store::Builder::new().build())
        .plugin(tauri_plugin_os::init())
        .plugin(tauri_plugin_process::init())
        .plugin(tauri_plugin_oauth::init())
        .plugin(tauri_plugin_http::init())
        .plugin(tauri_plugin_updater::Builder::new().build())
        .plugin(tauri_plugin_notification::init())
        .plugin(flags::plugin::init())
        .plugin(tauri_plugin_deep_link::init())
        .plugin(tauri_plugin_clipboard_manager::init())
        .plugin(tauri_plugin_fs::init())
        .plugin(tauri_plugin_opener::init())
        .plugin(
            tauri_plugin_window_state::Builder::new()
                .with_state_flags({
                    use tauri_plugin_window_state::StateFlags;
                    let mut flags = StateFlags::all();
                    flags.remove(StateFlags::VISIBLE);
                    flags
                })
                .with_denylist(&[
                    CapWindowId::Setup.label().as_str(),
                    "window-capture-occluder",
                    CapWindowId::CaptureArea.label().as_str(),
                    CapWindowId::Camera.label().as_str(),
                    CapWindowId::RecordingsOverlay.label().as_str(),
                    CapWindowId::InProgressRecording.label().as_str(),
                    CapWindowId::Upgrade.label().as_str(),
                ])
                .map_label(|label| match label {
                    label if label.starts_with("editor-") => "editor",
                    label if label.starts_with("window-capture-occluder-") => {
                        "window-capture-occluder"
                    }
                    _ => label,
                })
                .build(),
        )
        .invoke_handler(specta_builder.invoke_handler())
        .setup(move |app| {
            let app = app.handle().clone();
            specta_builder.mount_events(&app);
            hotkeys::init(&app);
            general_settings::init(&app);
            fake_window::init(&app);
            app.manage(EditorWindowIds::default());

            if let Ok(Some(auth)) = AuthStore::load(&app) {
                sentry::configure_scope(|scope| {
                    scope.set_user(auth.user_id.map(|id| sentry::User {
                        id: Some(id),
                        ..Default::default()
                    }));
                });
            }

            {
                app.manage(Arc::new(RwLock::new(App {
                    handle: app.clone(),
                    camera_tx,
                    camera_ws_port,
                    camera_feed: None,
                    mic_samples_tx: audio_input_tx,
                    mic_feed: None,
                    current_recording: None,
                    recording_logging_handle,
                    server_url: GeneralSettingsStore::get(&app)
                        .ok()
                        .flatten()
                        .map(|v| v.server_url.clone())
                        .unwrap_or_else(|| {
                            std::option_env!("VITE_SERVER_URL")
                                .unwrap_or("https://cap.so")
                                .to_string()
                        }),
                })));

                app.manage(Arc::new(RwLock::new(
                    ClipboardContext::new().expect("Failed to create clipboard context"),
                )));
            }

            tokio::spawn(check_notification_permissions(app.clone()));

            println!("Checking startup completion and permissions...");
            let permissions = permissions::do_permissions_check(false);
            println!("Permissions check result: {:?}", permissions);

            tokio::spawn({
                let app = app.clone();
                async move {
                    if !permissions.screen_recording.permitted()
                        || !permissions.accessibility.permitted()
                        || GeneralSettingsStore::get(&app)
                            .ok()
                            .flatten()
                            .map(|s| !s.has_completed_startup)
                            .unwrap_or(false)
                    {
                        let _ = ShowCapWindow::Setup.show(&app).await;
                    } else {
                        println!("Permissions granted, showing main window");

                        let _ = ShowCapWindow::Main.show(&app).await;
                    }
                }
            });

            audio_meter::spawn_event_emitter(app.clone(), audio_input_rx);

            tray::create_tray(&app).unwrap();

            RequestNewScreenshot::listen_any_spawn(&app, |_, app| async move {
                if let Err(e) = take_screenshot(app.clone(), app.state()).await {
                    eprintln!("Failed to take screenshot: {}", e);
                }
            });

            RequestOpenSettings::listen_any_spawn(&app, |payload, app| async move {
                let _ = ShowCapWindow::Settings {
                    page: Some(payload.page),
                }
                .show(&app)
                .await;
            });

            let app_handle = app.clone();
            app.deep_link().on_open_url(move |event| {
                deeplink_actions::handle(&app_handle, event.urls());
            });

            Ok(())
        })
        .on_window_event(|window, event| {
            let label = window.label();
            let app = window.app_handle();

            match event {
                WindowEvent::Destroyed => {
                    if let Ok(window_id) = CapWindowId::from_str(label) {
                        match window_id {
                            CapWindowId::Main => {
                                let app = app.clone();
                                tokio::spawn(async move {
                                    let state = app.state::<Arc<RwLock<App>>>();
                                    let app_state = &mut *state.write().await;

                                    if app_state.current_recording.is_none() {
                                        app_state.mic_feed.take();
                                        app_state.camera_feed.take();

                                        if let Some(camera) = CapWindowId::Camera.get(&app) {
                                            let _ = camera.close();
                                        }
                                    }
                                });
                            }
                            CapWindowId::Editor { id } => {
                                let window_ids = EditorWindowIds::get(window.app_handle());
                                window_ids.ids.lock().unwrap().retain(|(_, _id)| *_id != id);

                                tokio::spawn(EditorInstances::remove(window.clone()));
                            }
                            CapWindowId::Settings
                            | CapWindowId::Upgrade
                            | CapWindowId::ModeSelect => {
                                if let Some(window) = CapWindowId::Main.get(&app) {
                                    let _ = window.show();
                                }
                                return;
                            }
                            _ => {}
                        };
                    }

                    if let Some(settings) = GeneralSettingsStore::get(app).unwrap_or(None) {
                        if settings.hide_dock_icon
                            && app.webview_windows().keys().all(|label| {
                                !CapWindowId::from_str(label).unwrap().activates_dock()
                            })
                        {
                            #[cfg(target_os = "macos")]
                            app.set_activation_policy(tauri::ActivationPolicy::Accessory)
                                .ok();
                        }
                    }
                }
                #[cfg(target_os = "macos")]
                WindowEvent::Focused(focused) if *focused => {
                    if let Ok(window_id) = CapWindowId::from_str(label) {
                        if window_id.activates_dock() {
                            app.set_activation_policy(tauri::ActivationPolicy::Regular)
                                .ok();
                        }
                    }
                }
                WindowEvent::DragDrop(event) => {
                    if let tauri::DragDropEvent::Drop { paths, .. } = event {
                        for path in paths {
                            let _ = open_project_from_path(path, app.clone());
                        }
                    }
                }
                _ => {}
            }
        })
        .build(tauri_context)
        .expect("error while running tauri application")
        .run(|handle, event| match event {
            #[cfg(target_os = "macos")]
            tauri::RunEvent::Reopen { .. } => {
                let has_window = handle.webview_windows().iter().any(|(label, _)| {
                    label.starts_with("editor-")
                        || label.as_str() == "settings"
                        || label.as_str() == "signin"
                });

                if has_window {
                    if let Some(window) = handle
                        .webview_windows()
                        .iter()
                        .find(|(label, _)| {
                            label.starts_with("editor-")
                                || label.as_str() == "settings"
                                || label.as_str() == "signin"
                        })
                        .map(|(_, window)| window.clone())
                    {
                        window.set_focus().ok();
                    }
                } else {
                    let handle = handle.clone();
                    let _ = tokio::spawn(async move { ShowCapWindow::Main.show(&handle).await });
                }
            }
            tauri::RunEvent::ExitRequested { code, api, .. } => {
                if code.is_none() {
                    api.prevent_exit();
                }
            }
            _ => {}
        });
}

async fn create_editor_instance_impl(
    app: &AppHandle,
    path: PathBuf,
) -> Result<Arc<EditorInstance>, String> {
    let app = app.clone();

    let instance = EditorInstance::new(path, {
        let app = app.clone();
        move |state| {
            EditorStateChanged::new(state).emit(&app).ok();
        }
    })
    .await?;

    RenderFrameEvent::listen_any(&app, {
        let preview_tx = instance.preview_tx.clone();
        move |e| {
            preview_tx
                .send(Some((
                    e.payload.frame_number,
                    e.payload.fps,
                    e.payload.resolution_base,
                )))
                .ok();
        }
    });

    Ok(instance)
}

fn recordings_path(app: &AppHandle) -> PathBuf {
    let path = app.path().app_data_dir().unwrap().join("recordings");
    std::fs::create_dir_all(&path).unwrap_or_default();
    path
}

fn recording_path(app: &AppHandle, recording_id: &str) -> PathBuf {
    recordings_path(app).join(format!("{}.cap", recording_id))
}

fn screenshots_path(app: &AppHandle) -> PathBuf {
    let path = app.path().app_data_dir().unwrap().join("screenshots");
    std::fs::create_dir_all(&path).unwrap_or_default();
    path
}

fn screenshot_path(app: &AppHandle, screenshot_id: &str) -> PathBuf {
    screenshots_path(app).join(format!("{}.cap", screenshot_id))
}

#[tauri::command]
#[specta::specta]
fn global_message_dialog(app: AppHandle, message: String) {
    app.dialog().message(message).show(|_| {});
}

#[tauri::command]
#[specta::specta]
async fn write_clipboard_string(
    clipboard: MutableState<'_, ClipboardContext>,
    text: String,
) -> Result<(), String> {
    let writer = clipboard
        .try_write()
        .map_err(|e| format!("Failed to acquire lock on clipboard state: {e}"))?;
    writer
        .set_text(text)
        .map_err(|e| format!("Failed to write text to clipboard: {e}"))
}

trait EventExt: tauri_specta::Event {
    fn listen_any_spawn<Fut>(
        app: &AppHandle,
        handler: impl Fn(Self, AppHandle) -> Fut + Send + 'static + Clone,
    ) -> tauri::EventId
    where
        Fut: Future + Send,
        Self: serde::de::DeserializeOwned + Send + 'static,
    {
        let app = app.clone();
        Self::listen_any(&app.clone(), move |e| {
            let app = app.clone();
            let handler = handler.clone();
            tokio::spawn(async move {
                (handler)(e.payload, app).await;
            });
        })
    }
}

impl<T: tauri_specta::Event> EventExt for T {}

trait TransposeAsync {
    type Output;

    fn transpose_async(self) -> impl Future<Output = Self::Output>
    where
        Self: Sized;
}

impl<F: Future<Output = T>, T, E> TransposeAsync for Result<F, E> {
    type Output = Result<T, E>;

    fn transpose_async(self) -> impl Future<Output = Self::Output>
    where
        Self: Sized,
    {
        async {
            match self {
                Ok(f) => Ok(f.await),
                Err(e) => Err(e),
            }
        }
    }
}

fn open_project_from_path(path: &PathBuf, app: AppHandle) -> Result<(), String> {
    let meta = RecordingMeta::load_for_project(path).map_err(|v| v.to_string())?;

    match &meta.inner {
        RecordingMetaInner::Studio(_) => {
            let project_path = path.clone();

            tokio::spawn(async move { ShowCapWindow::Editor { project_path }.show(&app).await });
        }
        RecordingMetaInner::Instant(_) => {
            let mp4_path = path.join("content/output.mp4");

            if mp4_path.exists() && mp4_path.is_file() {
                let _ = app
                    .opener()
                    .open_path(mp4_path.to_str().unwrap_or_default(), None::<String>);
                if let Some(main_window) = CapWindowId::Main.get(&app) {
                    main_window.close().ok();
                }
            }
        }
    }

    Ok(())
}<|MERGE_RESOLUTION|>--- conflicted
+++ resolved
@@ -1599,7 +1599,6 @@
     Ok(())
 }
 
-<<<<<<< HEAD
 #[tauri::command]
 #[specta::specta]
 async fn get_mic_waveforms(editor_instance: WindowEditorInstance) -> Result<Vec<Vec<f32>>, String> {
@@ -1647,8 +1646,6 @@
 }
 
 // keep this async otherwise opening windows may hang on windows
-=======
->>>>>>> 40eb8d7a
 #[tauri::command]
 #[specta::specta]
 async fn show_window(app: AppHandle, window: ShowCapWindow) -> Result<(), String> {
