mod audio;
mod auth;
mod camera;
mod flags;
mod general_settings;
mod hotkeys;
mod notifications;
mod permissions;
mod platform;
mod recording;
// mod resource;
mod audio_meter;
mod cursor;
mod tray;
mod upload;
mod web_api;
mod windows;

use audio::AppSounds;
use auth::{AuthStore, AuthenticationInvalid};
use cap_editor::{EditorInstance, FRAMES_WS_PATH};
use cap_editor::{EditorState, ProjectRecordings};
use cap_media::feeds::{AudioInputFeed, AudioInputSamplesSender};
use cap_media::sources::CaptureScreen;
use cap_media::{
    feeds::{AudioFrameBuffer, CameraFeed, CameraFrameSender},
    platform::Bounds,
    sources::ScreenCaptureTarget,
};
use cap_project::{ProjectConfiguration, RecordingMeta, SharingMeta};
use cap_recording::RecordingOptions;
use cap_rendering::ProjectUniforms;
// use display::{list_capture_windows, Bounds, CaptureTarget, FPS};
use general_settings::GeneralSettingsStore;
use image::{ImageBuffer, Rgba};
use mp4::Mp4Reader;
use png::{ColorType, Encoder};
use recording::{list_cameras, list_capture_screens, list_capture_windows};
use scap::capturer::Capturer;
use scap::frame::Frame;
use serde::{Deserialize, Serialize};
use serde_json::json;
use specta::Type;
use std::fs::File;
use std::io::BufWriter;
use std::{
    collections::HashMap, io::BufReader, marker::PhantomData, path::PathBuf, process::Command,
    sync::Arc, time::Duration,
};
use tauri::{AppHandle, Manager, Runtime, State, WindowEvent};
use tauri_plugin_notification::{NotificationExt, PermissionState};
use tauri_plugin_shell::ShellExt;
use tauri_specta::Event;
use tokio::{
    sync::{Mutex, RwLock},
    time::sleep,
};
use upload::{get_s3_config, upload_image, upload_video, S3UploadMeta};
use windows::{CapWindow, CapWindowId};

#[derive(specta::Type, Serialize)]
#[serde(rename_all = "camelCase")]
pub struct App {
    start_recording_options: RecordingOptions,
    #[serde(skip)]
    camera_tx: CameraFrameSender,
    camera_ws_port: u16,
    #[serde(skip)]
    camera_feed: Option<Arc<Mutex<CameraFeed>>>,
    #[serde(skip)]
    audio_input_feed: Option<AudioInputFeed>,
    #[serde(skip)]
    audio_input_tx: AudioInputSamplesSender,
    #[serde(skip)]
    handle: AppHandle,
    #[serde(skip)]
    current_recording: Option<cap_recording::ActorHandle>,
    #[serde(skip)]
    pre_created_video: Option<PreCreatedVideo>,
}

#[derive(specta::Type, Serialize, Deserialize, Clone, Debug)]
#[serde(rename_all = "camelCase")]
pub enum VideoType {
    Screen,
    Output,
}

#[derive(Serialize, Deserialize, specta::Type)]
enum UploadResult {
    Success(String),
    NotAuthenticated,
    PlanCheckFailed,
    UpgradeRequired,
}

#[derive(Clone, Serialize, Deserialize, specta::Type)]
struct PreCreatedVideo {
    id: String,
    link: String,
    config: S3UploadMeta,
}

impl App {
    pub fn set_current_recording(
        &mut self,
        actor: cap_recording::ActorHandle, /* new_value: InProgressRecording */
    ) {
        // let option = Some(new_value);
        // let json = JsonValue::new(&option);

        // let new_value = option.unwrap();

        let current_recording = self.current_recording.insert(actor);

        CurrentRecordingChanged /*(json)*/
            .emit(&self.handle)
            .ok();

        if matches!(
            current_recording.options.capture_target,
            ScreenCaptureTarget::Window(_)
        ) {
            let _ = CapWindow::WindowCaptureOccluder.show(&self.handle);
        } else {
            self.close_occluder_window();
        }
    }

    pub fn clear_current_recording(&mut self) -> Option<cap_recording::ActorHandle> {
        self.close_occluder_window();

        self.current_recording.take()
    }

    fn close_occluder_window(&self) {
        if let Some(window) = CapWindowId::WindowCaptureOccluder.get(&self.handle) {
            window.close().ok();
        }
    }

    async fn set_start_recording_options(&mut self, new_options: RecordingOptions) {
        match CapWindowId::Camera.get(&self.handle) {
            Some(window) if new_options.camera_label().is_none() => {
                println!("closing camera window");
                window.close().ok();
            }
            None if new_options.camera_label().is_some() => {
                println!("creating camera window");
                CapWindow::Camera {
                    ws_port: self.camera_ws_port,
                }
                .show(&self.handle)
                .ok();
            }
            _ => {}
        }

        match new_options.camera_label() {
            Some(camera_label) => {
                if let Some(camera_feed) = self.camera_feed.as_ref() {
                    camera_feed
                        .lock()
                        .await
                        .switch_cameras(camera_label)
                        .await
                        .map_err(|error| eprintln!("{error}"))
                        .ok();
                } else {
                    self.camera_feed = CameraFeed::init(camera_label, self.camera_tx.clone())
                        .await
                        .map(Mutex::new)
                        .map(Arc::new)
                        .map_err(|error| eprintln!("{error}"))
                        .ok();
                }
            }
            None => {
                self.camera_feed = None;
            }
        }

        match new_options.audio_input_name() {
            Some(audio_input_name) => {
                if let Some(audio_input_feed) = self.audio_input_feed.as_mut() {
                    audio_input_feed
                        .switch_input(audio_input_name)
                        .await
                        .map_err(|error| eprintln!("{error}"))
                        .ok();
                } else {
                    self.audio_input_feed = if let Ok(feed) = AudioInputFeed::init(audio_input_name)
                        .await
                        .map_err(|error| eprintln!("{error}"))
                    {
                        feed.add_sender(self.audio_input_tx.clone()).await.unwrap();
                        Some(feed)
                    } else {
                        None
                    };
                }
            }
            None => {
                self.audio_input_feed = None;
            }
        }

        self.start_recording_options = new_options;

        RecordingOptionsChanged.emit(&self.handle).ok();
    }
}

#[derive(specta::Type, Serialize, tauri_specta::Event, Clone)]
pub struct RecordingOptionsChanged;

// dedicated event + command used as panel must be accessed on main thread
#[derive(specta::Type, Serialize, tauri_specta::Event, Clone)]
pub struct ShowCapturesPanel;

#[derive(Deserialize, specta::Type, Serialize, tauri_specta::Event, Debug, Clone)]
pub struct NewRecordingAdded {
    path: PathBuf,
}

#[derive(Deserialize, specta::Type, Serialize, tauri_specta::Event, Debug, Clone)]
pub struct NewScreenshotAdded {
    path: PathBuf,
}

#[derive(Deserialize, specta::Type, Serialize, tauri_specta::Event, Debug, Clone)]
pub struct RecordingStarted;

#[derive(Deserialize, specta::Type, Serialize, tauri_specta::Event, Debug, Clone)]
pub struct RecordingStopped {
    path: PathBuf,
}

#[derive(Deserialize, specta::Type, Serialize, tauri_specta::Event, Debug, Clone)]
pub struct RequestStartRecording;

#[derive(Deserialize, specta::Type, Serialize, tauri_specta::Event, Debug, Clone)]
pub struct RequestRestartRecording;

#[derive(Deserialize, specta::Type, Serialize, tauri_specta::Event, Debug, Clone)]
pub struct RequestNewScreenshot;

#[derive(Deserialize, specta::Type, Serialize, tauri_specta::Event, Debug, Clone)]
pub struct RequestStopRecording;

#[derive(Deserialize, specta::Type, Serialize, tauri_specta::Event, Debug, Clone)]
pub struct RequestOpenSettings {
    page: String,
}

#[derive(Deserialize, specta::Type, Serialize, tauri_specta::Event, Debug, Clone)]
pub struct NewNotification {
    title: String,
    body: String,
    is_error: bool,
}

type MutableState<'a, T> = State<'a, Arc<RwLock<T>>>;

#[tauri::command]
#[specta::specta]
async fn get_recording_options(state: MutableState<'_, App>) -> Result<RecordingOptions, ()> {
    let state = state.read().await;
    Ok(state.start_recording_options.clone())
}

#[tauri::command]
#[specta::specta]
async fn set_recording_options(
    state: MutableState<'_, App>,
    options: RecordingOptions,
) -> Result<(), ()> {
    state
        .write()
        .await
        .set_start_recording_options(options)
        .await;

    Ok(())
}

type Bruh<T> = (T,);

#[derive(Serialize, Type)]
struct JsonValue<T>(
    #[serde(skip)] PhantomData<T>,
    #[specta(type = Bruh<T>)] serde_json::Value,
);

impl<T> Clone for JsonValue<T> {
    fn clone(&self) -> Self {
        Self(PhantomData, self.1.clone())
    }
}

impl<T: Serialize> JsonValue<T> {
    fn new(value: &T) -> Self {
        Self(PhantomData, json!(value))
    }
}

#[derive(Serialize, Type)]
#[serde(rename_all = "camelCase")]
pub struct RecordingInfo {
    capture_target: ScreenCaptureTarget,
}

#[tauri::command]
#[specta::specta]
async fn get_current_recording(
    state: MutableState<'_, App>,
) -> Result<JsonValue<Option<RecordingInfo>>, ()> {
    let state = state.read().await;
    Ok(JsonValue::new(&state.current_recording.as_ref().map(|r| {
        RecordingInfo {
            capture_target: r.options.capture_target.clone(),
        }
    })))
}

#[derive(Serialize, Type, tauri_specta::Event, Clone)]
pub struct CurrentRecordingChanged; // (JsonValue<Option<InProgressRecording>>);

#[tauri::command]
#[specta::specta]
async fn start_recording(app: AppHandle, state: MutableState<'_, App>) -> Result<(), String> {
    let mut state = state.write().await;

    let id = uuid::Uuid::new_v4().to_string();

    let recording_dir = app
        .path()
        .app_data_dir()
        .unwrap()
        .join("recordings")
        .join(format!("{id}.cap"));

    // Check if auto_create_shareable_link is true and user is upgraded
    let general_settings = GeneralSettingsStore::get(&app)?;
    let auto_create_shareable_link = general_settings
        .map(|settings| settings.auto_create_shareable_link)
        .unwrap_or(false);

    if auto_create_shareable_link {
        if let Ok(Some(auth)) = AuthStore::get(&app) {
            if auth.is_upgraded() {
                // Pre-create the video and get the shareable link
                if let Ok(s3_config) = get_s3_config(&app, false, None).await {
                    let link = web_api::make_url(format!("/s/{}", s3_config.id()));

                    state.pre_created_video = Some(PreCreatedVideo {
                        id: s3_config.id().to_string(),
                        link: link.clone(),
                        config: s3_config,
                    });

                    println!("Pre-created shareable link: {}", link);
                };
            }
        }
    }

    let actor = cap_recording::start_recording_actor(
        recording_dir,
        state.start_recording_options.clone(),
        state.camera_feed.clone(),
        state.audio_input_feed.clone(),
    )
    .await
    .map_err(|e| e.to_string())?;

    state.set_current_recording(actor);

    if let Some(window) = CapWindowId::Main.get(&app) {
        window.minimize().ok();
    }

    if let Some(window) = CapWindowId::InProgressRecording.get(&app) {
        window.eval("window.location.reload()").unwrap();
        window.show().unwrap();
    } else {
        CapWindow::InProgressRecording { position: None }
            .show(&app)
            .ok();
    }

    AppSounds::StartRecording.play();

    RecordingStarted.emit(&app).ok();

    Ok(())
}

#[tauri::command]
#[specta::specta]
async fn pause_recording(state: MutableState<'_, App>) -> Result<(), String> {
    let mut state = state.write().await;

    if let Some(recording) = &mut state.current_recording {
        recording.pause().await.map_err(|e| e.to_string())?;
    }
    Ok(())
}

#[tauri::command]
#[specta::specta]
async fn resume_recording(state: MutableState<'_, App>) -> Result<(), String> {
    let mut state = state.write().await;

    if let Some(recording) = &mut state.current_recording {
        recording.resume().await.map_err(|e| e.to_string())?;
    }
    Ok(())
}

#[tauri::command]
#[specta::specta]
async fn stop_recording(app: AppHandle, state: MutableState<'_, App>) -> Result<(), String> {
    let mut state = state.write().await;
    let Some(current_recording) = state.clear_current_recording() else {
        return Err("Recording not in progress".to_string());
    };

    current_recording.stop().await.map_err(|e| e.to_string())?;

    // current_recording.segments.push(
    //     SystemTime::now()
    //         .duration_since(UNIX_EPOCH)
    //         .unwrap()
    //         .as_secs_f64(),
    // );

    // let now = Instant::now();
    // let recording = current_recording.stop().await;
    // println!("stopped recording in {:?}", now.elapsed());

    if let Some(window) = CapWindowId::InProgressRecording.get(&app) {
        window.hide().unwrap();
    }

    if let Some(window) = CapWindowId::Main.get(&app) {
        window.unminimize().ok();
    }

    // let screenshots_dir = recording.recording_dir.join("screenshots");
    // std::fs::create_dir_all(&screenshots_dir).ok();

    // let display_screenshot = screenshots_dir.join("display.jpg");
    // let now = Instant::now();
    // create_screenshot(
    //     recording.display_output_path.clone(),
    //     display_screenshot.clone(),
    //     None,
    // )
    // .await?;
    // println!("created screenshot in {:?}", now.elapsed());

    // // let thumbnail = screenshots_dir.join("thumbnail.png");
    // // let now = Instant::now();
    // // create_thumbnail(display_screenshot, thumbnail, (100, 100)).await?;
    // // println!("created thumbnail in {:?}", now.elapsed());

    // let recording_dir = recording.recording_dir.clone();

    // ShowCapturesPanel.emit(&app).ok();

    // NewRecordingAdded {
    //     path: recording_dir.clone(),
    // }
    // .emit(&app)
    // .ok();

    // RecordingStopped {
    //     path: recording_dir,
    // }
    // .emit(&app)
    // .ok();

    // let recordings = ProjectRecordings::new(&recording.meta);
    // let max_duration = recordings.duration();

    // let config = {
    //     let segments = {
    //         let mut segments = vec![];
    //         let mut passed_duration = 0.0;

    //         for i in (0..recording.segments.len()).step_by(2) {
    //             let start = passed_duration;
    //             passed_duration += recording.segments[i + 1] - recording.segments[i];
    //             segments.push(TimelineSegment {
    //                 start,
    //                 end: passed_duration.min(recordings.duration()),
    //                 timescale: 1.0,
    //             });
    //         }
    //         segments
    //     };

    //     let zoom_segments = {
    //         let mut segments = vec![];

    //         const ZOOM_SEGMENT_AFTER_CLICK_PADDING: f64 = 1.5;

    //         for click in &recording.cursor_data.clicks {
    //             let time = click.process_time_ms / 1000.0;

    //             if segments.last().is_none() {
    //                 segments.push(ZoomSegment {
    //                     start: (click.process_time_ms / 1000.0 - (ZOOM_DURATION + 0.2)).max(0.0),
    //                     end: click.process_time_ms / 1000.0 + ZOOM_SEGMENT_AFTER_CLICK_PADDING,
    //                     amount: 2.0,
    //                 });
    //             } else {
    //                 let last_segment = segments.last_mut().unwrap();

    //                 if click.down {
    //                     if last_segment.end > time {
    //                         last_segment.end = (time + ZOOM_SEGMENT_AFTER_CLICK_PADDING)
    //                             .min(recordings.duration());
    //                     } else if time < max_duration - ZOOM_DURATION {
    //                         segments.push(ZoomSegment {
    //                             start: (time - ZOOM_DURATION).max(0.0),
    //                             end: time + ZOOM_SEGMENT_AFTER_CLICK_PADDING,
    //                             amount: 2.0,
    //                         });
    //                     }
    //                 } else {
    //                     last_segment.end =
    //                         (time + ZOOM_SEGMENT_AFTER_CLICK_PADDING).min(recordings.duration());
    //                 }
    //             }
    //         }

    //         segments
    //     };

    //     ProjectConfiguration {
    //         timeline: Some(TimelineConfiguration {
    //             segments,
    //             zoom_segments,
    //         }),
    //         ..Default::default()
    //     }
    // };

    // config.write(&recording.recording_dir).unwrap();

    // AppSounds::StopRecording.play();

    // if let Some((settings, auth)) = GeneralSettingsStore::get(&app)
    //     .ok()
    //     .flatten()
    //     .zip(AuthStore::get(&app).ok().flatten())
    // {
    //     if auth.is_upgraded() && settings.auto_create_shareable_link {
    //         if let Some(pre_created_video) = state.pre_created_video.take() {
    //             // Copy link to clipboard
    //             #[cfg(target_os = "macos")]
    //             platform::write_string_to_pasteboard(&pre_created_video.link);

    //             // Send notification for shareable link
    //             notifications::send_notification(
    //                 &app,
    //                 notifications::NotificationType::ShareableLinkCopied,
    //             );

    //             // Open the pre-created shareable link
    //             open_external_link(app.clone(), pre_created_video.link.clone()).ok();

    //             // Start the upload process in the background with retry mechanism
    //             let app_clone = app.clone();

    //             tauri::async_runtime::spawn(async move {
    //                 let max_retries = 3;
    //                 let mut retry_count = 0;

    //                 while retry_count < max_retries {
    //                     match upload_rendered_video(
    //                         app_clone.clone(),
    //                         recording.id.clone(),
    //                         ProjectConfiguration::default(),
    //                         Some(pre_created_video.clone()),
    //                     )
    //                     .await
    //                     {
    //                         Ok(_) => {
    //                             println!("Video uploaded successfully");
    //                             // Don't send notification here since we already did it above
    //                             break;
    //                         }
    //                         Err(e) => {
    //                             retry_count += 1;
    //                             println!(
    //                                 "Error during auto-upload (attempt {}/{}): {}",
    //                                 retry_count, max_retries, e
    //                             );

    //                             if retry_count < max_retries {
    //                                 tokio::time::sleep(std::time::Duration::from_secs(5)).await;
    //                             } else {
    //                                 println!("Max retries reached. Upload failed.");
    //                                 notifications::send_notification(
    //                                     &app_clone,
    //                                     notifications::NotificationType::UploadFailed,
    //                                 );
    //                             }
    //                         }
    //                     }
    //                 }
    //             });
    //         }
    //     } else if settings.open_editor_after_recording {
    //         open_editor(app.clone(), recording.id);
    //     }
    // }

    CurrentRecordingChanged /*(JsonValue::new(&None))*/
        .emit(&app)
        .ok();

    Ok(())
}

async fn create_screenshot(
    input: PathBuf,
    output: PathBuf,
    size: Option<(u32, u32)>,
) -> Result<(), String> {
    println!(
        "Creating screenshot: input={:?}, output={:?}, size={:?}",
        input, output, size
    );

    let result: Result<(), String> = tokio::task::spawn_blocking(move || -> Result<(), String> {
        ffmpeg::init().map_err(|e| {
            eprintln!("Failed to initialize ffmpeg: {}", e);
            e.to_string()
        })?;

        let mut ictx = ffmpeg::format::input(&input).map_err(|e| {
            eprintln!("Failed to create input context: {}", e);
            e.to_string()
        })?;
        let input_stream = ictx
            .streams()
            .best(ffmpeg::media::Type::Video)
            .ok_or("No video stream found")?;
        let video_stream_index = input_stream.index();
        println!("Found video stream at index {}", video_stream_index);

        let mut decoder =
            ffmpeg::codec::context::Context::from_parameters(input_stream.parameters())
                .map_err(|e| {
                    eprintln!("Failed to create decoder context: {}", e);
                    e.to_string()
                })?
                .decoder()
                .video()
                .map_err(|e| {
                    eprintln!("Failed to create video decoder: {}", e);
                    e.to_string()
                })?;

        let mut scaler = ffmpeg::software::scaling::context::Context::get(
            decoder.format(),
            decoder.width(),
            decoder.height(),
            ffmpeg::format::Pixel::RGB24,
            size.map_or(decoder.width(), |s| s.0),
            size.map_or(decoder.height(), |s| s.1),
            ffmpeg::software::scaling::flag::Flags::BILINEAR,
        )
        .map_err(|e| {
            eprintln!("Failed to create scaler: {}", e);
            e.to_string()
        })?;

        println!("Decoder and scaler initialized");

        let mut frame = ffmpeg::frame::Video::empty();
        for (stream, packet) in ictx.packets() {
            if stream.index() == video_stream_index {
                decoder.send_packet(&packet).map_err(|e| {
                    eprintln!("Failed to send packet to decoder: {}", e);
                    e.to_string()
                })?;
                if decoder.receive_frame(&mut frame).is_ok() {
                    println!("Frame received, scaling...");
                    let mut rgb_frame = ffmpeg::frame::Video::empty();
                    scaler.run(&frame, &mut rgb_frame).map_err(|e| {
                        eprintln!("Failed to scale frame: {}", e);
                        e.to_string()
                    })?;

                    let width = rgb_frame.width() as usize;
                    let height = rgb_frame.height() as usize;
                    let bytes_per_pixel = 3;
                    let src_stride = rgb_frame.stride(0);
                    let dst_stride = width * bytes_per_pixel;

                    let mut img_buffer = vec![0u8; height * dst_stride];

                    for y in 0..height {
                        let src_slice =
                            &rgb_frame.data(0)[y * src_stride..y * src_stride + dst_stride];
                        let dst_slice = &mut img_buffer[y * dst_stride..(y + 1) * dst_stride];
                        dst_slice.copy_from_slice(src_slice);
                    }

                    let img = image::RgbImage::from_raw(width as u32, height as u32, img_buffer)
                        .ok_or("Failed to create image from frame data")?;
                    println!("Saving image to {:?}", output);

                    img.save_with_format(&output, image::ImageFormat::Jpeg)
                        .map_err(|e| {
                            eprintln!("Failed to save image: {}", e);
                            e.to_string()
                        })?;

                    println!("Screenshot created successfully");
                    return Ok(());
                }
            }
        }

        eprintln!("Failed to create screenshot: No suitable frame found");
        Err("Failed to create screenshot".to_string())
    })
    .await
    .map_err(|e| format!("Task join error: {}", e))?;

    result
}

async fn create_thumbnail(input: PathBuf, output: PathBuf, size: (u32, u32)) -> Result<(), String> {
    println!(
        "Creating thumbnail: input={:?}, output={:?}, size={:?}",
        input, output, size
    );

    tokio::task::spawn_blocking(move || -> Result<(), String> {
        let img = image::open(&input).map_err(|e| {
            eprintln!("Failed to open image: {}", e);
            e.to_string()
        })?;

        let width = img.width() as usize;
        let height = img.height() as usize;
        let bytes_per_pixel = 3;
        let src_stride = width * bytes_per_pixel;

        let rgb_img = img.to_rgb8();
        let img_buffer = rgb_img.as_raw();

        let mut corrected_buffer = vec![0u8; height * src_stride];

        for y in 0..height {
            let src_slice = &img_buffer[y * src_stride..(y + 1) * src_stride];
            let dst_slice = &mut corrected_buffer[y * src_stride..(y + 1) * src_stride];
            dst_slice.copy_from_slice(src_slice);
        }

        let corrected_img =
            image::RgbImage::from_raw(width as u32, height as u32, corrected_buffer)
                .ok_or("Failed to create corrected image")?;

        let thumbnail = image::imageops::resize(
            &corrected_img,
            size.0,
            size.1,
            image::imageops::FilterType::Lanczos3,
        );

        thumbnail
            .save_with_format(&output, image::ImageFormat::Png)
            .map_err(|e| {
                eprintln!("Failed to save thumbnail: {}", e);
                e.to_string()
            })?;

        println!("Thumbnail created successfully");
        Ok(())
    })
    .await
    .map_err(|e| format!("Task join error: {}", e))?
}

#[tauri::command]
#[specta::specta]
async fn get_rendered_video(
    app: AppHandle,
    video_id: String,
    project: ProjectConfiguration,
) -> Result<PathBuf, String> {
    let editor_instance = upsert_editor_instance(&app, video_id.clone()).await;
    get_rendered_video_impl(editor_instance, project, false).await
}

async fn get_rendered_video_impl(
    editor_instance: Arc<EditorInstance>,
    project: ProjectConfiguration,
    force_render: bool,
) -> Result<PathBuf, String> {
    let output_path = editor_instance
        .project_path
        .join("output")
        .join("result.mp4");

    if !force_render && output_path.exists() {
        return Ok(output_path);
    }

    render_to_file_impl(&editor_instance, project, output_path.clone(), |_| {}).await?;

    Ok(output_path)
}

#[tauri::command]
#[specta::specta]
async fn copy_file_to_path(app: AppHandle, src: String, dst: String) -> Result<(), String> {
    println!("Attempting to copy file from {} to {}", src, dst);

    // Determine if this is a screenshot based on the path
    let is_screenshot = src.contains("screenshots/");

    match tokio::fs::copy(&src, &dst).await {
        Ok(bytes) => {
            println!(
                "Successfully copied {} bytes from {} to {}",
                bytes, src, dst
            );
            // Send appropriate success notification
            notifications::send_notification(
                &app,
                if is_screenshot {
                    notifications::NotificationType::ScreenshotSaved
                } else {
                    notifications::NotificationType::VideoSaved
                },
            );
            Ok(())
        }
        Err(e) => {
            eprintln!("Failed to copy file from {} to {}: {}", src, dst, e);
            notifications::send_notification(
                &app,
                if is_screenshot {
                    notifications::NotificationType::ScreenshotSaveFailed
                } else {
                    notifications::NotificationType::VideoSaveFailed
                },
            );
            Err(e.to_string())
        }
    }
}

#[tauri::command]
#[specta::specta]
async fn copy_screenshot_to_clipboard(app: AppHandle, path: PathBuf) -> Result<(), String> {
    println!("Copying screenshot to clipboard: {:?}", path);

    let image_data = match tokio::fs::read(&path).await {
        Ok(data) => data,
        Err(e) => {
            println!("Failed to read screenshot file: {}", e);
            notifications::send_notification(
                &app,
                notifications::NotificationType::ScreenshotCopyFailed,
            );
            return Err(format!("Failed to read screenshot file: {}", e));
        }
    };

    #[cfg(target_os = "macos")]
    {
        use cocoa::appkit::{NSImage, NSPasteboard};
        use cocoa::base::{id, nil};
        use cocoa::foundation::{NSArray, NSData};
        use objc::rc::autoreleasepool;

        let result = unsafe {
            autoreleasepool(|| {
                let pasteboard: id = NSPasteboard::generalPasteboard(nil);
                NSPasteboard::clearContents(pasteboard);

                let ns_data = NSData::dataWithBytes_length_(
                    nil,
                    image_data.as_ptr() as *const std::os::raw::c_void,
                    image_data.len() as u64,
                );

                let image = NSImage::initWithData_(NSImage::alloc(nil), ns_data);
                if image != nil {
                    NSPasteboard::writeObjects(pasteboard, NSArray::arrayWithObject(nil, image));
                    Ok(())
                } else {
                    Err("Failed to create NSImage from data".to_string())
                }
            })
        };

        if let Err(e) = result {
            notifications::send_notification(
                &app,
                notifications::NotificationType::ScreenshotCopyFailed,
            );
            return Err(e);
        }

        notifications::send_notification(
            &app,
            notifications::NotificationType::ScreenshotCopiedToClipboard,
        );
    }

    #[cfg(not(target_os = "macos"))]
    {
        notifications::send_notification(
            &app,
            notifications::NotificationType::ScreenshotCopyFailed,
        );
        return Err("Clipboard operations are only supported on macOS".to_string());
    }

    Ok(())
}

#[tauri::command]
#[specta::specta]
async fn open_file_path(_app: AppHandle, path: PathBuf) -> Result<(), String> {
    let path_str = path.to_str().ok_or("Invalid path")?;

    #[cfg(target_os = "windows")]
    {
        Command::new("explorer")
            .args(["/select,", path_str])
            .spawn()
            .map_err(|e| format!("Failed to open folder: {}", e))?;
    }

    #[cfg(target_os = "macos")]
    {
        Command::new("open")
            .arg("-R")
            .arg(path_str)
            .spawn()
            .map_err(|e| format!("Failed to open folder: {}", e))?;
    }

    #[cfg(target_os = "linux")]
    {
        Command::new("xdg-open")
            .arg(
                path.parent()
                    .ok_or("Invalid path")?
                    .to_str()
                    .ok_or("Invalid path")?,
            )
            .spawn()
            .map_err(|e| format!("Failed to open folder: {}", e))?;
    }

    Ok(())
}

struct AudioRender {
    buffer: AudioFrameBuffer,
    pipe_tx: tokio::sync::mpsc::Sender<Vec<u8>>,
}

async fn render_to_file_impl(
    editor_instance: &Arc<EditorInstance>,
    project: ProjectConfiguration,
    output_path: PathBuf,
    on_progress: impl Fn(u32) + Send + 'static,
) -> Result<PathBuf, String> {
    let recording_dir = &editor_instance.project_path;
    let audio = editor_instance.audio.clone();
    let decoders = editor_instance.decoders.clone();
    let options = editor_instance.render_constants.options.clone();

    let (tx_image_data, mut rx_image_data) = tokio::sync::mpsc::unbounded_channel::<Vec<u8>>();

    let output_folder = output_path.parent().unwrap();
    std::fs::create_dir_all(output_folder)
        .map_err(|e| format!("Failed to create output directory: {:?}", e))?;

    let output_size = ProjectUniforms::get_output_size(&options, &project);

    let ffmpeg_handle = tokio::spawn({
        let project = project.clone();
        let output_path = output_path.clone();
        let recording_dir = recording_dir.clone();
        async move {
            println!("Starting FFmpeg output process...");
            let mut ffmpeg = cap_ffmpeg_cli::FFmpeg::new();

            let audio_dir = tempfile::tempdir().unwrap();
            let video_dir = tempfile::tempdir().unwrap();
            let mut audio = if let Some(audio_data) = audio.lock().unwrap().as_ref() {
                let (tx, rx) = tokio::sync::mpsc::channel::<Vec<u8>>(30);

                let pipe_path =
                    cap_utils::create_channel_named_pipe(rx, audio_dir.path().join("audio.pipe"));

                ffmpeg.add_input(cap_ffmpeg_cli::FFmpegRawAudioInput {
                    input: pipe_path,
                    sample_format: "f64le".to_string(),
                    sample_rate: audio_data.info.sample_rate,
                    channels: audio_data.info.channels as u16,
                });

                let buffer = AudioFrameBuffer::new(audio_data.clone());
                Some(AudioRender {
                    buffer,
                    pipe_tx: tx,
                })
            } else {
                None
            };

            let video_tx = {
                let (tx, rx) = tokio::sync::mpsc::channel::<Vec<u8>>(30);

                let pipe_path =
                    cap_utils::create_channel_named_pipe(rx, video_dir.path().join("video.pipe"));

                ffmpeg.add_input(cap_ffmpeg_cli::FFmpegRawVideoInput {
                    width: output_size.0,
                    height: output_size.1,
                    fps: 30,
                    pix_fmt: "rgba",
                    input: pipe_path,
                });

                tx
            };

            ffmpeg
                .command
                .args(["-f", "mp4"])
                .args(["-codec:v", "libx264", "-codec:a", "aac"])
                .args(["-preset", "ultrafast"])
                .args(["-pix_fmt", "yuv420p", "-tune", "zerolatency"])
                .arg("-y")
                .arg(&output_path);

            let mut ffmpeg_process = ffmpeg.start();

            let mut frame_count = 0;
            let mut first_frame = None;

            loop {
                match rx_image_data.recv().await {
                    Some(frame) => {
                        on_progress(frame_count);

                        if frame_count == 0 {
                            first_frame = Some(frame.clone());
                        }

                        if let Some(audio) = &mut audio {
                            if frame_count == 0 {
                                audio.buffer.set_playhead(0., project.timeline());
                            }

                            let audio_info = audio.buffer.info();
                            let estimated_samples_per_frame =
                                f64::from(audio_info.sample_rate) / f64::from(cap_recording::FPS);
                            let samples = estimated_samples_per_frame.ceil() as usize;

                            if let Some((_, frame_data)) =
                                audio.buffer.next_frame_data(samples, project.timeline())
                            {
                                let frame_samples = frame_data.to_vec();
                                audio.pipe_tx.send(frame_samples).await.unwrap();
                            }
                        }

                        video_tx.send(frame).await.unwrap();

                        frame_count += 1;
                    }
                    None => {
                        println!("All frames sent to FFmpeg");
                        break;
                    }
                }
            }

            ffmpeg_process.stop();

            // Save the first frame as a screenshot and thumbnail
            if let Some(frame_data) = first_frame {
                let width = output_size.0;
                let height = output_size.1;
                let rgba_img: ImageBuffer<Rgba<u8>, Vec<u8>> =
                    ImageBuffer::from_raw(width, height, frame_data)
                        .expect("Failed to create image from frame data");

                // Convert RGBA to RGB
                let rgb_img: ImageBuffer<image::Rgb<u8>, Vec<u8>> =
                    ImageBuffer::from_fn(width, height, |x, y| {
                        let rgba = rgba_img.get_pixel(x, y);
                        image::Rgb([rgba[0], rgba[1], rgba[2]])
                    });

                let screenshots_dir = recording_dir.join("screenshots");
                std::fs::create_dir_all(&screenshots_dir).unwrap_or_else(|e| {
                    eprintln!("Failed to create screenshots directory: {:?}", e);
                });

                // Save full-size screenshot
                let screenshot_path = screenshots_dir.join("display.jpg");
                rgb_img.save(&screenshot_path).unwrap_or_else(|e| {
                    eprintln!("Failed to save screenshot: {:?}", e);
                });

                // // Create and save thumbnail
                // let thumbnail = image::imageops::resize(
                //     &rgb_img,
                //     100,
                //     100,
                //     image::imageops::FilterType::Lanczos3,
                // );
                // let thumbnail_path = screenshots_dir.join("thumbnail.png");
                // thumbnail.save(&thumbnail_path).unwrap_or_else(|e| {
                //     eprintln!("Failed to save thumbnail: {:?}", e);
                // });
            } else {
                eprintln!("No frames were processed, cannot save screenshot or thumbnail");
            }
        }
    });

    println!("Rendering video to channel");

    cap_rendering::render_video_to_channel(
        options,
        project,
        tx_image_data,
        decoders,
        editor_instance.cursor.clone(),
        editor_instance.project_path.clone(),
    )
    .await?;

    ffmpeg_handle.await.ok();

    println!("Copying file to {:?}", recording_dir);
    let result_path = recording_dir.join("output").join("result.mp4");
    // Function to check if the file is a valid MP4
    fn is_valid_mp4(path: &std::path::Path) -> bool {
        if let Ok(file) = std::fs::File::open(path) {
            let file_size = match file.metadata() {
                Ok(metadata) => metadata.len(),
                Err(_) => return false,
            };
            let reader = std::io::BufReader::new(file);
            Mp4Reader::read_header(reader, file_size).is_ok()
        } else {
            false
        }
    }

    if output_path != result_path {
        println!("Waiting for valid MP4 file at {:?}", output_path);
        // Wait for the file to become a valid MP4
        let mut attempts = 0;
        while attempts < 10 {
            // Wait for up to 60 seconds
            if is_valid_mp4(&output_path) {
                println!("Valid MP4 file detected after {} seconds", attempts);
                match std::fs::copy(&output_path, &result_path) {
                    Ok(bytes) => {
                        println!("Successfully copied {} bytes to {:?}", bytes, result_path)
                    }
                    Err(e) => eprintln!("Failed to copy file: {:?}", e),
                }
                break;
            }
            println!("Attempt {}: File not yet valid, waiting...", attempts + 1);
            std::thread::sleep(std::time::Duration::from_secs(1));
            attempts += 1;
        }

        if attempts == 10 {
            eprintln!("Timeout: Failed to detect a valid MP4 file after 60 seconds");
        }
    }

    Ok(output_path)
}

#[derive(Deserialize, specta::Type, tauri_specta::Event, Debug, Clone)]
struct RenderFrameEvent {
    frame_number: u32,
}

#[derive(Serialize, specta::Type, tauri_specta::Event, Debug, Clone)]
struct EditorStateChanged {
    playhead_position: u32,
}

impl EditorStateChanged {
    fn new(s: &EditorState) -> Self {
        Self {
            playhead_position: s.playhead_position,
        }
    }
}

#[tauri::command]
#[specta::specta]
async fn start_playback(app: AppHandle, video_id: String) {
    upsert_editor_instance(&app, video_id)
        .await
        .start_playback()
        .await
}

#[tauri::command]
#[specta::specta]
async fn stop_playback(app: AppHandle, video_id: String) {
    let editor_instance = upsert_editor_instance(&app, video_id).await;

    let mut state = editor_instance.state.lock().await;

    if let Some(handle) = state.playback_task.take() {
        handle.stop();
    }
}

#[derive(Serialize, Type, Debug)]
#[serde(rename_all = "camelCase")]
struct SerializedEditorInstance {
    frames_socket_url: String,
    recording_duration: f64,
    saved_project_config: ProjectConfiguration,
    recordings: ProjectRecordings,
    path: PathBuf,
    pretty_name: String,
}

#[tauri::command]
#[specta::specta]
async fn create_editor_instance(
    app: AppHandle,
    video_id: String,
) -> Result<SerializedEditorInstance, String> {
    let editor_instance = upsert_editor_instance(&app, video_id).await;

    // Load the RecordingMeta to get the pretty name
    let meta = RecordingMeta::load_for_project(&editor_instance.project_path)
        .map_err(|e| format!("Failed to load recording meta: {}", e))?;

    println!("Pretty name: {}", meta.pretty_name);

    Ok(SerializedEditorInstance {
        frames_socket_url: format!("ws://localhost:{}{FRAMES_WS_PATH}", editor_instance.ws_port),
        recording_duration: editor_instance.recordings.duration(),
        saved_project_config: {
            let project_config = editor_instance.project_config.1.borrow();
            project_config.clone()
        },
        recordings: editor_instance.recordings,
        path: editor_instance.project_path.clone(),
        pretty_name: meta.pretty_name,
    })
}

#[tauri::command]
#[specta::specta]
async fn copy_rendered_video_to_clipboard(
    app: AppHandle,
    video_id: String,
    project: ProjectConfiguration,
) -> Result<(), String> {
    println!("copying");
    let editor_instance = upsert_editor_instance(&app, video_id.clone()).await;

    let output_path = match get_rendered_video_impl(editor_instance, project, false).await {
        Ok(path) => {
            println!("Successfully retrieved rendered video path: {:?}", path);
            path
        }
        Err(e) => {
            println!("Failed to get rendered video: {}", e);
            notifications::send_notification(
                &app,
                notifications::NotificationType::VideoCopyFailed,
            );
            return Err(format!("Failed to get rendered video: {}", e));
        }
    };

    let output_path_str = output_path.to_str().unwrap();

    #[cfg(target_os = "macos")]
    {
        use cocoa::appkit::NSPasteboard;
        use cocoa::base::{id, nil};
        use cocoa::foundation::{NSArray, NSString, NSURL};
        use objc::rc::autoreleasepool;

        let result: Result<(), String> = unsafe {
            autoreleasepool(|| {
                let pasteboard: id = NSPasteboard::generalPasteboard(nil);
                NSPasteboard::clearContents(pasteboard);

                let url_str = NSString::alloc(nil).init_str(output_path_str);
                let url = NSURL::fileURLWithPath_(nil, url_str);

                if url == nil {
                    return Err("Failed to create NSURL".to_string());
                }

                let objects = NSArray::arrayWithObject(nil, url);
                if objects == nil {
                    return Err("Failed to create NSArray".to_string());
                }

                #[cfg(target_arch = "x86_64")]
                {
                    let write_result: i8 = NSPasteboard::writeObjects(pasteboard, objects);
                    if write_result == 0 {
                        return Err("Failed to write to pasteboard".to_string());
                    }
                }

                #[cfg(target_arch = "aarch64")]
                {
                    let write_result: bool = NSPasteboard::writeObjects(pasteboard, objects);
                    if !write_result {
                        return Err("Failed to write to pasteboard".to_string());
                    }
                }

                Ok(())
            })
        };

        if let Err(e) = result {
            println!("Failed to copy to clipboard: {}", e);
            notifications::send_notification(
                &app,
                notifications::NotificationType::VideoCopyFailed,
            );
            return Err(e);
        }
    }

    notifications::send_notification(
        &app,
        notifications::NotificationType::VideoCopiedToClipboard,
    );

    Ok(())
}

#[tauri::command]
#[specta::specta]
async fn get_video_metadata(
    app: AppHandle,
    video_id: String,
    video_type: Option<VideoType>,
) -> Result<(f64, f64), String> {
    let video_id = if video_id.ends_with(".cap") {
        video_id.trim_end_matches(".cap").to_string()
    } else {
        video_id
    };

    let video_dir = app
        .path()
        .app_data_dir()
        .unwrap()
        .join("recordings")
        .join(format!("{}.cap", video_id));

    let screen_video_path = video_dir.join("content").join("display.mp4");
    let output_video_path = video_dir.join("output").join("result.mp4");

    println!("video_dir: {:?} \n video_id: {:?}", video_dir, video_id);

    let video_path = match video_type {
        Some(VideoType::Screen) => {
            println!("Using screen video path: {:?}", screen_video_path);
            if !screen_video_path.exists() {
                return Err(format!(
                    "Screen video does not exist: {:?}",
                    screen_video_path
                ));
            }
            screen_video_path
        }
        Some(VideoType::Output) | None => {
            println!("Using output video path: {:?}", output_video_path);
            if output_video_path.exists() {
                output_video_path
            } else {
                println!(
                    "Output video not found, falling back to screen video path: {:?}",
                    screen_video_path
                );
                if !screen_video_path.exists() {
                    return Err(format!(
                        "Screen video does not exist: {:?}",
                        screen_video_path
                    ));
                }
                screen_video_path
            }
        }
    };

    let file = File::open(&video_path).map_err(|e| {
        println!("Failed to open video file: {}", e);
        format!("Failed to open video file: {}", e)
    })?;

    let size = (file
        .metadata()
        .map_err(|e| {
            println!("Failed to get file metadata: {}", e);
            format!("Failed to get file metadata: {}", e)
        })?
        .len() as f64)
        / (1024.0 * 1024.0);

    println!("File size: {} MB", size);

    let reader = BufReader::new(file);
    let file_size = video_path
        .metadata()
        .map_err(|e| {
            println!("Failed to get file metadata: {}", e);
            format!("Failed to get file metadata: {}", e)
        })?
        .len();

    let duration = match Mp4Reader::read_header(reader, file_size) {
        Ok(mp4) => mp4.duration().as_secs_f64(),
        Err(e) => {
            println!(
                "Failed to read MP4 header: {}. Falling back to default duration.",
                e
            );
            // Return a default duration (e.g., 0.0) or try to estimate it based on file size
            0.0 // or some estimated value
        }
    };

    Ok((duration, size))
}

struct FakeWindowBounds(pub Arc<RwLock<HashMap<String, HashMap<String, Bounds>>>>);

#[tauri::command]
#[specta::specta]
async fn set_fake_window_bounds(
    window: tauri::Window,
    name: String,
    bounds: Bounds,
    state: tauri::State<'_, FakeWindowBounds>,
) -> Result<(), String> {
    let mut state = state.0.write().await;
    let map = state.entry(window.label().to_string()).or_default();

    map.insert(name, bounds);

    Ok(())
}

#[tauri::command]
#[specta::specta]
async fn remove_fake_window(
    window: tauri::Window,
    name: String,
    state: tauri::State<'_, FakeWindowBounds>,
) -> Result<(), String> {
    let mut state = state.0.write().await;
    let Some(map) = state.get_mut(window.label()) else {
        return Ok(());
    };

    map.remove(&name);

    if map.is_empty() {
        state.remove(window.label());
    }

    Ok(())
}

// #[tauri::command(async)]
// #[specta::specta]
// fn show_notifications_window(app: AppHandle) {
//     if app.get_webview_window("notifications").is_some() {
//         println!("notifications window already exists");
//         return;
//     }

//     CapWindow::Notifications.show(&app).unwrap();
// }

#[tauri::command(async)]
#[specta::specta]
fn show_previous_recordings_window(app: AppHandle) {
    if app.get_webview_window("prev-recordings").is_some() {
        println!("prev-recordings window already exists");
        return;
    }

    let window = CapWindow::PrevRecordings.show(&app).unwrap();

    tokio::spawn(async move {
        let state = app.state::<FakeWindowBounds>();

        loop {
            sleep(Duration::from_millis(1000 / 10)).await;

            let map = state.0.read().await;
            let Some(windows) = map.get("prev-recordings") else {
                window.set_ignore_cursor_events(true).ok();
                continue;
            };

            let window_position = window.outer_position().unwrap();
            let mouse_position = window.cursor_position().unwrap();
            let scale_factor = window.scale_factor().unwrap();

            let mut ignore = true;

            for bounds in windows.values() {
                let x_min = (window_position.x as f64) + bounds.x * scale_factor;
                let x_max = (window_position.x as f64) + (bounds.x + bounds.width) * scale_factor;
                let y_min = (window_position.y as f64) + bounds.y * scale_factor;
                let y_max = (window_position.y as f64) + (bounds.y + bounds.height) * scale_factor;

                if mouse_position.x >= x_min
                    && mouse_position.x <= x_max
                    && mouse_position.y >= y_min
                    && mouse_position.y <= y_max
                {
                    ignore = false;
                    // ShowCapturesPanel.emit(&app).ok();
                    break;
                }
            }

            window.set_ignore_cursor_events(ignore).ok();

            if !ignore {
                if !window.is_focused().unwrap_or(false) {
                    window.set_focus().ok();
                }
            } else if window.is_focused().unwrap_or(false) {
                window.set_ignore_cursor_events(true).ok();
            }
        }
    });
}

#[tauri::command(async)]
#[specta::specta]
fn open_editor(app: AppHandle, id: String) {
    println!("Opening editor for recording: {}", id);

    if let Some(window) = app.get_webview_window("camera") {
        window.close().ok();
    }

    CapWindow::Editor { project_id: id }.show(&app).unwrap();
}

#[tauri::command(async)]
#[specta::specta]
fn close_previous_recordings_window(app: AppHandle) {
    #[cfg(target_os = "macos")]
    {
        use tauri_nspanel::ManagerExt;
        if let Ok(panel) = app.get_webview_panel(&CapWindowId::PrevRecordings.label()) {
            panel.released_when_closed(true);
            panel.close();
        }
    }
}

#[tauri::command(async)]
#[specta::specta]
fn focus_captures_panel(app: AppHandle) {
    #[cfg(target_os = "macos")]
    {
        use tauri_nspanel::ManagerExt;
        if let Ok(panel) = app.get_webview_panel(&CapWindowId::PrevRecordings.label()) {
            panel.make_key_window();
        }
    }
}

#[derive(Serialize, Deserialize, specta::Type, Clone)]
#[serde(tag = "type")]
enum RenderProgress {
    Starting { total_frames: u32 },
    EstimatedTotalFrames { total_frames: u32 },
    FrameRendered { current_frame: u32 },
}

#[tauri::command]
#[specta::specta]
async fn render_to_file(
    app: AppHandle,
    output_path: PathBuf,
    video_id: String,
    project: ProjectConfiguration,
    progress_channel: tauri::ipc::Channel<RenderProgress>,
) {
    let (duration, _size) =
        get_video_metadata(app.clone(), video_id.clone(), Some(VideoType::Screen))
            .await
            .unwrap();

    // 30 FPS (calculated for output video)
    let total_frames = (duration * 30.0).round() as u32;

    let editor_instance = upsert_editor_instance(&app, video_id.clone()).await;

    render_to_file_impl(
        &editor_instance,
        project,
        output_path,
        move |current_frame| {
            if current_frame == 0 {
                progress_channel
                    .send(RenderProgress::EstimatedTotalFrames { total_frames })
                    .ok();
            }
            progress_channel
                .send(RenderProgress::FrameRendered { current_frame })
                .ok();
        },
    )
    .await
    .ok();

    ShowCapturesPanel.emit(&app).ok();
}

#[tauri::command]
#[specta::specta]
async fn set_playhead_position(app: AppHandle, video_id: String, frame_number: u32) {
    let editor_instance = upsert_editor_instance(&app, video_id).await;

    editor_instance
        .modify_and_emit_state(|state| {
            state.playhead_position = frame_number;
        })
        .await;
}

#[tauri::command]
#[specta::specta]
async fn set_project_config(app: AppHandle, video_id: String, config: ProjectConfiguration) {
    let editor_instance = upsert_editor_instance(&app, video_id).await;

    config.write(&editor_instance.project_path).unwrap();

    editor_instance.project_config.0.send(config).ok();
}

#[tauri::command]
#[specta::specta]
async fn list_audio_devices() -> Result<Vec<String>, ()> {
    if !permissions::do_permissions_check(false)
        .microphone
        .permitted()
    {
        return Ok(vec![]);
    }

    Ok(AudioInputFeed::list_devices().keys().cloned().collect())
}

#[tauri::command(async)]
#[specta::specta]
fn open_main_window(app: AppHandle) {
    let permissions = permissions::do_permissions_check(false);
    if !permissions.screen_recording.permitted() || !permissions.accessibility.permitted() {
        return;
    }

    CapWindow::Main.show(&app).ok();
}

#[tauri::command]
#[specta::specta]
async fn open_upgrade_window(app: AppHandle) {
    CapWindow::Upgrade.show(&app).ok();
}

#[tauri::command]
#[specta::specta]
async fn open_settings_window(app: AppHandle, page: String) {
    CapWindow::Settings { page: Some(page) }.show(&app).ok();
}

#[derive(Serialize, Type, tauri_specta::Event, Debug, Clone)]
pub struct UploadProgress {
    stage: String,
    progress: f64,
    message: String,
}

#[tauri::command]
#[specta::specta]
async fn upload_rendered_video(
    app: AppHandle,
    video_id: String,
    project: ProjectConfiguration,
    pre_created_video: Option<PreCreatedVideo>,
) -> Result<UploadResult, String> {
    let Ok(Some(mut auth)) = AuthStore::get(&app) else {
        AuthStore::set(&app, None).map_err(|e| e.to_string())?;
        return Ok(UploadResult::NotAuthenticated);
    };

    // Check if user has an upgraded plan
    if !auth.is_upgraded() {
        match AuthStore::fetch_and_update_plan(&app).await {
            Ok(_) => match AuthStore::get(&app) {
                Ok(Some(updated_auth)) => {
                    auth = updated_auth;
                }
                Ok(None) => {
                    return Ok(UploadResult::NotAuthenticated);
                }
                Err(e) => return Err(format!("Failed to refresh auth: {}", e)),
            },
            Err(e) => {
                if e.contains("Authentication expired") {
                    return Ok(UploadResult::NotAuthenticated);
                }
                return Ok(UploadResult::PlanCheckFailed);
            }
        }

        if !auth.is_upgraded() {
            open_upgrade_window(app).await;
            return Ok(UploadResult::UpgradeRequired);
        }
    }

    let editor_instance = upsert_editor_instance(&app, video_id.clone()).await;
    let mut meta = editor_instance.meta();

    // Emit initial rendering progress
    UploadProgress {
        stage: "rendering".to_string(),
        progress: 0.0,
        message: "Preparing video...".to_string(),
    }
    .emit(&app)
    .ok();

    let output_path = match get_rendered_video_impl(editor_instance.clone(), project, false).await {
        Ok(path) => {
            // Emit rendering complete
            UploadProgress {
                stage: "rendering".to_string(),
                progress: 1.0,
                message: "Rendering complete".to_string(),
            }
            .emit(&app)
            .ok();
            path
        }
        Err(e) => {
            notifications::send_notification(&app, notifications::NotificationType::UploadFailed);
            return Err(format!("Failed to get rendered video: {}", e));
        }
    };

<<<<<<< HEAD
        match upload_video(
            &app,
            video_id.clone(),
            output_path,
            false,
            pre_created_video.map(|v| v.config),
        )
        .await
        {
            Ok(uploaded_video) => {
                // Emit upload complete
                UploadProgress {
                    stage: "uploading".to_string(),
                    progress: 1.0,
                    message: "Upload complete!".to_string(),
                }
                .emit(&app)
                .ok();
=======
    // Start upload progress
    UploadProgress {
        stage: "uploading".to_string(),
        progress: 0.0,
        message: "Starting upload...".to_string(),
    }
    .emit(&app)
    .ok();
>>>>>>> 0cc35975

    let s3_config = if let Some(pre_created) = pre_created_video {
        pre_created.config
    } else {
        get_s3_config(&app, false, None).await?
    };

    let result = match upload_video(
        &app,
        video_id.clone(),
        output_path,
        false,
        Some(s3_config.clone()),
    )
    .await
    {
        Ok(uploaded_video) => {
            // Emit upload complete
            UploadProgress {
                stage: "uploading".to_string(),
                progress: 1.0,
                message: "Upload complete!".to_string(),
            }
            .emit(&app)
            .ok();

            meta.sharing = Some(SharingMeta {
                link: uploaded_video.link.clone(),
                id: uploaded_video.id.clone(),
            });
            meta.save_for_project();
            RecordingMetaChanged { id: video_id }.emit(&app).ok();

<<<<<<< HEAD
                Ok(UploadResult::Success(uploaded_video.link))
            }
            Err(e) => {
                notifications::send_notification(
                    &app,
                    notifications::NotificationType::UploadFailed,
                );
                Err(e)
            }
        }
    }
=======
            notifications::send_notification(
                &app,
                notifications::NotificationType::ShareableLinkCopied,
            );

            #[cfg(target_os = "macos")]
            platform::write_string_to_pasteboard(&uploaded_video.link);

            Ok(UploadResult::Success(uploaded_video.link))
        }
        Err(e) => {
            notifications::send_notification(&app, notifications::NotificationType::UploadFailed);
            Err(e)
        }
    };

    result
>>>>>>> 0cc35975
}

#[tauri::command]
#[specta::specta]
async fn upload_screenshot(
    app: AppHandle,
    screenshot_path: PathBuf,
) -> Result<UploadResult, String> {
    let Ok(Some(mut auth)) = AuthStore::get(&app) else {
        // Sign out and redirect to sign in
        AuthStore::set(&app, None).map_err(|e| e.to_string())?;
        return Ok(UploadResult::NotAuthenticated);
    };

    if !auth.is_upgraded() {
        match AuthStore::fetch_and_update_plan(&app).await {
            Ok(_) => match AuthStore::get(&app) {
                Ok(Some(updated_auth)) => {
                    auth = updated_auth;
                }
                Ok(None) => {
                    return Ok(UploadResult::NotAuthenticated);
                }
                Err(e) => return Err(format!("Failed to refresh auth: {}", e)),
            },
            Err(e) => {
                if e.contains("Authentication expired") {
                    return Ok(UploadResult::NotAuthenticated);
                }
                return Ok(UploadResult::PlanCheckFailed);
            }
        }

        if !auth.is_upgraded() {
            open_upgrade_window(app).await;
            return Ok(UploadResult::UpgradeRequired);
        }
    }

    println!("Uploading screenshot: {:?}", screenshot_path);

    let screenshot_dir = screenshot_path.parent().unwrap().to_path_buf();
    let mut meta = RecordingMeta::load_for_project(&screenshot_dir).unwrap();

    let share_link = if let Some(sharing) = meta.sharing.as_ref() {
        // Screenshot already uploaded, use existing link
        println!("Screenshot already uploaded, using existing link");
        sharing.link.clone()
    } else {
        // Upload the screenshot
        let uploaded = upload_image(&app, screenshot_path.clone())
            .await
            .map_err(|e| e.to_string())?;

        meta.sharing = Some(SharingMeta {
            link: uploaded.link.clone(),
            id: uploaded.id.clone(),
        });
        meta.save_for_project();

        RecordingMetaChanged {
            id: screenshot_path
                .file_stem()
                .unwrap()
                .to_str()
                .unwrap()
                .to_string(),
        }
        .emit(&app)
        .ok();

        uploaded.link
    };

    println!("Copying to clipboard: {:?}", share_link);

    #[cfg(target_os = "macos")]
    platform::write_string_to_pasteboard(&share_link);

    // Send notification after successful upload and clipboard copy
    notifications::send_notification(&app, notifications::NotificationType::ShareableLinkCopied);

    Ok(UploadResult::Success(share_link))
}

#[tauri::command]
#[specta::specta]
async fn take_screenshot(app: AppHandle, _state: MutableState<'_, App>) -> Result<(), String> {
    let id = uuid::Uuid::new_v4().to_string();

    let recording_dir = app
        .path()
        .app_data_dir()
        .unwrap()
        .join("screenshots")
        .join(format!("{id}.cap"));

    std::fs::create_dir_all(&recording_dir).map_err(|e| e.to_string())?;

    // Capture the screenshot synchronously before any await points
    let (width, height, bgra_data) = {
        // Take screenshot using scap with optimized settings
        let options = scap::capturer::Options {
            fps: 1,
            output_type: scap::frame::FrameType::BGRAFrame,
            show_highlight: false,
            ..Default::default()
        };

        // Hide main window before taking screenshot
        if let Some(window) = CapWindowId::Main.get(&app) {
            window.hide().ok();
        }

        // Create and use capturer on the main thread
        let mut capturer = Capturer::new(options);
        capturer.start_capture();
        let frame = capturer
            .get_next_frame()
            .map_err(|e| format!("Failed to get frame: {}", e))?;
        capturer.stop_capture();

        // Show main window after taking screenshot
        if let Some(window) = CapWindowId::Main.get(&app) {
            window.show().ok();
        }

        match frame {
            Frame::BGRA(bgra_frame) => Ok((
                bgra_frame.width as u32,
                bgra_frame.height as u32,
                bgra_frame.data,
            )),
            _ => Err("Unexpected frame type".to_string()),
        }
    }?;

    let now = chrono::Local::now();
    let screenshot_name = format!(
        "Cap {} at {}.png",
        now.format("%Y-%m-%d"),
        now.format("%H.%M.%S")
    );
    let screenshot_path = recording_dir.join(&screenshot_name);

    let app_handle = app.clone();
    let recording_dir = recording_dir.clone();
    tokio::task::spawn_blocking(move || -> Result<(), String> {
        // Convert BGRA to RGBA
        let mut rgba_data = vec![0; bgra_data.len()];
        for (bgra, rgba) in bgra_data.chunks_exact(4).zip(rgba_data.chunks_exact_mut(4)) {
            rgba[0] = bgra[2];
            rgba[1] = bgra[1];
            rgba[2] = bgra[0];
            rgba[3] = bgra[3];
        }

        // Create file and PNG encoder
        let file = File::create(&screenshot_path).map_err(|e| e.to_string())?;
        let w = &mut BufWriter::new(file);

        let mut encoder = Encoder::new(w, width, height);
        encoder.set_color(ColorType::Rgba);
        encoder.set_compression(png::Compression::Fast);
        let mut writer = encoder.write_header().map_err(|e| e.to_string())?;

        // Write image data
        writer
            .write_image_data(&rgba_data)
            .map_err(|e| e.to_string())?;

        AppSounds::Screenshot.play();

        let now = chrono::Local::now();
        let screenshot_name = format!(
            "Cap {} at {}.png",
            now.format("%Y-%m-%d"),
            now.format("%H.%M.%S")
        );

        use cap_project::*;
        RecordingMeta {
            project_path: recording_dir.clone(),
            sharing: None,
            pretty_name: screenshot_name,
            display: Display {
                path: screenshot_path.clone(),
            },
            camera: None,
            audio: None,
            segments: vec![],
            cursor: None,
        }
        .save_for_project();

        NewScreenshotAdded {
            path: screenshot_path,
        }
        .emit(&app_handle)
        .ok();

        Ok(())
    })
    .await
    .map_err(|e| format!("Task join error: {}", e))??;

    Ok(())
}

#[tauri::command]
#[specta::specta]
async fn save_file_dialog(
    app: AppHandle,
    file_name: String,
    file_type: String,
) -> Result<Option<String>, String> {
    use tauri_plugin_dialog::DialogExt;

    open_main_window(app.clone());

    println!(
        "save_file_dialog called with file_name: {}, file_type: {}",
        file_name, file_type
    );

    // Remove the ".cap" suffix if present
    let file_name = file_name
        .strip_suffix(".cap")
        .unwrap_or(&file_name)
        .to_string();
    println!("File name after removing .cap suffix: {}", file_name);

    // Determine the file type and extension
    let (name, extension) = match file_type.as_str() {
        "recording" => {
            println!("File type is recording");
            ("MP4 Video", "mp4")
        }
        "screenshot" => {
            println!("File type is screenshot");
            ("PNG Image", "png")
        }
        _ => {
            println!("Invalid file type: {}", file_type);
            return Err("Invalid file type".to_string());
        }
    };

    println!(
        "Showing save dialog with name: {}, extension: {}",
        name, extension
    );

    let (tx, rx) = std::sync::mpsc::channel();
    println!("Created channel for communication");

    app.dialog()
        .file()
        .set_title("Save File")
        .set_file_name(file_name)
        .add_filter(name, &[extension])
        .save_file(move |path| {
            println!("Save file callback triggered");
            let _ = tx.send(
                path.as_ref()
                    .and_then(|p| p.as_path())
                    .map(|p| p.to_string_lossy().to_string()),
            );
        });

    println!("Waiting for user selection");
    match rx.recv() {
        Ok(result) => {
            println!("Save dialog result: {:?}", result);
            // Don't send any notifications here - we'll do it after the file is actually copied
            Ok(result)
        }
        Err(e) => {
            println!("Error receiving result: {}", e);
            notifications::send_notification(
                &app,
                notifications::NotificationType::VideoSaveFailed,
            );
            Err(e.to_string())
        }
    }
}

#[derive(Serialize, specta::Type, tauri_specta::Event, Debug, Clone)]
struct RecordingMetaChanged {
    id: String,
}

#[tauri::command(async)]
#[specta::specta]
fn get_recording_meta(app: AppHandle, id: String, file_type: String) -> RecordingMeta {
    let meta_path = match file_type.as_str() {
        "recording" => recording_path(&app, &id),
        "screenshot" => screenshot_path(&app, &id),
        _ => panic!("Invalid file type: {}", file_type),
    };

    RecordingMeta::load_for_project(&meta_path).unwrap()
}
#[tauri::command]
#[specta::specta]
fn list_recordings(app: AppHandle) -> Result<Vec<(String, PathBuf, RecordingMeta)>, String> {
    let recordings_dir = recordings_path(&app);

    let mut result = std::fs::read_dir(&recordings_dir)
        .map_err(|e| format!("Failed to read recordings directory: {}", e))?
        .filter_map(|entry| {
            let entry = entry.ok()?;
            let path = entry.path();
            if path.is_dir() && path.extension().and_then(|s| s.to_str()) == Some("cap") {
                let id = path.file_stem()?.to_str()?.to_string();
                let meta = get_recording_meta(app.clone(), id.clone(), "recording".to_string());
                Some((id, path.clone(), meta))
            } else {
                None
            }
        })
        .collect::<Vec<_>>();

    // Sort the result by creation date of the actual file, newest first
    result.sort_by(|a, b| {
        b.1.metadata()
            .and_then(|m| m.created())
            .unwrap_or(std::time::SystemTime::UNIX_EPOCH)
            .cmp(
                &a.1.metadata()
                    .and_then(|m| m.created())
                    .unwrap_or(std::time::SystemTime::UNIX_EPOCH),
            )
    });

    Ok(result)
}
#[tauri::command]
#[specta::specta]
fn list_screenshots(app: AppHandle) -> Result<Vec<(String, PathBuf, RecordingMeta)>, String> {
    let screenshots_dir = screenshots_path(&app);

    let mut result = std::fs::read_dir(&screenshots_dir)
        .map_err(|e| format!("Failed to read screenshots directory: {}", e))?
        .filter_map(|entry| {
            let entry = entry.ok()?;
            let path = entry.path();
            if path.is_dir() && path.extension().and_then(|s| s.to_str()) == Some("cap") {
                let id = path.file_stem()?.to_str()?.to_string();
                let meta = get_recording_meta(app.clone(), id.clone(), "screenshot".to_string());

                // Find the nearest .png file inside the .cap folder
                let png_path = std::fs::read_dir(&path)
                    .ok()?
                    .filter_map(|e| e.ok())
                    .find(|e| e.path().extension().and_then(|s| s.to_str()) == Some("png"))
                    .map(|e| e.path())?;

                Some((id, png_path, meta))
            } else {
                None
            }
        })
        .collect::<Vec<_>>();

    // Sort the result by creation date of the actual file, newest first
    result.sort_by(|a, b| {
        b.1.metadata()
            .and_then(|m| m.created())
            .unwrap_or(std::time::SystemTime::UNIX_EPOCH)
            .cmp(
                &a.1.metadata()
                    .and_then(|m| m.created())
                    .unwrap_or(std::time::SystemTime::UNIX_EPOCH),
            )
    });

    Ok(result)
}

#[tauri::command]
#[specta::specta]
async fn check_upgraded_and_update(app: AppHandle) -> Result<bool, String> {
    if let Err(e) = AuthStore::fetch_and_update_plan(&app).await {
        return Err(format!("Failed to update plan information: {}", e));
    }

    let auth = AuthStore::get(&app).map_err(|e| e.to_string())?;

    Ok(auth.map_or(false, |a| a.is_upgraded()))
}

#[tauri::command]
#[specta::specta]
fn open_external_link(app: tauri::AppHandle, url: String) -> Result<(), String> {
    // Check settings first
    if let Ok(Some(settings)) = GeneralSettingsStore::get(&app) {
        if settings.disable_auto_open_links {
            return Ok(());
        }
    }

    app.shell()
        .open(&url, None)
        .map_err(|e| format!("Failed to open URL: {}", e))?;
    Ok(())
}

#[tauri::command]
#[specta::specta]
async fn delete_auth_open_signin(app: AppHandle) -> Result<(), String> {
    AuthStore::set(&app, None).map_err(|e| e.to_string())?;

    if let Some(window) = CapWindowId::Settings.get(&app) {
        window.close().ok();
    }

    if let Some(window) = CapWindowId::Camera.get(&app) {
        window.close().ok();
    }

    if let Some(window) = CapWindowId::Main.get(&app) {
        window.close().ok();
    }

    while CapWindowId::Main.get(&app).is_some() {
        tokio::time::sleep(std::time::Duration::from_millis(100)).await;
    }

    open_main_window(app.clone());

    Ok(())
}

#[tauri::command]
#[specta::specta]
async fn reset_camera_permissions(_app: AppHandle) -> Result<(), ()> {
    #[cfg(target_os = "macos")]
    {
        #[cfg(debug_assertions)]
        let bundle_id =
            std::env::var("CAP_BUNDLE_ID").unwrap_or_else(|_| "com.apple.Terminal".to_string());
        #[cfg(not(debug_assertions))]
        let bundle_id = "so.cap.desktop";

        Command::new("tccutil")
            .arg("reset")
            .arg("Camera")
            .arg(bundle_id)
            .output()
            .expect("Failed to reset camera permissions");
    }

    Ok(())
}

#[tauri::command]
#[specta::specta]
async fn reset_microphone_permissions(_app: AppHandle) -> Result<(), ()> {
    #[cfg(debug_assertions)]
    let bundle_id = "com.apple.Terminal";
    #[cfg(not(debug_assertions))]
    let bundle_id = "so.cap.desktop";

    Command::new("tccutil")
        .arg("reset")
        .arg("Microphone")
        .arg(bundle_id)
        .output()
        .expect("Failed to reset microphone permissions");

    Ok(())
}

#[tauri::command]
#[specta::specta]
async fn is_camera_window_open(app: AppHandle) -> bool {
    CapWindowId::Camera.get(&app).is_some()
}

#[tauri::command]
#[specta::specta]
async fn seek_to(app: AppHandle, video_id: String, frame_number: u32) {
    let editor_instance = upsert_editor_instance(&app, video_id).await;

    editor_instance
        .modify_and_emit_state(|state| {
            state.playhead_position = frame_number;
        })
        .await;
}

async fn check_notification_permissions(app: &AppHandle) {
    // Check if we've already requested permissions
    if let Ok(Some(settings)) = GeneralSettingsStore::get(app) {
        if settings.enable_notifications {
            match app.notification().permission_state() {
                Ok(state) if state != PermissionState::Granted => {
                    println!("Requesting notification permission");
                    match app.notification().request_permission() {
                        Ok(PermissionState::Granted) => {
                            println!("Notification permission granted");
                        }
                        Ok(_) | Err(_) => {
                            GeneralSettingsStore::update(app, |s| {
                                s.enable_notifications = false;
                            })
                            .ok();
                        }
                    }
                }
                Ok(_) => {
                    println!("Notification permission already granted");
                }
                Err(e) => {
                    eprintln!("Error checking notification permission state: {}", e);
                }
            }
        }
    }
}

#[cfg_attr(mobile, tauri::mobile_entry_point)]
pub async fn run() {
    let specta_builder = tauri_specta::Builder::new()
        .commands(tauri_specta::collect_commands![
            get_recording_options,
            set_recording_options,
            start_recording,
            stop_recording,
            pause_recording,
            resume_recording,
            take_screenshot,
            list_cameras,
            list_capture_windows,
            list_capture_screens,
            list_audio_devices,
            show_previous_recordings_window,
            close_previous_recordings_window,
            set_fake_window_bounds,
            remove_fake_window,
            focus_captures_panel,
            get_current_recording,
            render_to_file,
            get_rendered_video,
            copy_file_to_path,
            copy_rendered_video_to_clipboard,
            copy_screenshot_to_clipboard,
            open_file_path,
            get_video_metadata,
            create_editor_instance,
            start_playback,
            stop_playback,
            set_playhead_position,
            set_project_config,
            open_editor,
            open_main_window,
            permissions::open_permission_settings,
            permissions::do_permissions_check,
            permissions::request_permission,
            upload_rendered_video,
            upload_screenshot,
            get_recording_meta,
            open_upgrade_window,
            open_settings_window,
            save_file_dialog,
            list_recordings,
            list_screenshots,
            check_upgraded_and_update,
            open_external_link,
            hotkeys::set_hotkey,
            delete_auth_open_signin,
            reset_camera_permissions,
            reset_microphone_permissions,
            is_camera_window_open,
            seek_to,
            send_feedback_request,
            windows::position_traffic_lights,
            reupload_rendered_video,
        ])
        .events(tauri_specta::collect_events![
            RecordingOptionsChanged,
            ShowCapturesPanel,
            NewRecordingAdded,
            NewScreenshotAdded,
            RenderFrameEvent,
            EditorStateChanged,
            CurrentRecordingChanged,
            RecordingMetaChanged,
            RecordingStarted,
            RecordingStopped,
            RequestStartRecording,
            RequestRestartRecording,
            RequestStopRecording,
            RequestNewScreenshot,
            RequestOpenSettings,
            NewNotification,
            AuthenticationInvalid,
            audio_meter::AudioInputLevelChange,
            UploadProgress,
        ])
        .error_handling(tauri_specta::ErrorHandlingMode::Throw)
        .typ::<ProjectConfiguration>()
        .typ::<AuthStore>()
        .typ::<hotkeys::HotkeysStore>()
        .typ::<general_settings::GeneralSettingsStore>()
        .typ::<cap_flags::Flags>();

    #[cfg(debug_assertions)]
    specta_builder
        .export(
            specta_typescript::Typescript::default(),
            "../src/utils/tauri.ts",
        )
        .expect("Failed to export typescript bindings");

    let (camera_tx, camera_rx) = CameraFeed::create_channel();
    let camera_ws_port = camera::create_camera_ws(camera_rx.clone()).await;

    let (audio_input_tx, audio_input_rx) = AudioInputFeed::create_channel();

    tauri::async_runtime::set(tokio::runtime::Handle::current());

    #[allow(unused_mut)]
    let mut builder = tauri::Builder::default();

    #[cfg(target_os = "macos")]
    {
        builder = builder.plugin(tauri_nspanel::init());
    }

    builder
        .plugin(tauri_plugin_single_instance::init(|app, _args, _cwd| {
            let _ = CapWindow::Main.show(&app);
        }))
        .plugin(tauri_plugin_shell::init())
        .plugin(tauri_plugin_dialog::init())
        .plugin(tauri_plugin_store::Builder::new().build())
        .plugin(tauri_plugin_os::init())
        .plugin(tauri_plugin_process::init())
        .plugin(tauri_plugin_oauth::init())
        .plugin(tauri_plugin_http::init())
        .plugin(tauri_plugin_updater::Builder::new().build())
        .plugin(tauri_plugin_notification::init())
        .plugin(flags::plugin::init())
        .invoke_handler(specta_builder.invoke_handler())
        .setup(move |app| {
            specta_builder.mount_events(app);
            hotkeys::init(app.handle());
            general_settings::init(app.handle());

            let app_handle = app.handle().clone();

            // Add this line to check notification permissions on startup
            let notification_handle = app_handle.clone();
            tauri::async_runtime::spawn(async move {
                check_notification_permissions(&notification_handle).await;
            });

            println!("Checking startup completion and permissions...");
            let permissions = permissions::do_permissions_check(false);
            println!("Permissions check result: {:?}", permissions);

            if !permissions.screen_recording.permitted()
                || !permissions.accessibility.permitted()
                || GeneralSettingsStore::get(app.handle())
                    .ok()
                    .flatten()
                    .map(|s| !s.has_completed_startup)
                    .unwrap_or(false)
            {
                CapWindow::Setup.show(&app_handle).ok();
            } else {
                println!("Permissions granted, showing main window");

                CapWindow::Main.show(&app_handle).ok();
            }

            audio_meter::spawn_event_emitter(app_handle.clone(), audio_input_rx);

            app.manage(Arc::new(RwLock::new(App {
                handle: app_handle.clone(),
                camera_tx,
                camera_ws_port,
                camera_feed: None,
                audio_input_tx,
                audio_input_feed: None,
                start_recording_options: RecordingOptions {
                    capture_target: ScreenCaptureTarget::Screen(CaptureScreen {
                        id: 1,
                        name: "Default".to_string(),
                    }),
                    camera_label: None,
                    audio_input_name: None,
                },
                current_recording: None,
                pre_created_video: None,
            })));

            app.manage(FakeWindowBounds(Arc::new(RwLock::new(HashMap::new()))));

            tray::create_tray(&app_handle).unwrap();

            let app_handle_clone = app_handle.clone();
            RequestStartRecording::listen_any(app, move |_| {
                let app_handle = app_handle_clone.clone();
                tauri::async_runtime::spawn(async move {
                    let state = app_handle.state::<Arc<RwLock<App>>>();
                    let is_recording = {
                        let app_state = state.read().await;
                        app_state.current_recording.is_some()
                    };

                    if is_recording {
                        if let Err(e) = stop_recording(app_handle.clone(), app_handle.state()).await
                        {
                            eprintln!("Failed to stop recording: {}", e);
                        }
                    } else if let Err(e) =
                        start_recording(app_handle.clone(), app_handle.state()).await
                    {
                        eprintln!("Failed to start recording: {}", e);
                    }
                });
            });

            let app_handle_clone = app_handle.clone();
            RequestStopRecording::listen_any(app, move |_| {
                let app_handle = app_handle_clone.clone();
                tauri::async_runtime::spawn(async move {
                    if let Err(e) = stop_recording(app_handle.clone(), app_handle.state()).await {
                        eprintln!("Failed to stop recording: {}", e);
                    }
                });
            });

            let app_handle_clone = app_handle.clone();
            RequestRestartRecording::listen_any(app, move |_| {
                let app_handle = app_handle_clone.clone();
                tauri::async_runtime::spawn(async move {
                    let state = app_handle.state::<Arc<RwLock<App>>>();

                    // Stop and discard the current recording
                    {
                        let mut app_state = state.write().await;
                        if let Some(mut recording) = app_state.clear_current_recording() {
                            CurrentRecordingChanged /*(JsonValue::new(&None))*/
                                .emit(&app_handle)
                                .ok();

                            recording.stop().await.ok();

                            // recording.stop_and_discard();
                        }
                    }

                    if let Err(e) = start_recording(app_handle.clone(), state).await {
                        eprintln!("Failed to start new recording: {}", e);
                    } else {
                        println!("New recording started successfully");
                    }
                });
            });

            let app_handle_clone = app_handle.clone();
            RequestNewScreenshot::listen_any(app, move |_| {
                let app_handle = app_handle_clone.clone();
                tauri::async_runtime::spawn(async move {
                    if let Err(e) = take_screenshot(app_handle.clone(), app_handle.state()).await {
                        eprintln!("Failed to take screenshot: {}", e);
                    }
                });
            });

            let app_handle_clone = app_handle.clone();
            RequestOpenSettings::listen_any(app, move |e| {
                let app_handle = app_handle_clone.clone();
                tauri::async_runtime::spawn(async move {
                    open_settings_window(app_handle, e.payload.page).await;
                });
            });

            let app_handle_clone = app_handle.clone();
            AuthenticationInvalid::listen_any(app, move |_| {
                let app_handle = app_handle_clone.clone();
                tauri::async_runtime::spawn(async move {
                    delete_auth_open_signin(app_handle).await.ok();
                });
            });

            Ok(())
        })
        .on_window_event(|window, event| {
            let label = window.label();
            let app = window.app_handle();

            match event {
                WindowEvent::Destroyed => {
                    match CapWindowId::from_label(label) {
                        CapWindowId::Main => {
                            if let Some(w) = (CapWindow::Camera { ws_port: 0 }).get(app) {
                                w.close().ok();
                            }
                        }
                        CapWindowId::Editor { project_id } => {
                            let app_handle = app.clone();
                            tokio::spawn(async move {
                                let _ = remove_editor_instance(&app_handle, project_id).await;
                                tokio::task::yield_now().await;
                            });
                        }
                        CapWindowId::Settings { .. } => {
                            // Don't quit the app when settings window is closed
                            return;
                        }
                        _ => {}
                    };

                    if let Some(settings) = GeneralSettingsStore::get(app).unwrap_or(None) {
                        if settings.hide_dock_icon
                            && app
                                .webview_windows()
                                .keys()
                                .all(|label| !CapWindowId::from_label(label).activates_dock())
                        {
                            #[cfg(target_os = "macos")]
                            app.set_activation_policy(tauri::ActivationPolicy::Accessory)
                                .ok();
                        }
                    }
                }
                WindowEvent::Focused(focused) if *focused => {
                    if CapWindowId::from_label(label).activates_dock() {
                        #[cfg(target_os = "macos")]
                        app.set_activation_policy(tauri::ActivationPolicy::Regular)
                            .ok();
                    }
                }
                _ => {}
            }
        })
        .build(tauri::generate_context!())
        .expect("error while running tauri application")
        .run(|handle, event| match event {
            #[cfg(target_os = "macos")]
            tauri::RunEvent::Reopen { .. } => open_main_window(handle.clone()),
            _ => {}
        });
}

type EditorInstancesState = Arc<Mutex<HashMap<String, Arc<EditorInstance>>>>;

pub async fn remove_editor_instance(
    app: &AppHandle<impl Runtime>,
    video_id: String,
) -> Option<Arc<EditorInstance>> {
    let map = match app.try_state::<EditorInstancesState>() {
        Some(s) => (*s).clone(),
        None => return None,
    };

    let mut map = map.lock().await;

    if let Some(editor) = map.remove(&video_id) {
        editor.dispose().await;
        Some(editor)
    } else {
        None
    }
}

pub async fn upsert_editor_instance(app: &AppHandle, video_id: String) -> Arc<EditorInstance> {
    let map = match app.try_state::<EditorInstancesState>() {
        Some(s) => (*s).clone(),
        None => {
            let map = Arc::new(Mutex::new(HashMap::new()));
            app.manage(map.clone());
            map
        }
    };

    let mut map = map.lock().await;

    use std::collections::hash_map::Entry;
    match map.entry(video_id.clone()) {
        Entry::Occupied(o) => o.get().clone(),
        Entry::Vacant(v) => {
            let instance = create_editor_instance_impl(app, video_id).await;
            v.insert(instance.clone());
            instance
        }
    }
}

async fn create_editor_instance_impl(app: &AppHandle, video_id: String) -> Arc<EditorInstance> {
    let instance = EditorInstance::new(recordings_path(app), video_id, {
        let app = app.clone();
        move |state| {
            EditorStateChanged::new(state).emit(&app).ok();
        }
    })
    .await;

    RenderFrameEvent::listen_any(app, {
        let preview_tx = instance.preview_tx.clone();
        move |e| {
            preview_tx.send(Some(e.payload.frame_number)).ok();
        }
    });

    instance
}

// use EditorInstance.project_path instead of this
fn recordings_path(app: &AppHandle) -> PathBuf {
    app.path().app_data_dir().unwrap().join("recordings")
}

fn recording_path(app: &AppHandle, recording_id: &str) -> PathBuf {
    recordings_path(app).join(format!("{}.cap", recording_id))
}

fn screenshots_path(app: &AppHandle) -> PathBuf {
    app.path().app_data_dir().unwrap().join("screenshots")
}

fn screenshot_path(app: &AppHandle, screenshot_id: &str) -> PathBuf {
    screenshots_path(app).join(format!("{}.cap", screenshot_id))
}

#[tauri::command]
#[specta::specta]
async fn send_feedback_request(app: AppHandle, feedback: String) -> Result<(), String> {
    let auth = AuthStore::get(&app)
        .map_err(|e| e.to_string())?
        .ok_or("Not authenticated")?;

    let feedback_url = web_api::make_url("/api/desktop/feedback");

    // Create a proper multipart form
    let form = reqwest::multipart::Form::new().text("feedback", feedback);

    let client = reqwest::Client::new();
    let response = client
        .post(feedback_url)
        .header("Authorization", format!("Bearer {}", auth.token))
        .multipart(form)
        .send()
        .await
        .map_err(|e| format!("Failed to send feedback: {}", e))?;

    if !response.status().is_success() {
        println!("Feedback request failed with status: {}", response.status());

        let error_text = response
            .text()
            .await
            .map_err(|_| "Failed to read error response")?;

        println!("Error response: {}", error_text);

        // Parse the error response and convert to owned String immediately
        let error = match serde_json::from_str::<serde_json::Value>(&error_text) {
            Ok(v) => v
                .get("error")
                .and_then(|e| e.as_str())
                .map(ToString::to_string)
                .unwrap_or_else(|| "Failed to submit feedback".to_string()),
            Err(_) => "Failed to submit feedback".to_string(),
        };

        return Err(error);
    }

    Ok(())
}

#[tauri::command]
#[specta::specta]
async fn reupload_rendered_video(
    app: AppHandle,
    video_id: String,
    project: ProjectConfiguration,
) -> Result<UploadResult, String> {
    let Ok(Some(mut auth)) = AuthStore::get(&app) else {
        AuthStore::set(&app, None).map_err(|e| e.to_string())?;
        return Ok(UploadResult::NotAuthenticated);
    };

    // Check if user has an upgraded plan
    if !auth.is_upgraded() {
        match AuthStore::fetch_and_update_plan(&app).await {
            Ok(_) => match AuthStore::get(&app) {
                Ok(Some(updated_auth)) => {
                    auth = updated_auth;
                }
                Ok(None) => {
                    return Ok(UploadResult::NotAuthenticated);
                }
                Err(e) => return Err(format!("Failed to refresh auth: {}", e)),
            },
            Err(e) => {
                if e.contains("Authentication expired") {
                    return Ok(UploadResult::NotAuthenticated);
                }
                return Ok(UploadResult::PlanCheckFailed);
            }
        }

        if !auth.is_upgraded() {
            open_upgrade_window(app).await;
            return Ok(UploadResult::UpgradeRequired);
        }
    }

    let editor_instance = upsert_editor_instance(&app, video_id.clone()).await;
    let meta = editor_instance.meta();

    let Some(sharing) = meta.sharing.clone() else {
        return Err("No sharing metadata found".to_string());
    };

    // Emit initial rendering progress
    UploadProgress {
        stage: "rendering".to_string(),
        progress: 0.0,
        message: "Preparing video...".to_string(),
    }
    .emit(&app)
    .ok();

    // Pass true to force_render to ensure we create a new video
    let output_path = match get_rendered_video_impl(editor_instance.clone(), project, true).await {
        Ok(path) => {
            // Emit rendering complete
            UploadProgress {
                stage: "rendering".to_string(),
                progress: 1.0,
                message: "Rendering complete".to_string(),
            }
            .emit(&app)
            .ok();
            path
        }
        Err(e) => {
            notifications::send_notification(&app, notifications::NotificationType::UploadFailed);
            return Err(format!("Failed to get rendered video: {}", e));
        }
    };

    // Start upload progress
    UploadProgress {
        stage: "uploading".to_string(),
        progress: 0.0,
        message: "Starting upload...".to_string(),
    }
    .emit(&app)
    .ok();

    // Get S3 config with the existing video ID
    let s3_config = get_s3_config(&app, false, Some(sharing.id)).await?;

    let result = match upload_video(&app, video_id.clone(), output_path, false, Some(s3_config))
        .await
    {
        Ok(uploaded_video) => {
            // Emit upload complete
            UploadProgress {
                stage: "uploading".to_string(),
                progress: 1.0,
                message: "Upload complete!".to_string(),
            }
            .emit(&app)
            .ok();

            notifications::send_notification(
                &app,
                notifications::NotificationType::ShareableLinkCopied,
            );

            #[cfg(target_os = "macos")]
            platform::write_string_to_pasteboard(&uploaded_video.link);

            Ok(UploadResult::Success(sharing.link)) // Use existing sharing link
        }
        Err(e) => {
            notifications::send_notification(&app, notifications::NotificationType::UploadFailed);
            Err(e)
        }
    };

    result
}<|MERGE_RESOLUTION|>--- conflicted
+++ resolved
@@ -34,6 +34,7 @@
 use general_settings::GeneralSettingsStore;
 use image::{ImageBuffer, Rgba};
 use mp4::Mp4Reader;
+use notifications::NotificationType;
 use png::{ColorType, Encoder};
 use recording::{list_cameras, list_capture_screens, list_capture_windows};
 use scap::capturer::Capturer;
@@ -1760,7 +1761,6 @@
     let editor_instance = upsert_editor_instance(&app, video_id.clone()).await;
     let mut meta = editor_instance.meta();
 
-    // Emit initial rendering progress
     UploadProgress {
         stage: "rendering".to_string(),
         progress: 0.0,
@@ -1787,26 +1787,6 @@
         }
     };
 
-<<<<<<< HEAD
-        match upload_video(
-            &app,
-            video_id.clone(),
-            output_path,
-            false,
-            pre_created_video.map(|v| v.config),
-        )
-        .await
-        {
-            Ok(uploaded_video) => {
-                // Emit upload complete
-                UploadProgress {
-                    stage: "uploading".to_string(),
-                    progress: 1.0,
-                    message: "Upload complete!".to_string(),
-                }
-                .emit(&app)
-                .ok();
-=======
     // Start upload progress
     UploadProgress {
         stage: "uploading".to_string(),
@@ -1815,7 +1795,6 @@
     }
     .emit(&app)
     .ok();
->>>>>>> 0cc35975
 
     let s3_config = if let Some(pre_created) = pre_created_video {
         pre_created.config
@@ -1849,23 +1828,7 @@
             meta.save_for_project();
             RecordingMetaChanged { id: video_id }.emit(&app).ok();
 
-<<<<<<< HEAD
-                Ok(UploadResult::Success(uploaded_video.link))
-            }
-            Err(e) => {
-                notifications::send_notification(
-                    &app,
-                    notifications::NotificationType::UploadFailed,
-                );
-                Err(e)
-            }
-        }
-    }
-=======
-            notifications::send_notification(
-                &app,
-                notifications::NotificationType::ShareableLinkCopied,
-            );
+            NotificationType::ShareableLinkCopied.send(&app);
 
             #[cfg(target_os = "macos")]
             platform::write_string_to_pasteboard(&uploaded_video.link);
@@ -1873,13 +1836,12 @@
             Ok(UploadResult::Success(uploaded_video.link))
         }
         Err(e) => {
-            notifications::send_notification(&app, notifications::NotificationType::UploadFailed);
+            NotificationType::UploadFailed.send(&app);
             Err(e)
         }
     };
 
     result
->>>>>>> 0cc35975
 }
 
 #[tauri::command]
