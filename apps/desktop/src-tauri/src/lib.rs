--- conflicted
+++ resolved
@@ -2070,6 +2070,7 @@
         .plugin(flags::plugin::init())
         .plugin(tauri_plugin_deep_link::init())
         .plugin(tauri_plugin_clipboard_manager::init())
+        .plugin(tauri_plugin_fs::init())
         .plugin(
             tauri_plugin_window_state::Builder::new()
                 .with_state_flags({
@@ -2091,26 +2092,7 @@
                     _ => label,
                 })
                 .build(),
-<<<<<<< HEAD
-        );
-    }
-
-    builder
-        .plugin(tauri_plugin_fs::init())
-        .plugin(tauri_plugin_deep_link::init())
-        .plugin(tauri_plugin_shell::init())
-        .plugin(tauri_plugin_dialog::init())
-        .plugin(tauri_plugin_store::Builder::new().build())
-        .plugin(tauri_plugin_os::init())
-        .plugin(tauri_plugin_process::init())
-        .plugin(tauri_plugin_oauth::init())
-        .plugin(tauri_plugin_http::init())
-        .plugin(tauri_plugin_updater::Builder::new().build())
-        .plugin(tauri_plugin_notification::init())
-        .plugin(flags::plugin::init())
-=======
         )
->>>>>>> 2e1a9729
         .invoke_handler({
             let handler = specta_builder.invoke_handler();
 
