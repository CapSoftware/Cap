--- conflicted
+++ resolved
@@ -28,11 +28,7 @@
     ProjectConfiguration, RecordingMeta, SharingMeta, TimelineConfiguration, TimelineSegment,
 };
 use cap_rendering::ProjectUniforms;
-<<<<<<< HEAD
-=======
 use cap_utils::create_named_pipe;
-use cocoa::foundation::{NSBundle, NSString};
->>>>>>> e64afcd9
 // use display::{list_capture_windows, Bounds, CaptureTarget, FPS};
 use general_settings::GeneralSettingsStore;
 use image::{ImageBuffer, Rgba};
@@ -69,6 +65,9 @@
 use windows::{CapWindow, CapWindowId};
 
 #[cfg(target_os = "macos")]
+use cocoa::foundation::{NSBundle, NSString};
+
+#[cfg(target_os = "macos")]
 use tauri_nspanel::ManagerExt;
 
 #[derive(specta::Type, Serialize, Deserialize, Clone, Debug)]
@@ -2325,25 +2324,9 @@
 
 #[tauri::command]
 #[specta::specta]
-<<<<<<< HEAD
-async fn reset_microphone_permissions(app: AppHandle) -> Result<(), ()> {
-    #[cfg(macos)]
-    {
-        #[cfg(debug_assertions)]
-        let bundle_id = "com.apple.Terminal";
-        #[cfg(not(debug_assertions))]
-        let bundle_id = "so.cap.desktop";
-        Command::new("tccutil")
-            .arg("reset")
-            .arg("Microphone")
-            .arg(bundle_id)
-            .output()
-            .expect("Failed to reset microphone permissions");
-    }
-=======
 async fn reset_microphone_permissions(_app: AppHandle) -> Result<(), ()> {
     #[cfg(debug_assertions)]
-    let bundle_id = "dev.warp.Warp-Stable";
+    let bundle_id = "com.apple.Terminal";
     #[cfg(not(debug_assertions))]
     let bundle_id = "so.cap.desktop";
 
@@ -2353,7 +2336,6 @@
         .arg(bundle_id)
         .output()
         .expect("Failed to reset microphone permissions");
->>>>>>> e64afcd9
 
     Ok(())
 }
