--- conflicted
+++ resolved
@@ -16,10 +16,7 @@
 use camera::{create_camera_window, list_cameras};
 use cap_ffmpeg::FFmpeg;
 use cap_project::{ProjectConfiguration, RecordingMeta, SharingMeta};
-<<<<<<< HEAD
 use cap_rendering::ProjectUniforms;
-=======
->>>>>>> 870cc7f1
 use cap_utils::create_named_pipe;
 use display::{list_capture_windows, Bounds, CaptureTarget, FPS};
 use editor_instance::{EditorInstance, EditorState, FRAMES_WS_PATH};
@@ -449,11 +446,8 @@
     let output_path_clone = output_path.clone();
     let recording_dir_clone = recording_dir.clone();
 
-<<<<<<< HEAD
     let output_size = ProjectUniforms::get_output_size(&options, &project);
 
-=======
->>>>>>> 870cc7f1
     let ffmpeg_handle = tokio::spawn({
         let project = project.clone();
         async move {
@@ -492,7 +486,6 @@
                         println!("done writing to audio pipe");
                     }
                 });
-<<<<<<< HEAD
 
                 Some(AudioRender {
                     data: audio,
@@ -508,23 +501,6 @@
             ffmpeg.add_input(cap_ffmpeg::FFmpegRawVideoInput {
                 width: output_size.0,
                 height: output_size.1,
-=======
-
-                Some(AudioRender {
-                    data: audio,
-                    pipe_tx: tx,
-                })
-            } else {
-                None
-            };
-
-            let video_pipe_path = dir.path().join("video.pipe");
-            create_named_pipe(&video_pipe_path).unwrap();
-
-            ffmpeg.add_input(cap_ffmpeg::FFmpegRawVideoInput {
-                width: options.output_size.0,
-                height: options.output_size.1,
->>>>>>> 870cc7f1
                 fps: 30,
                 pix_fmt: "rgba",
                 input: video_pipe_path.clone().into_os_string(),
@@ -535,7 +511,6 @@
             tokio::spawn(async move {
                 let mut file = std::fs::File::create(&video_pipe_path).unwrap();
                 println!("video pipe opened");
-<<<<<<< HEAD
 
                 while let Some(bytes) = video_rx.recv().await {
                     println!("writing {} video bytes", bytes.len());
@@ -582,54 +557,6 @@
                                     let samples = &audio.data.buffer[start as usize..end as usize];
                                     let mut samples_iter = samples.iter().copied();
 
-=======
-
-                while let Some(bytes) = video_rx.recv().await {
-                    println!("writing {} video bytes", bytes.len());
-                    file.write_all(&bytes).unwrap();
-                }
-                println!("done writing to video pipe");
-            });
-
-            ffmpeg
-                .command
-                .args([
-                    "-f", "mp4", /*, "-map", &format!("{}:v", ffmpeg_input.index) */
-                ])
-                .args(["-codec:v", "libx264", "-preset", "ultrafast"])
-                .args(["-pix_fmt", "yuv420p", "-tune", "zerolatency"])
-                .arg("-y")
-                .arg(&output_path_clone);
-
-            let mut ffmpeg_process = ffmpeg.start();
-
-            let mut frame_count = 0;
-            let mut first_frame = None;
-
-            loop {
-                match rx_image_data.recv().await {
-                    Some(frame) => {
-                        // println!("Sending image data to FFmpeg");
-                        on_progress(frame_count);
-
-                        if frame_count == 0 {
-                            first_frame = Some(frame.clone());
-                        }
-
-                        if let Some(audio) = &audio {
-                            let samples_per_frame = audio.data.sample_rate as f64 / FPS as f64;
-
-                            if let Some(timeline) = project.timeline() {
-                                if let Some(recording_time) =
-                                    timeline.get_recording_time(frame_count as f64 / FPS as f64)
-                                {
-                                    let start = recording_time * audio.data.sample_rate as f64;
-                                    let end = start + samples_per_frame;
-
-                                    let samples = &audio.data.buffer[start as usize..end as usize];
-                                    let mut samples_iter = samples.iter().copied();
-
->>>>>>> 870cc7f1
                                     let mut frame_samples = Vec::new();
                                     for _ in 0..samples_per_frame as usize {
                                         frame_samples.push(samples_iter.next().unwrap_or(0.0));
@@ -661,13 +588,8 @@
 
             // Save the first frame as a screenshot and thumbnail
             if let Some(frame_data) = first_frame {
-<<<<<<< HEAD
                 let width = output_size.0;
                 let height = output_size.1;
-=======
-                let width = options.output_size.0;
-                let height = options.output_size.1;
->>>>>>> 870cc7f1
                 let rgba_img: ImageBuffer<Rgba<u8>, Vec<u8>> =
                     ImageBuffer::from_raw(width, height, frame_data)
                         .expect("Failed to create image from frame data");
