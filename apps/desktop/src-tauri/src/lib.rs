mod audio;
mod auth;
mod camera;
mod flags;
mod general_settings;
mod hotkeys;
mod notifications;
mod permissions;
mod platform;
mod recording;
// mod resource;
mod audio_meter;
mod export;
mod fake_window;
mod tray;
mod upload;
mod web_api;
mod windows;

use arboard::Clipboard;
use audio::AppSounds;
use auth::{AuthStore, AuthenticationInvalid};
use cap_editor::{EditorInstance, FRAMES_WS_PATH};
use cap_editor::{EditorState, ProjectRecordings};
use cap_media::feeds::{AudioInputFeed, AudioInputSamplesSender};
use cap_media::sources::CaptureScreen;
use cap_media::{
    feeds::{CameraFeed, CameraFrameSender},
    sources::ScreenCaptureTarget,
};
use cap_project::{ProjectConfiguration, RecordingMeta, SharingMeta};
use cap_recording::RecordingOptions;
use fake_window::FakeWindowBounds;
// use display::{list_capture_windows, Bounds, CaptureTarget, FPS};
use general_settings::GeneralSettingsStore;
use mp4::Mp4Reader;
use notifications::NotificationType;
use png::{ColorType, Encoder};
use scap::capturer::Capturer;
use scap::frame::Frame;
use serde::{Deserialize, Serialize};
use serde_json::json;
use specta::Type;
use std::fs::File;
use std::future::Future;
use std::io::BufWriter;
use std::str::FromStr;
use std::{
    collections::HashMap, io::BufReader, marker::PhantomData, path::PathBuf, process::Command,
    sync::Arc,
};
use tauri::{AppHandle, Emitter, Manager, Runtime, State, WindowEvent};
use tauri_plugin_dialog::DialogExt;
use tauri_plugin_notification::{NotificationExt, PermissionState};
use tauri_plugin_shell::ShellExt;
use tauri_specta::Event;
use tokio::sync::{Mutex, RwLock};
use upload::{get_s3_config, upload_image, upload_video, S3UploadMeta};
use windows::{CapWindowId, ShowCapWindow};

#[derive(specta::Type, Serialize)]
#[serde(rename_all = "camelCase")]
pub struct App {
    start_recording_options: RecordingOptions,
    #[serde(skip)]
    camera_tx: CameraFrameSender,
    camera_ws_port: u16,
    #[serde(skip)]
    camera_feed: Option<Arc<Mutex<CameraFeed>>>,
    #[serde(skip)]
    audio_input_feed: Option<AudioInputFeed>,
    #[serde(skip)]
    audio_input_tx: AudioInputSamplesSender,
    #[serde(skip)]
    handle: AppHandle,
    #[serde(skip)]
    current_recording: Option<cap_recording::ActorHandle>,
    #[serde(skip)]
    pre_created_video: Option<PreCreatedVideo>,
}

#[derive(specta::Type, Serialize, Deserialize, Clone, Debug)]
#[serde(rename_all = "camelCase")]
pub enum VideoType {
    Screen,
    Output,
}

#[derive(Serialize, Deserialize, specta::Type)]
enum UploadResult {
    Success(String),
    NotAuthenticated,
    PlanCheckFailed,
    UpgradeRequired,
}

#[derive(Clone, Serialize, Deserialize, specta::Type)]
pub struct PreCreatedVideo {
    id: String,
    link: String,
    config: S3UploadMeta,
}

impl App {
    pub fn set_current_recording(&mut self, actor: cap_recording::ActorHandle) {
        let current_recording = self.current_recording.insert(actor);

        CurrentRecordingChanged.emit(&self.handle).ok();

        if matches!(
            current_recording.options.capture_target,
            ScreenCaptureTarget::Window(_)
        ) {
            let _ = ShowCapWindow::WindowCaptureOccluder.show(&self.handle);
        } else {
            self.close_occluder_window();
        }
    }

    pub fn clear_current_recording(&mut self) -> Option<cap_recording::ActorHandle> {
        self.close_occluder_window();

        self.current_recording.take()
    }

    fn close_occluder_window(&self) {
        if let Some(window) = CapWindowId::WindowCaptureOccluder.get(&self.handle) {
            window.close().ok();
        }
    }

    async fn set_start_recording_options(&mut self, new_options: RecordingOptions) {
        let options = new_options.clone();
        sentry::configure_scope(move |scope| {
            scope.set_tag("cmd", "set_start_recording_options");
            let mut ctx = std::collections::BTreeMap::new();
            ctx.insert(
                "capture_target".into(),
                match options.capture_target {
                    ScreenCaptureTarget::Screen(screen) => screen.name,
                    ScreenCaptureTarget::Window(window) => window.owner_name,
                }
                .into(),
            );
            ctx.insert(
                "camera".into(),
                options.camera_label.unwrap_or("None".into()).into(),
            );
            ctx.insert(
                "microphone".into(),
                options.audio_input_name.unwrap_or("None".into()).into(),
            );
            scope.set_context("recording_options", sentry::protocol::Context::Other(ctx));
        });

        match CapWindowId::Camera.get(&self.handle) {
            Some(window) if new_options.camera_label().is_none() => {
                println!("closing camera window");
                window.close().ok();
            }
            None if new_options.camera_label().is_some() => {
                println!("creating camera window");
                ShowCapWindow::Camera {
                    ws_port: self.camera_ws_port,
                }
                .show(&self.handle)
                .ok();
            }
            _ => {}
        }

        match new_options.camera_label() {
            Some(camera_label) => {
                if let Some(camera_feed) = self.camera_feed.as_ref() {
                    camera_feed
                        .lock()
                        .await
                        .switch_cameras(camera_label)
                        .await
                        .map_err(|error| eprintln!("{error}"))
                        .ok();
                } else {
                    self.camera_feed = CameraFeed::init(camera_label, self.camera_tx.clone())
                        .await
                        .map(Mutex::new)
                        .map(Arc::new)
                        .map_err(|error| eprintln!("{error}"))
                        .ok();
                }
            }
            None => {
                self.camera_feed = None;
            }
        }

        match new_options.audio_input_name() {
            Some(audio_input_name) => {
                if let Some(audio_input_feed) = self.audio_input_feed.as_mut() {
                    audio_input_feed
                        .switch_input(audio_input_name)
                        .await
                        .map_err(|error| eprintln!("{error}"))
                        .ok();
                } else {
                    self.audio_input_feed = if let Ok(feed) = AudioInputFeed::init(audio_input_name)
                        .await
                        .map_err(|error| eprintln!("{error}"))
                    {
                        feed.add_sender(self.audio_input_tx.clone()).await.unwrap();
                        Some(feed)
                    } else {
                        None
                    };
                }
            }
            None => {
                self.audio_input_feed = None;
            }
        }

        self.start_recording_options = new_options;

        RecordingOptionsChanged.emit(&self.handle).ok();
    }
}

#[derive(specta::Type, Serialize, tauri_specta::Event, Clone)]
pub struct RecordingOptionsChanged;

#[derive(Deserialize, specta::Type, Serialize, tauri_specta::Event, Debug, Clone)]
pub struct NewRecordingAdded {
    path: PathBuf,
}

#[derive(Deserialize, specta::Type, Serialize, tauri_specta::Event, Debug, Clone)]
pub struct NewScreenshotAdded {
    path: PathBuf,
}

#[derive(Deserialize, specta::Type, Serialize, tauri_specta::Event, Debug, Clone)]
pub struct RecordingStarted;

#[derive(Deserialize, specta::Type, Serialize, tauri_specta::Event, Debug, Clone)]
pub struct RecordingStopped {
    path: PathBuf,
}

#[derive(Deserialize, specta::Type, Serialize, tauri_specta::Event, Debug, Clone)]
pub struct RequestStartRecording;

#[derive(Deserialize, specta::Type, Serialize, tauri_specta::Event, Debug, Clone)]
pub struct RequestRestartRecording;

#[derive(Deserialize, specta::Type, Serialize, tauri_specta::Event, Debug, Clone)]
pub struct RequestNewScreenshot;

#[derive(Deserialize, specta::Type, Serialize, tauri_specta::Event, Debug, Clone)]
pub struct RequestStopRecording;

#[derive(Deserialize, specta::Type, Serialize, tauri_specta::Event, Debug, Clone)]
pub struct RequestOpenSettings {
    page: String,
}

#[derive(Deserialize, specta::Type, Serialize, tauri_specta::Event, Debug, Clone)]
pub struct NewNotification {
    title: String,
    body: String,
    is_error: bool,
}

type MutableState<'a, T> = State<'a, Arc<RwLock<T>>>;

#[tauri::command]
#[specta::specta]
async fn get_recording_options(state: MutableState<'_, App>) -> Result<RecordingOptions, ()> {
    let state = state.read().await;
    Ok(state.start_recording_options.clone())
}

#[tauri::command]
#[specta::specta]
async fn set_recording_options(
    state: MutableState<'_, App>,
    options: RecordingOptions,
) -> Result<(), ()> {
    state
        .write()
        .await
        .set_start_recording_options(options)
        .await;

    Ok(())
}

type Bruh<T> = (T,);

#[derive(Serialize, Type)]
struct JsonValue<T>(
    #[serde(skip)] PhantomData<T>,
    #[specta(type = Bruh<T>)] serde_json::Value,
);

impl<T> Clone for JsonValue<T> {
    fn clone(&self) -> Self {
        Self(PhantomData, self.1.clone())
    }
}

impl<T: Serialize> JsonValue<T> {
    fn new(value: &T) -> Self {
        Self(PhantomData, json!(value))
    }
}

#[derive(Serialize, Type)]
#[serde(rename_all = "camelCase")]
pub struct RecordingInfo {
    capture_target: ScreenCaptureTarget,
}

#[tauri::command]
#[specta::specta]
async fn get_current_recording(
    state: MutableState<'_, App>,
) -> Result<JsonValue<Option<RecordingInfo>>, ()> {
    let state = state.read().await;
    Ok(JsonValue::new(&state.current_recording.as_ref().map(|r| {
        RecordingInfo {
            capture_target: r.options.capture_target.clone(),
        }
    })))
}

#[derive(Serialize, Type, tauri_specta::Event, Clone)]
pub struct CurrentRecordingChanged;

async fn create_screenshot(
    input: PathBuf,
    output: PathBuf,
    size: Option<(u32, u32)>,
) -> Result<(), String> {
    println!(
        "Creating screenshot: input={:?}, output={:?}, size={:?}",
        input, output, size
    );

    let result: Result<(), String> = tokio::task::spawn_blocking(move || -> Result<(), String> {
        ffmpeg::init().map_err(|e| {
            eprintln!("Failed to initialize ffmpeg: {}", e);
            e.to_string()
        })?;

        let mut ictx = ffmpeg::format::input(&input).map_err(|e| {
            eprintln!("Failed to create input context: {}", e);
            e.to_string()
        })?;
        let input_stream = ictx
            .streams()
            .best(ffmpeg::media::Type::Video)
            .ok_or("No video stream found")?;
        let video_stream_index = input_stream.index();
        println!("Found video stream at index {}", video_stream_index);

        let mut decoder =
            ffmpeg::codec::context::Context::from_parameters(input_stream.parameters())
                .map_err(|e| {
                    eprintln!("Failed to create decoder context: {}", e);
                    e.to_string()
                })?
                .decoder()
                .video()
                .map_err(|e| {
                    eprintln!("Failed to create video decoder: {}", e);
                    e.to_string()
                })?;

        let mut scaler = ffmpeg::software::scaling::context::Context::get(
            decoder.format(),
            decoder.width(),
            decoder.height(),
            ffmpeg::format::Pixel::RGB24,
            size.map_or(decoder.width(), |s| s.0),
            size.map_or(decoder.height(), |s| s.1),
            ffmpeg::software::scaling::flag::Flags::BILINEAR,
        )
        .map_err(|e| {
            eprintln!("Failed to create scaler: {}", e);
            e.to_string()
        })?;

        println!("Decoder and scaler initialized");

        let mut frame = ffmpeg::frame::Video::empty();
        for (stream, packet) in ictx.packets() {
            if stream.index() == video_stream_index {
                decoder.send_packet(&packet).map_err(|e| {
                    eprintln!("Failed to send packet to decoder: {}", e);
                    e.to_string()
                })?;
                if decoder.receive_frame(&mut frame).is_ok() {
                    println!("Frame received, scaling...");
                    let mut rgb_frame = ffmpeg::frame::Video::empty();
                    scaler.run(&frame, &mut rgb_frame).map_err(|e| {
                        eprintln!("Failed to scale frame: {}", e);
                        e.to_string()
                    })?;

                    let width = rgb_frame.width() as usize;
                    let height = rgb_frame.height() as usize;
                    let bytes_per_pixel = 3;
                    let src_stride = rgb_frame.stride(0);
                    let dst_stride = width * bytes_per_pixel;

                    let mut img_buffer = vec![0u8; height * dst_stride];

                    for y in 0..height {
                        let src_slice =
                            &rgb_frame.data(0)[y * src_stride..y * src_stride + dst_stride];
                        let dst_slice = &mut img_buffer[y * dst_stride..(y + 1) * dst_stride];
                        dst_slice.copy_from_slice(src_slice);
                    }

                    let img = image::RgbImage::from_raw(width as u32, height as u32, img_buffer)
                        .ok_or("Failed to create image from frame data")?;
                    println!("Saving image to {:?}", output);

                    img.save_with_format(&output, image::ImageFormat::Jpeg)
                        .map_err(|e| {
                            eprintln!("Failed to save image: {}", e);
                            e.to_string()
                        })?;

                    println!("Screenshot created successfully");
                    return Ok(());
                }
            }
        }

        eprintln!("Failed to create screenshot: No suitable frame found");
        Err("Failed to create screenshot".to_string())
    })
    .await
    .map_err(|e| format!("Task join error: {}", e))?;

    result
}

async fn create_thumbnail(input: PathBuf, output: PathBuf, size: (u32, u32)) -> Result<(), String> {
    println!(
        "Creating thumbnail: input={:?}, output={:?}, size={:?}",
        input, output, size
    );

    tokio::task::spawn_blocking(move || -> Result<(), String> {
        let img = image::open(&input).map_err(|e| {
            eprintln!("Failed to open image: {}", e);
            e.to_string()
        })?;

        let width = img.width() as usize;
        let height = img.height() as usize;
        let bytes_per_pixel = 3;
        let src_stride = width * bytes_per_pixel;

        let rgb_img = img.to_rgb8();
        let img_buffer = rgb_img.as_raw();

        let mut corrected_buffer = vec![0u8; height * src_stride];

        for y in 0..height {
            let src_slice = &img_buffer[y * src_stride..(y + 1) * src_stride];
            let dst_slice = &mut corrected_buffer[y * src_stride..(y + 1) * src_stride];
            dst_slice.copy_from_slice(src_slice);
        }

        let corrected_img =
            image::RgbImage::from_raw(width as u32, height as u32, corrected_buffer)
                .ok_or("Failed to create corrected image")?;

        let thumbnail = image::imageops::resize(
            &corrected_img,
            size.0,
            size.1,
            image::imageops::FilterType::Lanczos3,
        );

        thumbnail
            .save_with_format(&output, image::ImageFormat::Png)
            .map_err(|e| {
                eprintln!("Failed to save thumbnail: {}", e);
                e.to_string()
            })?;

        println!("Thumbnail created successfully");
        Ok(())
    })
    .await
    .map_err(|e| format!("Task join error: {}", e))?
}

async fn get_rendered_video_path(app: AppHandle, video_id: String) -> Result<PathBuf, String> {
    let editor_instance = upsert_editor_instance(&app, video_id.clone()).await;
    let output_path = editor_instance.meta().output_path();

    // If the file doesn't exist, return an error to trigger the progress-enabled path
    if !output_path.exists() {
        return Err("Rendered video does not exist".to_string());
    }

    Ok(output_path)
}

#[tauri::command]
#[specta::specta]
async fn copy_file_to_path(app: AppHandle, src: String, dst: String) -> Result<(), String> {
    println!("Attempting to copy file from {} to {}", src, dst);

    // Determine if this is a screenshot based on the path
    let is_screenshot = src.contains("screenshots/");

    match tokio::fs::copy(&src, &dst).await {
        Ok(bytes) => {
            println!(
                "Successfully copied {} bytes from {} to {}",
                bytes, src, dst
            );
            // Send appropriate success notification
            notifications::send_notification(
                &app,
                if is_screenshot {
                    notifications::NotificationType::ScreenshotSaved
                } else {
                    notifications::NotificationType::VideoSaved
                },
            );
            Ok(())
        }
        Err(e) => {
            eprintln!("Failed to copy file from {} to {}: {}", src, dst, e);
            notifications::send_notification(
                &app,
                if is_screenshot {
                    notifications::NotificationType::ScreenshotSaveFailed
                } else {
                    notifications::NotificationType::VideoSaveFailed
                },
            );
            Err(e.to_string())
        }
    }
}

#[tauri::command]
#[specta::specta]
async fn copy_screenshot_to_clipboard(app: AppHandle, path: PathBuf) -> Result<(), String> {
    sentry::configure_scope(|scope| {
        scope.set_tag("cmd", "copy_screenshot_to_clipboard");
    });

    println!("Copying screenshot to clipboard: {:?}", path);

    let image = match image::open(&path) {
        Ok(data) => data,
        Err(e) => {
            println!("Failed to read screenshot file: {}", e);
            notifications::send_notification(
                &app,
                notifications::NotificationType::ScreenshotCopyFailed,
            );
            return Err(format!("Failed to read screenshot file: {}", e));
        }
    };
    let data = match image.as_rgba8() {
        Some(data) => data,
        None => {
            println!("Failed to load image as 8bit RGBA");
            notifications::send_notification(
                &app,
                notifications::NotificationType::ScreenshotCopyFailed,
            );
            return Err("Failed to load image as 8bit RGBA".into());
        }
    };

    let _ = app
        .state::<MutableState<'_, Clipboard>>()
        .write()
        .await
        .set_image(arboard::ImageData {
            width: image.width() as usize,
            height: image.height() as usize,
            bytes: std::borrow::Cow::Borrowed(data),
        });

    Ok(())
}

#[tauri::command]
#[specta::specta]
async fn open_file_path(_app: AppHandle, path: PathBuf) -> Result<(), String> {
    let path_str = path.to_str().ok_or("Invalid path")?;

    #[cfg(target_os = "windows")]
    {
        Command::new("explorer")
            .args(["/select,", path_str])
            .spawn()
            .map_err(|e| format!("Failed to open folder: {}", e))?;
    }

    #[cfg(target_os = "macos")]
    {
        Command::new("open")
            .arg("-R")
            .arg(path_str)
            .spawn()
            .map_err(|e| format!("Failed to open folder: {}", e))?;
    }

    #[cfg(target_os = "linux")]
    {
        Command::new("xdg-open")
            .arg(
                path.parent()
                    .ok_or("Invalid path")?
                    .to_str()
                    .ok_or("Invalid path")?,
            )
            .spawn()
            .map_err(|e| format!("Failed to open folder: {}", e))?;
    }

    Ok(())
}

#[derive(Deserialize, specta::Type, tauri_specta::Event, Debug, Clone)]
struct RenderFrameEvent {
    frame_number: u32,
}

#[derive(Serialize, specta::Type, tauri_specta::Event, Debug, Clone)]
struct EditorStateChanged {
    playhead_position: u32,
}

impl EditorStateChanged {
    fn new(s: &EditorState) -> Self {
        Self {
            playhead_position: s.playhead_position,
        }
    }
}

#[tauri::command]
#[specta::specta]
async fn start_playback(app: AppHandle, video_id: String) {
    upsert_editor_instance(&app, video_id)
        .await
        .start_playback()
        .await
}

#[tauri::command]
#[specta::specta]
async fn stop_playback(app: AppHandle, video_id: String) {
    let editor_instance = upsert_editor_instance(&app, video_id).await;

    let mut state = editor_instance.state.lock().await;

    if let Some(handle) = state.playback_task.take() {
        handle.stop();
    }
}

#[derive(Serialize, Type, Debug)]
#[serde(rename_all = "camelCase")]
struct SerializedEditorInstance {
    frames_socket_url: String,
    recording_duration: f64,
    saved_project_config: ProjectConfiguration,
    recordings: ProjectRecordings,
    path: PathBuf,
    pretty_name: String,
}

#[tauri::command]
#[specta::specta]
async fn create_editor_instance(
    app: AppHandle,
    video_id: String,
) -> Result<SerializedEditorInstance, String> {
    let editor_instance = upsert_editor_instance(&app, video_id).await;

    // Load the RecordingMeta to get the pretty name
    let meta = RecordingMeta::load_for_project(&editor_instance.project_path)
        .map_err(|e| format!("Failed to load recording meta: {}", e))?;

    println!("Pretty name: {}", meta.pretty_name);

    Ok(SerializedEditorInstance {
        frames_socket_url: format!("ws://localhost:{}{FRAMES_WS_PATH}", editor_instance.ws_port),
        recording_duration: editor_instance.recordings.duration(),
        saved_project_config: {
            let project_config = editor_instance.project_config.1.borrow();
            project_config.clone()
        },
        recordings: editor_instance.recordings,
        path: editor_instance.project_path.clone(),
        pretty_name: meta.pretty_name,
    })
}

#[tauri::command]
#[specta::specta]
async fn copy_video_to_clipboard(app: AppHandle, path: String) -> Result<(), String> {
    println!("copying");
    let _ = app
        .state::<MutableState<'_, Clipboard>>()
        .write()
        .await
        .set_text(path);

    notifications::send_notification(
        &app,
        notifications::NotificationType::VideoCopiedToClipboard,
    );
    Ok(())
}

#[tauri::command]
#[specta::specta]
async fn get_video_metadata(
    app: AppHandle,
    video_id: String,
    video_type: Option<VideoType>,
) -> Result<(f64, f64), String> {
    let video_id = if video_id.ends_with(".cap") {
        video_id.trim_end_matches(".cap").to_string()
    } else {
        video_id
    };

    let video_dir = app
        .path()
        .app_data_dir()
        .unwrap()
        .join("recordings")
        .join(format!("{}.cap", video_id));

    let screen_video_path = video_dir.join("content").join("display.mp4");
    let output_video_path = video_dir.join("output").join("result.mp4");

    println!("video_dir: {:?} \n video_id: {:?}", video_dir, video_id);

    let video_path = match video_type {
        Some(VideoType::Screen) => {
            println!("Using screen video path: {:?}", screen_video_path);
            if !screen_video_path.exists() {
                return Err(format!(
                    "Screen video does not exist: {:?}",
                    screen_video_path
                ));
            }
            screen_video_path
        }
        Some(VideoType::Output) | None => {
            println!("Using output video path: {:?}", output_video_path);
            if output_video_path.exists() {
                output_video_path
            } else {
                println!(
                    "Output video not found, falling back to screen video path: {:?}",
                    screen_video_path
                );
                if !screen_video_path.exists() {
                    return Err(format!(
                        "Screen video does not exist: {:?}",
                        screen_video_path
                    ));
                }
                screen_video_path
            }
        }
    };

    let file = File::open(&video_path).map_err(|e| {
        println!("Failed to open video file: {}", e);
        format!("Failed to open video file: {}", e)
    })?;

    let size = (file
        .metadata()
        .map_err(|e| {
            println!("Failed to get file metadata: {}", e);
            format!("Failed to get file metadata: {}", e)
        })?
        .len() as f64)
        / (1024.0 * 1024.0);

    println!("File size: {} MB", size);

    let reader = BufReader::new(file);
    let file_size = video_path
        .metadata()
        .map_err(|e| {
            println!("Failed to get file metadata: {}", e);
            format!("Failed to get file metadata: {}", e)
        })?
        .len();

    let duration = match Mp4Reader::read_header(reader, file_size) {
        Ok(mp4) => mp4.duration().as_secs_f64(),
        Err(e) => {
            println!(
                "Failed to read MP4 header: {}. Falling back to default duration.",
                e
            );
            // Return a default duration (e.g., 0.0) or try to estimate it based on file size
            0.0 // or some estimated value
        }
    };

    Ok((duration, size))
}

#[tauri::command(async)]
#[specta::specta]
fn open_editor(app: AppHandle, id: String) {
    println!("Opening editor for recording: {}", id);

    if let Some(window) = app.get_webview_window("camera") {
        window.close().ok();
    }

    ShowCapWindow::Editor { project_id: id }.show(&app).unwrap();
}

#[tauri::command(async)]
#[specta::specta]
fn close_previous_recordings_window(app: AppHandle) {
    #[cfg(target_os = "macos")]
    {
        use tauri_nspanel::ManagerExt;
        if let Ok(panel) = app.get_webview_panel(&CapWindowId::PrevRecordings.label()) {
            panel.released_when_closed(true);
            panel.close();
        }
    }
}

#[tauri::command(async)]
#[specta::specta]
fn focus_captures_panel(app: AppHandle) {
    #[cfg(target_os = "macos")]
    {
        use tauri_nspanel::ManagerExt;
        if let Ok(panel) = app.get_webview_panel(&CapWindowId::PrevRecordings.label()) {
            panel.make_key_window();
        }
    }
}

#[derive(Serialize, Deserialize, specta::Type, Clone)]
#[serde(tag = "type")]
enum RenderProgress {
    Starting { total_frames: u32 },
    EstimatedTotalFrames { total_frames: u32 },
    FrameRendered { current_frame: u32 },
}

#[tauri::command]
#[specta::specta]
async fn set_playhead_position(app: AppHandle, video_id: String, frame_number: u32) {
    let editor_instance = upsert_editor_instance(&app, video_id).await;

    editor_instance
        .modify_and_emit_state(|state| {
            state.playhead_position = frame_number;
        })
        .await;
}

#[tauri::command]
#[specta::specta]
async fn set_project_config(app: AppHandle, video_id: String, config: ProjectConfiguration) {
    let editor_instance = upsert_editor_instance(&app, video_id).await;

    config.write(&editor_instance.project_path).unwrap();

    editor_instance.project_config.0.send(config).ok();
}

#[tauri::command]
#[specta::specta]
async fn list_audio_devices() -> Result<Vec<String>, ()> {
    if !permissions::do_permissions_check(false)
        .microphone
        .permitted()
    {
        return Ok(vec![]);
    }

    Ok(AudioInputFeed::list_devices().keys().cloned().collect())
}

#[tauri::command(async)]
#[specta::specta]
fn open_main_window(app: AppHandle) {
    let permissions = permissions::do_permissions_check(false);
    if !permissions.screen_recording.permitted() || !permissions.accessibility.permitted() {
        return;
    }

    ShowCapWindow::Main.show(&app).ok();
}

#[derive(Serialize, Type, tauri_specta::Event, Debug, Clone)]
pub struct UploadProgress {
    stage: String,
    progress: f64,
    message: String,
}

#[derive(Deserialize, Type)]
pub enum UploadMode {
    Initial {
        pre_created_video: Option<PreCreatedVideo>,
    },
    Reupload,
}

#[tauri::command]
#[specta::specta]
async fn upload_exported_video(
    app: AppHandle,
    video_id: String,
    mode: UploadMode,
) -> Result<UploadResult, String> {
    let Ok(Some(mut auth)) = AuthStore::get(&app) else {
        AuthStore::set(&app, None).map_err(|e| e.to_string())?;
        return Ok(UploadResult::NotAuthenticated);
    };

    // Check if user has an upgraded plan
    if !auth.is_upgraded() {
        match AuthStore::fetch_and_update_plan(&app).await {
            Ok(_) => match AuthStore::get(&app) {
                Ok(Some(updated_auth)) => {
                    auth = updated_auth;
                }
                Ok(None) => {
                    return Ok(UploadResult::NotAuthenticated);
                }
                Err(e) => return Err(format!("Failed to refresh auth: {}", e)),
            },
            Err(e) => {
                if e.contains("Authentication expired") {
                    return Ok(UploadResult::NotAuthenticated);
                }
                return Ok(UploadResult::PlanCheckFailed);
            }
        }

        if !auth.is_upgraded() {
            ShowCapWindow::Upgrade.show(&app).ok();
            return Ok(UploadResult::UpgradeRequired);
        }
    }

    let editor_instance = upsert_editor_instance(&app, video_id.clone()).await;
    let mut meta = editor_instance.meta();

    let output_path = meta.output_path();
    if !output_path.exists() {
        notifications::send_notification(&app, notifications::NotificationType::UploadFailed);
        return Err("Failed to upload video: Rendered video not found".to_string());
    }

    // Start upload progress
    UploadProgress {
        stage: "uploading".to_string(),
        progress: 0.0,
        message: "Starting upload...".to_string(),
    }
    .emit(&app)
    .ok();

    let s3_config = async {
        let video_id = match mode {
            UploadMode::Initial { pre_created_video } => {
                if let Some(pre_created) = pre_created_video {
                    return Ok(pre_created.config);
                }
                None
            }
            UploadMode::Reupload => {
                let Some(sharing) = meta.sharing.clone() else {
                    return Err("No sharing metadata found".to_string());
                };

                Some(sharing.id)
            }
        };

        get_s3_config(&app, false, video_id).await
    }
    .await?;

    match upload_video(&app, video_id.clone(), output_path, false, Some(s3_config)).await {
        Ok(uploaded_video) => {
            // Emit upload complete
            UploadProgress {
                stage: "uploading".to_string(),
                progress: 1.0,
                message: "Upload complete!".to_string(),
            }
            .emit(&app)
            .ok();

            meta.sharing = Some(SharingMeta {
                link: uploaded_video.link.clone(),
                id: uploaded_video.id.clone(),
            });
            meta.save_for_project().ok();
            RecordingMetaChanged { id: video_id }.emit(&app).ok();

            let _ = app
                .state::<MutableState<'_, Clipboard>>()
                .write()
                .await
                .set_text(uploaded_video.link.clone());

            NotificationType::ShareableLinkCopied.send(&app);
            Ok(UploadResult::Success(uploaded_video.link))
        }
        Err(e) => {
            NotificationType::UploadFailed.send(&app);
            Err(e)
        }
    }
}

#[tauri::command]
#[specta::specta]
async fn upload_screenshot(
    app: AppHandle,
    screenshot_path: PathBuf,
) -> Result<UploadResult, String> {
    let Ok(Some(mut auth)) = AuthStore::get(&app) else {
        // Sign out and redirect to sign in
        AuthStore::set(&app, None).map_err(|e| e.to_string())?;
        return Ok(UploadResult::NotAuthenticated);
    };

    if !auth.is_upgraded() {
        match AuthStore::fetch_and_update_plan(&app).await {
            Ok(_) => match AuthStore::get(&app) {
                Ok(Some(updated_auth)) => {
                    auth = updated_auth;
                }
                Ok(None) => {
                    return Ok(UploadResult::NotAuthenticated);
                }
                Err(e) => return Err(format!("Failed to refresh auth: {}", e)),
            },
            Err(e) => {
                if e.contains("Authentication expired") {
                    return Ok(UploadResult::NotAuthenticated);
                }
                return Ok(UploadResult::PlanCheckFailed);
            }
        }

        if !auth.is_upgraded() {
            ShowCapWindow::Upgrade.show(&app).ok();
            return Ok(UploadResult::UpgradeRequired);
        }
    }

    println!("Uploading screenshot: {:?}", screenshot_path);

    let screenshot_dir = screenshot_path.parent().unwrap().to_path_buf();
    let mut meta = RecordingMeta::load_for_project(&screenshot_dir).unwrap();

    let share_link = if let Some(sharing) = meta.sharing.as_ref() {
        // Screenshot already uploaded, use existing link
        println!("Screenshot already uploaded, using existing link");
        sharing.link.clone()
    } else {
        // Upload the screenshot
        let uploaded = upload_image(&app, screenshot_path.clone())
            .await
            .map_err(|e| e.to_string())?;

        meta.sharing = Some(SharingMeta {
            link: uploaded.link.clone(),
            id: uploaded.id.clone(),
        });
        meta.save_for_project();

        RecordingMetaChanged {
            id: screenshot_path
                .file_stem()
                .unwrap()
                .to_str()
                .unwrap()
                .to_string(),
        }
        .emit(&app)
        .ok();

        uploaded.link
    };

    println!("Copying to clipboard: {:?}", share_link);

    let _ = app
        .state::<MutableState<'_, Clipboard>>()
        .write()
        .await
        .set_text(share_link.clone());

    // Send notification after successful upload and clipboard copy
    notifications::send_notification(&app, notifications::NotificationType::ShareableLinkCopied);

    Ok(UploadResult::Success(share_link))
}

#[tauri::command]
#[specta::specta]
async fn take_screenshot(app: AppHandle, _state: MutableState<'_, App>) -> Result<(), String> {
    let id = uuid::Uuid::new_v4().to_string();

    let recording_dir = app
        .path()
        .app_data_dir()
        .unwrap()
        .join("screenshots")
        .join(format!("{id}.cap"));

    std::fs::create_dir_all(&recording_dir).map_err(|e| e.to_string())?;

    // Capture the screenshot synchronously before any await points
    let (width, height, bgra_data) = {
        // Take screenshot using scap with optimized settings
        let options = scap::capturer::Options {
            fps: 1,
            output_type: scap::frame::FrameType::BGRAFrame,
            show_highlight: false,
            ..Default::default()
        };

        // Hide main window before taking screenshot
        if let Some(window) = CapWindowId::Main.get(&app) {
            window.hide().ok();
        }

        // Create and use capturer on the main thread
        let mut capturer = Capturer::new(options);
        capturer.start_capture();
        let frame = capturer
            .get_next_frame()
            .map_err(|e| format!("Failed to get frame: {}", e))?;
        capturer.stop_capture();

        // Show main window after taking screenshot
        if let Some(window) = CapWindowId::Main.get(&app) {
            window.show().ok();
        }

        match frame {
            Frame::BGRA(bgra_frame) => Ok((
                bgra_frame.width as u32,
                bgra_frame.height as u32,
                bgra_frame.data,
            )),
            _ => Err("Unexpected frame type".to_string()),
        }
    }?;

    let now = chrono::Local::now();
    let screenshot_name = format!(
        "Cap {} at {}.png",
        now.format("%Y-%m-%d"),
        now.format("%H.%M.%S")
    );
    let screenshot_path = recording_dir.join(&screenshot_name);

    let app_handle = app.clone();
    let recording_dir = recording_dir.clone();
    tokio::task::spawn_blocking(move || -> Result<(), String> {
        // Convert BGRA to RGBA
        let mut rgba_data = vec![0; bgra_data.len()];
        for (bgra, rgba) in bgra_data.chunks_exact(4).zip(rgba_data.chunks_exact_mut(4)) {
            rgba[0] = bgra[2];
            rgba[1] = bgra[1];
            rgba[2] = bgra[0];
            rgba[3] = bgra[3];
        }

        // Create file and PNG encoder
        let file = File::create(&screenshot_path).map_err(|e| e.to_string())?;
        let w = &mut BufWriter::new(file);

        let mut encoder = Encoder::new(w, width, height);
        encoder.set_color(ColorType::Rgba);
        encoder.set_compression(png::Compression::Fast);
        let mut writer = encoder.write_header().map_err(|e| e.to_string())?;

        // Write image data
        writer
            .write_image_data(&rgba_data)
            .map_err(|e| e.to_string())?;

        AppSounds::Screenshot.play();

        let now = chrono::Local::now();
        let screenshot_name = format!(
            "Cap {} at {}.png",
            now.format("%Y-%m-%d"),
            now.format("%H.%M.%S")
        );

        use cap_project::*;
        RecordingMeta {
            project_path: recording_dir.clone(),
            sharing: None,
            pretty_name: screenshot_name,
            display: Display {
                path: screenshot_path.clone(),
            },
            camera: None,
            audio: None,
            segments: vec![],
            cursor: None,
        }
        .save_for_project();

        NewScreenshotAdded {
            path: screenshot_path,
        }
        .emit(&app_handle)
        .ok();

        Ok(())
    })
    .await
    .map_err(|e| format!("Task join error: {}", e))??;

    Ok(())
}

#[tauri::command]
#[specta::specta]
async fn save_file_dialog(
    app: AppHandle,
    file_name: String,
    file_type: String,
) -> Result<Option<String>, String> {
    use tauri_plugin_dialog::DialogExt;

    println!(
        "save_file_dialog called with file_name: {}, file_type: {}",
        file_name, file_type
    );

    // Remove the ".cap" suffix if present
    let file_name = file_name
        .strip_suffix(".cap")
        .unwrap_or(&file_name)
        .to_string();
    println!("File name after removing .cap suffix: {}", file_name);

    // Determine the file type and extension
    let (name, extension) = match file_type.as_str() {
        "recording" => {
            println!("File type is recording");
            ("MP4 Video", "mp4")
        }
        "screenshot" => {
            println!("File type is screenshot");
            ("PNG Image", "png")
        }
        _ => {
            println!("Invalid file type: {}", file_type);
            return Err("Invalid file type".to_string());
        }
    };

    println!(
        "Showing save dialog with name: {}, extension: {}",
        name, extension
    );

    let (tx, rx) = std::sync::mpsc::channel();
    println!("Created channel for communication");

    app.dialog()
        .file()
        .set_title("Save File")
        .set_file_name(file_name)
        .add_filter(name, &[extension])
        .save_file(move |path| {
            println!("Save file callback triggered");
            let _ = tx.send(
                path.as_ref()
                    .and_then(|p| p.as_path())
                    .map(|p| p.to_string_lossy().to_string()),
            );
        });

    println!("Waiting for user selection");
    match rx.recv() {
        Ok(result) => {
            println!("Save dialog result: {:?}", result);
            // Don't send any notifications here - we'll do it after the file is actually copied
            Ok(result)
        }
        Err(e) => {
            println!("Error receiving result: {}", e);
            notifications::send_notification(
                &app,
                notifications::NotificationType::VideoSaveFailed,
            );
            Err(e.to_string())
        }
    }
}

#[derive(Serialize, specta::Type, tauri_specta::Event, Debug, Clone)]
struct RecordingMetaChanged {
    id: String,
}

#[tauri::command(async)]
#[specta::specta]
fn get_recording_meta(app: AppHandle, id: String, file_type: String) -> RecordingMeta {
    let meta_path = match file_type.as_str() {
        "recording" => recording_path(&app, &id),
        "screenshot" => screenshot_path(&app, &id),
        _ => panic!("Invalid file type: {}", file_type),
    };

    RecordingMeta::load_for_project(&meta_path).unwrap()
}
#[tauri::command]
#[specta::specta]
fn list_recordings(app: AppHandle) -> Result<Vec<(String, PathBuf, RecordingMeta)>, String> {
    let recordings_dir = recordings_path(&app);

    let mut result = std::fs::read_dir(&recordings_dir)
        .map_err(|e| format!("Failed to read recordings directory: {}", e))?
        .filter_map(|entry| {
            let entry = entry.ok()?;
            let path = entry.path();
            if path.is_dir() && path.extension().and_then(|s| s.to_str()) == Some("cap") {
                let id = path.file_stem()?.to_str()?.to_string();
                let meta = get_recording_meta(app.clone(), id.clone(), "recording".to_string());
                Some((id, path.clone(), meta))
            } else {
                None
            }
        })
        .collect::<Vec<_>>();

    // Sort the result by creation date of the actual file, newest first
    result.sort_by(|a, b| {
        b.1.metadata()
            .and_then(|m| m.created())
            .unwrap_or(std::time::SystemTime::UNIX_EPOCH)
            .cmp(
                &a.1.metadata()
                    .and_then(|m| m.created())
                    .unwrap_or(std::time::SystemTime::UNIX_EPOCH),
            )
    });

    Ok(result)
}
#[tauri::command]
#[specta::specta]
fn list_screenshots(app: AppHandle) -> Result<Vec<(String, PathBuf, RecordingMeta)>, String> {
    let screenshots_dir = screenshots_path(&app);

    let mut result = std::fs::read_dir(&screenshots_dir)
        .map_err(|e| format!("Failed to read screenshots directory: {}", e))?
        .filter_map(|entry| {
            let entry = entry.ok()?;
            let path = entry.path();
            if path.is_dir() && path.extension().and_then(|s| s.to_str()) == Some("cap") {
                let id = path.file_stem()?.to_str()?.to_string();
                let meta = get_recording_meta(app.clone(), id.clone(), "screenshot".to_string());

                // Find the nearest .png file inside the .cap folder
                let png_path = std::fs::read_dir(&path)
                    .ok()?
                    .filter_map(|e| e.ok())
                    .find(|e| e.path().extension().and_then(|s| s.to_str()) == Some("png"))
                    .map(|e| e.path())?;

                Some((id, png_path, meta))
            } else {
                None
            }
        })
        .collect::<Vec<_>>();

    // Sort the result by creation date of the actual file, newest first
    result.sort_by(|a, b| {
        b.1.metadata()
            .and_then(|m| m.created())
            .unwrap_or(std::time::SystemTime::UNIX_EPOCH)
            .cmp(
                &a.1.metadata()
                    .and_then(|m| m.created())
                    .unwrap_or(std::time::SystemTime::UNIX_EPOCH),
            )
    });

    Ok(result)
}

#[tauri::command]
#[specta::specta]
async fn check_upgraded_and_update(app: AppHandle) -> Result<bool, String> {
    if let Err(e) = AuthStore::fetch_and_update_plan(&app).await {
        return Err(format!("Failed to update plan information: {}", e));
    }

    let auth = AuthStore::get(&app).map_err(|e| e.to_string())?;

    Ok(auth.map_or(false, |a| a.is_upgraded()))
}

#[tauri::command]
#[specta::specta]
fn open_external_link(app: tauri::AppHandle, url: String) -> Result<(), String> {
    // Check settings first
    if let Ok(Some(settings)) = GeneralSettingsStore::get(&app) {
        if settings.disable_auto_open_links {
            return Ok(());
        }
    }

    app.shell()
        .open(&url, None)
        .map_err(|e| format!("Failed to open URL: {}", e))?;
    Ok(())
}

#[tauri::command]
#[specta::specta]
async fn delete_auth_open_signin(app: AppHandle) -> Result<(), String> {
    AuthStore::set(&app, None).map_err(|e| e.to_string())?;

    if let Some(window) = CapWindowId::Settings.get(&app) {
        window.close().ok();
    }

    if let Some(window) = CapWindowId::Camera.get(&app) {
        window.close().ok();
    }

    if let Some(window) = CapWindowId::Main.get(&app) {
        window.close().ok();
    }

    while CapWindowId::Main.get(&app).is_some() {
        tokio::time::sleep(std::time::Duration::from_millis(100)).await;
    }

    Ok(())
}

#[tauri::command]
#[specta::specta]
async fn reset_camera_permissions(_app: AppHandle) -> Result<(), ()> {
    #[cfg(target_os = "macos")]
    {
        #[cfg(debug_assertions)]
        let bundle_id =
            std::env::var("CAP_BUNDLE_ID").unwrap_or_else(|_| "com.apple.Terminal".to_string());
        #[cfg(not(debug_assertions))]
        let bundle_id = "so.cap.desktop";

        Command::new("tccutil")
            .arg("reset")
            .arg("Camera")
            .arg(bundle_id)
            .output()
            .expect("Failed to reset camera permissions");
    }

    Ok(())
}

#[tauri::command]
#[specta::specta]
async fn reset_microphone_permissions(_app: AppHandle) -> Result<(), ()> {
    #[cfg(debug_assertions)]
    let bundle_id = "com.apple.Terminal";
    #[cfg(not(debug_assertions))]
    let bundle_id = "so.cap.desktop";

    Command::new("tccutil")
        .arg("reset")
        .arg("Microphone")
        .arg(bundle_id)
        .output()
        .expect("Failed to reset microphone permissions");

    Ok(())
}

#[tauri::command]
#[specta::specta]
async fn is_camera_window_open(app: AppHandle) -> bool {
    CapWindowId::Camera.get(&app).is_some()
}

#[tauri::command]
#[specta::specta]
async fn seek_to(app: AppHandle, video_id: String, frame_number: u32) {
    let editor_instance = upsert_editor_instance(&app, video_id).await;

    editor_instance
        .modify_and_emit_state(|state| {
            state.playhead_position = frame_number;
        })
        .await;
}

#[tauri::command]
#[specta::specta]
fn show_window(app: AppHandle, window: ShowCapWindow) {
    window.show(&app).ok();
}

async fn check_notification_permissions(app: AppHandle) {
    // Check if we've already requested permissions
    let Ok(Some(settings)) = GeneralSettingsStore::get(&app) else {
        return;
    };

    if !settings.enable_notifications {
        return;
    }

    match app.notification().permission_state() {
        Ok(state) if state != PermissionState::Granted => {
            println!("Requesting notification permission");
            match app.notification().request_permission() {
                Ok(PermissionState::Granted) => {
                    println!("Notification permission granted");
                }
                Ok(_) | Err(_) => {
                    GeneralSettingsStore::update(&app, |s| {
                        s.enable_notifications = false;
                    })
                    .ok();
                }
            }
        }
        Ok(_) => {
            println!("Notification permission already granted");
        }
        Err(e) => {
            eprintln!("Error checking notification permission state: {}", e);
        }
    }
}

#[cfg_attr(mobile, tauri::mobile_entry_point)]
pub async fn run() {
    let specta_builder = tauri_specta::Builder::new()
        .commands(tauri_specta::collect_commands![
            get_recording_options,
            set_recording_options,
            recording::start_recording,
            recording::stop_recording,
            recording::pause_recording,
            recording::resume_recording,
            recording::list_cameras,
            recording::list_capture_windows,
            recording::list_capture_screens,
            take_screenshot,
            list_audio_devices,
            close_previous_recordings_window,
            fake_window::set_fake_window_bounds,
            fake_window::remove_fake_window,
            focus_captures_panel,
            get_current_recording,
            export::export_video,
            copy_file_to_path,
            copy_video_to_clipboard,
            copy_screenshot_to_clipboard,
            open_file_path,
            get_video_metadata,
            create_editor_instance,
            start_playback,
            stop_playback,
            set_playhead_position,
            set_project_config,
            open_editor,
            open_main_window,
            permissions::open_permission_settings,
            permissions::do_permissions_check,
            permissions::request_permission,
            upload_exported_video,
            upload_screenshot,
            get_recording_meta,
            save_file_dialog,
            list_recordings,
            list_screenshots,
            check_upgraded_and_update,
            open_external_link,
            hotkeys::set_hotkey,
            delete_auth_open_signin,
            reset_camera_permissions,
            reset_microphone_permissions,
            is_camera_window_open,
            seek_to,
            send_feedback_request,
            windows::position_traffic_lights,
            global_message_dialog,
            show_window
        ])
        .events(tauri_specta::collect_events![
            RecordingOptionsChanged,
            NewRecordingAdded,
            NewScreenshotAdded,
            RenderFrameEvent,
            EditorStateChanged,
            CurrentRecordingChanged,
            RecordingMetaChanged,
            RecordingStarted,
            RecordingStopped,
            RequestStartRecording,
            RequestRestartRecording,
            RequestStopRecording,
            RequestNewScreenshot,
            RequestOpenSettings,
            NewNotification,
            AuthenticationInvalid,
            audio_meter::AudioInputLevelChange,
            UploadProgress,
        ])
        .error_handling(tauri_specta::ErrorHandlingMode::Throw)
        .typ::<ProjectConfiguration>()
        .typ::<AuthStore>()
        .typ::<hotkeys::HotkeysStore>()
        .typ::<general_settings::GeneralSettingsStore>()
        .typ::<cap_flags::Flags>();

    #[cfg(debug_assertions)]
    specta_builder
        .export(
            specta_typescript::Typescript::default(),
            "../src/utils/tauri.ts",
        )
        .expect("Failed to export typescript bindings");

    let (camera_tx, camera_rx) = CameraFeed::create_channel();
    let camera_ws_port = camera::create_camera_ws(camera_rx.clone()).await;

    let (audio_input_tx, audio_input_rx) = AudioInputFeed::create_channel();

    tauri::async_runtime::set(tokio::runtime::Handle::current());

    #[allow(unused_mut)]
    let mut builder =
        tauri::Builder::default().plugin(tauri_plugin_single_instance::init(|app, _args, _cwd| {
            let _ = ShowCapWindow::Main.show(app);
        }));

    #[cfg(target_os = "macos")]
    {
        builder = builder.plugin(tauri_nspanel::init());
    }

    builder
        .plugin(tauri_plugin_shell::init())
        .plugin(tauri_plugin_dialog::init())
        .plugin(tauri_plugin_store::Builder::new().build())
        .plugin(tauri_plugin_os::init())
        .plugin(tauri_plugin_process::init())
        .plugin(tauri_plugin_oauth::init())
        .plugin(tauri_plugin_http::init())
        .plugin(tauri_plugin_updater::Builder::new().build())
        .plugin(tauri_plugin_notification::init())
        .plugin(
            tauri_plugin_window_state::Builder::new()
                .with_denylist(&[
                    CapWindowId::Setup.label().as_str(),
                    CapWindowId::WindowCaptureOccluder.label().as_str(),
                    CapWindowId::Camera.label().as_str(),
                    CapWindowId::PrevRecordings.label().as_str(),
                ])
                .map_label(|label| match label {
                    label if label.starts_with("editor-") => "editor",
                    _ => label,
                })
                .build(),
        )
        .plugin(flags::plugin::init())
        .invoke_handler(specta_builder.invoke_handler())
        .setup(move |app| {
            let app = app.handle().clone();
            specta_builder.mount_events(&app);
            hotkeys::init(&app);
            general_settings::init(&app);

            if let Ok(Some(auth)) = AuthStore::load(&app) {
                sentry::configure_scope(|scope| {
                    scope.set_user(Some(sentry::User {
                        id: Some(auth.user_id),
                        ..Default::default()
                    }));
                });
            }

            // Add this line to check notification permissions on startup
            tokio::spawn(check_notification_permissions(app.clone()));

            println!("Checking startup completion and permissions...");
            let permissions = permissions::do_permissions_check(false);
            println!("Permissions check result: {:?}", permissions);

            if !permissions.screen_recording.permitted()
                || !permissions.accessibility.permitted()
                || GeneralSettingsStore::get(&app)
                    .ok()
                    .flatten()
                    .map(|s| !s.has_completed_startup)
                    .unwrap_or(false)
            {
                ShowCapWindow::Setup.show(&app).ok();
            } else {
                println!("Permissions granted, showing main window");

                ShowCapWindow::Main.show(&app).ok();
            }

            ShowCapWindow::PrevRecordings.show(&app).ok();

            audio_meter::spawn_event_emitter(app.clone(), audio_input_rx);

            app.manage(Arc::new(RwLock::new(App {
                handle: app.clone(),
                camera_tx,
                camera_ws_port,
                camera_feed: None,
                audio_input_tx,
                audio_input_feed: None,
                start_recording_options: RecordingOptions {
                    capture_target: ScreenCaptureTarget::Screen(CaptureScreen {
                        id: 1,
                        name: "Default".to_string(),
                    }),
                    camera_label: None,
                    audio_input_name: None,
                },
                current_recording: None,
                pre_created_video: None,
            })));

            app.manage(FakeWindowBounds(Arc::new(RwLock::new(HashMap::new()))));

<<<<<<< HEAD
            app.manage(Arc::new(RwLock::new(
                Clipboard::new().expect("Failed to create clipboard context"),
            )));

            tray::create_tray(&app_handle).unwrap();
=======
            tray::create_tray(&app).unwrap();
>>>>>>> 018d2c3b

            RequestStartRecording::listen_any_spawn(&app, |_, app| async move {
                let state = app.state::<Arc<RwLock<App>>>();
                let is_recording = {
                    let app_state = state.read().await;
                    app_state.current_recording.is_some()
                };

                if is_recording {
                    if let Err(e) = recording::stop_recording(app.clone(), app.state()).await {
                        eprintln!("Failed to stop recording: {}", e);
                    }
                } else if let Err(e) = recording::start_recording(app.clone(), app.state()).await {
                    eprintln!("Failed to start recording: {}", e);
                }
            });

            RequestStopRecording::listen_any_spawn(&app, |_, app| async move {
                if let Err(e) = recording::stop_recording(app.clone(), app.state()).await {
                    eprintln!("Failed to stop recording: {}", e);
                }
            });

            RequestRestartRecording::listen_any_spawn(&app, |_, app| async move {
                let state = app.state::<Arc<RwLock<App>>>();

                // Stop and discard the current recording
                {
                    let mut app_state = state.write().await;
                    if let Some(recording) = app_state.clear_current_recording() {
                        CurrentRecordingChanged /*(JsonValue::new(&None))*/
                            .emit(&app)
                            .ok();

                        recording.stop().await.ok();

                        // recording.stop_and_discard();
                    }
                }

                if let Err(e) = recording::start_recording(app.clone(), state).await {
                    eprintln!("Failed to start new recording: {}", e);
                } else {
                    println!("New recording started successfully");
                }
            });

            RequestNewScreenshot::listen_any_spawn(&app, |_, app| async move {
                if let Err(e) = take_screenshot(app.clone(), app.state()).await {
                    eprintln!("Failed to take screenshot: {}", e);
                }
            });

            RequestOpenSettings::listen_any_spawn(&app, |payload, app| async move {
                ShowCapWindow::Settings {
                    page: Some(payload.page),
                }
                .show(&app)
                .ok();
            });

            AuthenticationInvalid::listen_any_spawn(&app, |_, app| async move {
                delete_auth_open_signin(app).await.ok();
            });

            Ok(())
        })
        .on_window_event(|window, event| {
            let label = window.label();
            let app = window.app_handle();

            match event {
                WindowEvent::Destroyed => {
                    match CapWindowId::from_str(label).unwrap() {
                        CapWindowId::Main => {
                            if let Some(w) = CapWindowId::Camera.get(app) {
                                w.close().ok();
                            }
                        }
                        CapWindowId::Editor { project_id } => {
                            let app_handle = app.clone();
                            tokio::spawn(async move {
                                let _ = remove_editor_instance(&app_handle, project_id).await;
                                tokio::task::yield_now().await;
                            });
                        }
                        CapWindowId::Settings | CapWindowId::Upgrade => {
                            // Don't quit the app when settings or upgrade window is closed
                            return;
                        }
                        _ => {}
                    };

                    if let Some(settings) = GeneralSettingsStore::get(app).unwrap_or(None) {
                        if settings.hide_dock_icon
                            && app.webview_windows().keys().all(|label| {
                                !CapWindowId::from_str(label).unwrap().activates_dock()
                            })
                        {
                            #[cfg(target_os = "macos")]
                            app.set_activation_policy(tauri::ActivationPolicy::Accessory)
                                .ok();
                        }
                    }
                }
                WindowEvent::Focused(focused) if *focused => {
                    if CapWindowId::from_str(label).unwrap().activates_dock() {
                        #[cfg(target_os = "macos")]
                        app.set_activation_policy(tauri::ActivationPolicy::Regular)
                            .ok();
                    }
                }
                _ => {}
            }
        })
        .build(tauri::generate_context!())
        .expect("error while running tauri application")
        .run(|handle, event| match event {
            #[cfg(target_os = "macos")]
            tauri::RunEvent::Reopen { .. } => open_main_window(handle.clone()),
            _ => {}
        });
}

type EditorInstancesState = Arc<Mutex<HashMap<String, Arc<EditorInstance>>>>;

pub async fn remove_editor_instance(
    app: &AppHandle<impl Runtime>,
    video_id: String,
) -> Option<Arc<EditorInstance>> {
    let map = match app.try_state::<EditorInstancesState>() {
        Some(s) => (*s).clone(),
        None => return None,
    };

    let mut map = map.lock().await;

    if let Some(editor) = map.remove(&video_id) {
        editor.dispose().await;
        Some(editor)
    } else {
        None
    }
}

pub async fn upsert_editor_instance(app: &AppHandle, video_id: String) -> Arc<EditorInstance> {
    let map = match app.try_state::<EditorInstancesState>() {
        Some(s) => (*s).clone(),
        None => {
            let map = Arc::new(Mutex::new(HashMap::new()));
            app.manage(map.clone());
            map
        }
    };

    let mut map = map.lock().await;

    use std::collections::hash_map::Entry;
    match map.entry(video_id.clone()) {
        Entry::Occupied(o) => o.get().clone(),
        Entry::Vacant(v) => {
            let instance = create_editor_instance_impl(app, video_id).await;
            v.insert(instance.clone());
            instance
        }
    }
}

async fn create_editor_instance_impl(app: &AppHandle, video_id: String) -> Arc<EditorInstance> {
    let instance = EditorInstance::new(recordings_path(app), video_id, {
        let app = app.clone();
        move |state| {
            EditorStateChanged::new(state).emit(&app).ok();
        }
    })
    .await;

    RenderFrameEvent::listen_any(app, {
        let preview_tx = instance.preview_tx.clone();
        move |e| {
            preview_tx.send(Some(e.payload.frame_number)).ok();
        }
    });

    instance
}

// use EditorInstance.project_path instead of this
fn recordings_path(app: &AppHandle) -> PathBuf {
    app.path().app_data_dir().unwrap().join("recordings")
}

fn recording_path(app: &AppHandle, recording_id: &str) -> PathBuf {
    recordings_path(app).join(format!("{}.cap", recording_id))
}

fn screenshots_path(app: &AppHandle) -> PathBuf {
    app.path().app_data_dir().unwrap().join("screenshots")
}

fn screenshot_path(app: &AppHandle, screenshot_id: &str) -> PathBuf {
    screenshots_path(app).join(format!("{}.cap", screenshot_id))
}

#[tauri::command]
#[specta::specta]
async fn send_feedback_request(app: AppHandle, feedback: String) -> Result<(), String> {
    let auth = AuthStore::get(&app)
        .map_err(|e| e.to_string())?
        .ok_or("Not authenticated")?;

    let feedback_url = web_api::make_url("/api/desktop/feedback");

    // Create a proper multipart form
    let form = reqwest::multipart::Form::new().text("feedback", feedback);

    let client = reqwest::Client::new();
    let response = client
        .post(feedback_url)
        .header("Authorization", format!("Bearer {}", auth.token))
        .multipart(form)
        .send()
        .await
        .map_err(|e| format!("Failed to send feedback: {}", e))?;

    if !response.status().is_success() {
        println!("Feedback request failed with status: {}", response.status());

        let error_text = response
            .text()
            .await
            .map_err(|_| "Failed to read error response")?;

        println!("Error response: {}", error_text);

        // Parse the error response and convert to owned String immediately
        let error = match serde_json::from_str::<serde_json::Value>(&error_text) {
            Ok(v) => v
                .get("error")
                .and_then(|e| e.as_str())
                .map(ToString::to_string)
                .unwrap_or_else(|| "Failed to submit feedback".to_string()),
            Err(_) => "Failed to submit feedback".to_string(),
        };

        return Err(error);
    }

    Ok(())
}

#[tauri::command]
#[specta::specta]
<<<<<<< HEAD
async fn reupload_rendered_video(
    app: AppHandle,
    video_id: String,
    project: ProjectConfiguration,
) -> Result<UploadResult, String> {
    let Ok(Some(mut auth)) = AuthStore::get(&app) else {
        AuthStore::set(&app, None).map_err(|e| e.to_string())?;
        return Ok(UploadResult::NotAuthenticated);
    };

    // Check if user has an upgraded plan
    if !auth.is_upgraded() {
        match AuthStore::fetch_and_update_plan(&app).await {
            Ok(_) => match AuthStore::get(&app) {
                Ok(Some(updated_auth)) => {
                    auth = updated_auth;
                }
                Ok(None) => {
                    return Ok(UploadResult::NotAuthenticated);
                }
                Err(e) => return Err(format!("Failed to refresh auth: {}", e)),
            },
            Err(e) => {
                if e.contains("Authentication expired") {
                    return Ok(UploadResult::NotAuthenticated);
                }
                return Ok(UploadResult::PlanCheckFailed);
            }
        }

        if !auth.is_upgraded() {
            open_upgrade_window(app).await;
            return Ok(UploadResult::UpgradeRequired);
        }
    }

    let editor_instance = upsert_editor_instance(&app, video_id.clone()).await;
    let meta = editor_instance.meta();

    let Some(sharing) = meta.sharing.clone() else {
        return Err("No sharing metadata found".to_string());
    };

    UploadProgress {
        stage: "rendering".to_string(),
        progress: 0.0,
        message: "Preparing video...".to_string(),
    }
    .emit(&app)
    .ok();

    let output_path = match get_rendered_video(app.clone(), video_id.clone(), project).await {
        Ok(path) => {
            UploadProgress {
                stage: "rendering".to_string(),
                progress: 1.0,
                message: "Rendering complete".to_string(),
            }
            .emit(&app)
            .ok();
            path
        }
        Err(e) => {
            notifications::send_notification(&app, notifications::NotificationType::UploadFailed);
            return Err(format!("Failed to get rendered video: {}", e));
        }
    };

    // Start upload progress
    UploadProgress {
        stage: "uploading".to_string(),
        progress: 0.0,
        message: "Starting upload...".to_string(),
    }
    .emit(&app)
    .ok();

    // Get S3 config with the existing video ID
    let s3_config = get_s3_config(&app, false, Some(sharing.id)).await?;

    match upload_video(&app, video_id.clone(), output_path, false, Some(s3_config)).await {
        Ok(uploaded_video) => {
            // Emit upload complete
            UploadProgress {
                stage: "uploading".to_string(),
                progress: 1.0,
                message: "Upload complete!".to_string(),
            }
            .emit(&app)
            .ok();

            notifications::send_notification(
                &app,
                notifications::NotificationType::ShareableLinkCopied,
            );

            let _ = app
                .state::<MutableState<'_, Clipboard>>()
                .write()
                .await
                .set_text(uploaded_video.link);

            Ok(UploadResult::Success(sharing.link)) // Use existing sharing link
        }
        Err(e) => {
            notifications::send_notification(&app, notifications::NotificationType::UploadFailed);
            Err(e)
        }
    }
}

#[tauri::command]
#[specta::specta]
=======
>>>>>>> 018d2c3b
fn global_message_dialog(app: AppHandle, message: String) {
    app.dialog().message(message).show(|_| {});
}

trait EventExt: tauri_specta::Event {
    fn listen_any_spawn<Fut>(
        app: &AppHandle,
        handler: impl Fn(Self, AppHandle) -> Fut + Send + 'static + Clone,
    ) -> tauri::EventId
    where
        Fut: Future + Send,
        Self: serde::de::DeserializeOwned + Send + 'static,
    {
        let app = app.clone();
        Self::listen_any(&app.clone(), move |e| {
            let app = app.clone();
            let handler = handler.clone();
            tokio::spawn(async move {
                (handler)(e.payload, app).await;
            });
        })
    }
}

impl<T: tauri_specta::Event> EventExt for T {}<|MERGE_RESOLUTION|>--- conflicted
+++ resolved
@@ -1767,15 +1767,7 @@
 
             app.manage(FakeWindowBounds(Arc::new(RwLock::new(HashMap::new()))));
 
-<<<<<<< HEAD
-            app.manage(Arc::new(RwLock::new(
-                Clipboard::new().expect("Failed to create clipboard context"),
-            )));
-
-            tray::create_tray(&app_handle).unwrap();
-=======
             tray::create_tray(&app).unwrap();
->>>>>>> 018d2c3b
 
             RequestStartRecording::listen_any_spawn(&app, |_, app| async move {
                 let state = app.state::<Arc<RwLock<App>>>();
@@ -2029,7 +2021,6 @@
 
 #[tauri::command]
 #[specta::specta]
-<<<<<<< HEAD
 async fn reupload_rendered_video(
     app: AppHandle,
     video_id: String,
@@ -2126,11 +2117,8 @@
                 notifications::NotificationType::ShareableLinkCopied,
             );
 
-            let _ = app
-                .state::<MutableState<'_, Clipboard>>()
-                .write()
-                .await
-                .set_text(uploaded_video.link);
+            #[cfg(target_os = "macos")]
+            platform::write_string_to_pasteboard(&uploaded_video.link);
 
             Ok(UploadResult::Success(sharing.link)) // Use existing sharing link
         }
@@ -2143,8 +2131,6 @@
 
 #[tauri::command]
 #[specta::specta]
-=======
->>>>>>> 018d2c3b
 fn global_message_dialog(app: AppHandle, message: String) {
     app.dialog().message(message).show(|_| {});
 }
