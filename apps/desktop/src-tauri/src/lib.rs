--- conflicted
+++ resolved
@@ -7,11 +7,7 @@
 mod flags;
 mod general_settings;
 mod hotkeys;
-<<<<<<< HEAD
-mod main_window;
-=======
 mod macos;
->>>>>>> 60316fd8
 mod notifications;
 mod permissions;
 mod recording;
@@ -19,9 +15,6 @@
 mod upload;
 mod web_api;
 mod windows;
-
-#[cfg(target_os = "macos")]
-mod macos;
 
 use audio::AppSounds;
 use auth::AuthStore;
@@ -54,13 +47,8 @@
     collections::HashMap, marker::PhantomData, path::PathBuf, process::Command, sync::Arc,
     time::Duration,
 };
-<<<<<<< HEAD
-use tauri::{AppHandle, Manager, State, WebviewUrl, WebviewWindow, WindowEvent};
-use tauri_plugin_decorum::WebviewWindowExt;
-=======
 use tauri::{AppHandle, Manager, Runtime, State, WindowEvent};
 use tauri_nspanel::ManagerExt;
->>>>>>> 60316fd8
 use tauri_plugin_notification::PermissionState;
 use tauri_plugin_shell::ShellExt;
 use tauri_specta::Event;
@@ -72,14 +60,6 @@
 };
 use upload::{upload_image, upload_individual_file, upload_video};
 use windows::CapWindow;
-
-#[cfg(target_os = "macos")]
-use objc2_app_kit::NSScreenSaverWindowLevel;
-
-#[cfg(target_os = "macos")]
-use tauri_nspanel::{cocoa::appkit::NSMainMenuWindowLevel, ManagerExt};
-
-// #[cfg(target_os = "windows")]
 
 #[derive(specta::Type, Serialize, Deserialize, Clone, Debug)]
 #[serde(rename_all = "camelCase")]
@@ -141,7 +121,6 @@
         CurrentRecordingChanged(json).emit(&self.handle).ok();
 
         if let DisplaySource::Window { .. } = &current_recording.display_source {
-<<<<<<< HEAD
             match self
                 .handle
                 .get_webview_window(WINDOW_CAPTURE_OCCLUDER_LABEL)
@@ -171,24 +150,16 @@
                     .build()
                     .unwrap();
 
+                    occluder_window
+                        .set_window_level(NSScreenSaverWindowLevel as u32)
+                        .unwrap();
                     occluder_window.set_ignore_cursor_events(true).unwrap();
-
-                    #[cfg(target_os = "macos")]
-                    {
-                        occluder_window
-                            .set_window_level(NSScreenSaverWindowLevel as u32)
-                            .unwrap();
-
-                        occluder_window.make_transparent().unwrap();
-                    }
+                    occluder_window.make_transparent().unwrap();
                 }
                 Some(w) => {
                     w.show();
                 }
             }
-=======
-            CapWindow::WindowCaptureOccluder.show(&self.handle);
->>>>>>> 60316fd8
         } else {
             self.close_occluder_window();
         }
@@ -1177,85 +1148,7 @@
 #[tauri::command(async)]
 #[specta::specta]
 fn show_previous_recordings_window(app: AppHandle) {
-<<<<<<< HEAD
-    if let Some(window) = app.get_webview_window(PREV_RECORDINGS_WINDOW) {
-        window.show().ok();
-        return;
-    }
-
-    #[cfg(target_os = "macos")]
-    {
-        if let Ok(panel) = app.get_webview_panel(PREV_RECORDINGS_WINDOW) {
-            if !panel.is_visible() {
-                panel.show();
-            }
-            return;
-        };
-    }
-
-    let Some(monitor) = app.primary_monitor().ok().flatten() else {
-        return;
-    };
-
-    let Some(window) = WebviewWindow::builder(
-        &app,
-        PREV_RECORDINGS_WINDOW,
-        tauri::WebviewUrl::App("/prev-recordings".into()),
-    )
-    .title("Cap")
-    .maximized(false)
-    .resizable(false)
-    .fullscreen(false)
-    .decorations(false)
-    .shadow(false)
-    .always_on_top(true)
-    .visible_on_all_workspaces(true)
-    .accept_first_mouse(true)
-    .content_protected(true)
-    .inner_size(
-        350.0,
-        (monitor.size().height as f64) / monitor.scale_factor(),
-    )
-    .position(0.0, 0.0)
-    .build()
-    .ok() else {
-        return;
-    };
-
-    #[cfg(target_os = "macos")]
-    {
-        use tauri_plugin_decorum::WebviewWindowExt;
-        window.make_transparent().ok();
-    }
-
-    #[cfg(target_os = "macos")]
-    app.run_on_main_thread({
-        let window = window.clone();
-        move || {
-            use tauri_nspanel::cocoa::appkit::NSWindowCollectionBehavior;
-            use tauri_nspanel::WebviewWindowExt as NSPanelWebviewWindowExt;
-
-            let panel = window.to_panel().unwrap();
-
-            panel.set_level(NSMainMenuWindowLevel);
-
-            panel.set_collection_behaviour(
-                NSWindowCollectionBehavior::NSWindowCollectionBehaviorTransient
-                    | NSWindowCollectionBehavior::NSWindowCollectionBehaviorMoveToActiveSpace
-                    | NSWindowCollectionBehavior::NSWindowCollectionBehaviorFullScreenAuxiliary
-                    | NSWindowCollectionBehavior::NSWindowCollectionBehaviorIgnoresCycle,
-            );
-
-            // seems like this doesn't work properly -_-
-            #[allow(non_upper_case_globals)]
-            const NSWindowStyleMaskNonActivatingPanel: i32 = 1 << 7;
-            panel.set_style_mask(NSWindowStyleMaskNonActivatingPanel);
-        }
-    })
-    .ok();
-=======
     let window = CapWindow::PrevRecordings.show(&app).unwrap();
->>>>>>> 60316fd8
 
     tokio::spawn(async move {
         let state = app.state::<FakeWindowBounds>();
@@ -1301,28 +1194,6 @@
 #[specta::specta]
 fn open_editor(app: AppHandle, id: String) {
     println!("Opening editor for recording: {}", id);
-<<<<<<< HEAD
-    #[allow(unused_mut)]
-    let mut window_builder = WebviewWindow::builder(
-        &app,
-        format!("editor-{id}"),
-        WebviewUrl::App(format!("/editor?id={id}").into()),
-    )
-    .inner_size(1150.0, 800.0)
-    .title("Cap Editor")
-    .accept_first_mouse(true)
-    .theme(Some(tauri::Theme::Light));
-
-    #[cfg(target_os = "macos")]
-    {
-        window_builder = window_builder
-            .hidden_title(true)
-            .title_bar_style(tauri::TitleBarStyle::Overlay);
-    }
-
-    let window = window_builder.build().unwrap();
-=======
->>>>>>> 60316fd8
 
     CapWindow::Editor { project_id: id }.show(&app).unwrap();
 }
@@ -1330,33 +1201,16 @@
 #[tauri::command(async)]
 #[specta::specta]
 fn close_previous_recordings_window(app: AppHandle) {
-<<<<<<< HEAD
-    // TODO (Windows): Fix
-    #[cfg(target_os = "macos")]
-    {
-        if let Ok(panel) = app.get_webview_panel(PREV_RECORDINGS_WINDOW) {
-            panel.released_when_closed(true);
-            panel.close();
-        }
-=======
-    if let Ok(panel) = app.get_webview_panel(&CapWindow::PrevRecordings.label()) {
+    if let Ok(panel) = app.get_webview_panel(PREV_RECORDINGS_WINDOW) {
         panel.released_when_closed(true);
         panel.close();
->>>>>>> 60316fd8
     }
 }
 
 #[tauri::command(async)]
 #[specta::specta]
 fn focus_captures_panel(app: AppHandle) {
-<<<<<<< HEAD
-    // TODO (Windows): Fix
-    #[cfg(target_os = "macos")]
-    {
-        let panel = app.get_webview_panel(PREV_RECORDINGS_WINDOW).unwrap();
-=======
     if let Ok(panel) = app.get_webview_panel(&CapWindow::PrevRecordings.label()) {
->>>>>>> 60316fd8
         panel.make_key_window();
     }
 }
@@ -1478,140 +1332,25 @@
 #[tauri::command]
 #[specta::specta]
 async fn open_feedback_window(app: AppHandle) {
-<<<<<<< HEAD
-    #[allow(unused_mut)]
-    let mut window_builder =
-        WebviewWindow::builder(&app, "feedback", tauri::WebviewUrl::App("/feedback".into()))
-            .title("Cap Feedback")
-            .inner_size(400.0, 400.0)
-            .resizable(false)
-            .maximized(false)
-            .shadow(true)
-            .accept_first_mouse(true)
-            .transparent(true);
-
-    #[cfg(target_os = "macos")]
-    {
-        window_builder = window_builder
-            .hidden_title(true)
-            .title_bar_style(tauri::TitleBarStyle::Overlay);
-    }
-
-    let window = window_builder.build().unwrap();
-
-    window.create_overlay_titlebar().unwrap();
-    #[cfg(target_os = "macos")]
-    window.set_traffic_lights_inset(14.0, 22.0).unwrap();
-=======
     CapWindow::Feedback.show(&app).ok();
->>>>>>> 60316fd8
 }
 
 #[tauri::command]
 #[specta::specta]
 async fn open_upgrade_window(app: AppHandle) {
-<<<<<<< HEAD
-    if let Some(window) = app.get_webview_window("upgrade") {
-        window.set_focus().ok();
-        return;
-    }
-
-    #[allow(unused_mut)]
-    let mut window_builder =
-        WebviewWindow::builder(&app, "upgrade", tauri::WebviewUrl::App("/upgrade".into()))
-            .title("Cap Upgrade")
-            .inner_size(800.0, 850.0)
-            .resizable(false)
-            .maximized(false)
-            .shadow(true)
-            .accept_first_mouse(true)
-            .transparent(true);
-
-    #[cfg(target_os = "macos")]
-    {
-        window_builder = window_builder
-            .hidden_title(true)
-            .title_bar_style(tauri::TitleBarStyle::Overlay);
-    }
-
-    let window = window_builder.build().unwrap();
-
-    window.create_overlay_titlebar().unwrap();
-    #[cfg(target_os = "macos")]
-    window.set_traffic_lights_inset(14.0, 22.0).unwrap();
-=======
     CapWindow::Upgrade.show(&app).ok();
->>>>>>> 60316fd8
 }
 
 #[tauri::command]
 #[specta::specta]
 async fn open_changelog_window(app: AppHandle) {
-<<<<<<< HEAD
-    #[allow(unused_mut)]
-    let mut window_builder = WebviewWindow::builder(
-        &app,
-        "changelog",
-        tauri::WebviewUrl::App("/changelog".into()),
-    )
-    .title("Cap Changelog")
-    .inner_size(600.0, 450.0)
-    .resizable(true)
-    .maximized(false)
-    .shadow(true)
-    .accept_first_mouse(true)
-    .transparent(true);
-
-    #[cfg(target_os = "macos")]
-    {
-        window_builder = window_builder
-            .hidden_title(true)
-            .title_bar_style(tauri::TitleBarStyle::Overlay);
-    }
-
-    let window = window_builder.build().unwrap();
-
-    window.create_overlay_titlebar().unwrap();
-    #[cfg(target_os = "macos")]
-    window.set_traffic_lights_inset(14.0, 22.0).unwrap();
-=======
     CapWindow::Changelog.show(&app);
->>>>>>> 60316fd8
 }
 
 #[tauri::command]
 #[specta::specta]
 async fn open_settings_window(app: AppHandle, page: String) {
-<<<<<<< HEAD
-    #[allow(unused_mut)]
-    let mut window_builder = WebviewWindow::builder(
-        &app,
-        "settings",
-        tauri::WebviewUrl::App(format!("/settings?page={page}").into()),
-    )
-    .title("Cap Settings")
-    .inner_size(600.0, 450.0)
-    .resizable(true)
-    .maximized(false)
-    .shadow(true)
-    .accept_first_mouse(true)
-    .transparent(true);
-
-    #[cfg(target_os = "macos")]
-    {
-        window_builder = window_builder
-            .hidden_title(true)
-            .title_bar_style(tauri::TitleBarStyle::Overlay);
-    }
-
-    let window = window_builder.build().unwrap();
-
-    window.create_overlay_titlebar().unwrap();
-    #[cfg(target_os = "macos")]
-    window.set_traffic_lights_inset(14.0, 22.0).unwrap();
-=======
     CapWindow::Settings { page: Some(page) }.show(&app);
->>>>>>> 60316fd8
 }
 
 #[tauri::command]
