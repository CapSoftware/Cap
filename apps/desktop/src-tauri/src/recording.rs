use std::{sync::Arc, time::Instant};

use crate::{
    audio::AppSounds,
    auth::AuthStore,
    create_screenshot,
    export::export_video,
    general_settings::GeneralSettingsStore,
    notifications, open_editor, open_external_link,
    presets::PresetsStore,
    upload::get_s3_config,
    upload_exported_video, web_api,
    windows::{CapWindowId, ShowCapWindow},
    App, CurrentRecordingChanged, MutableState, NewRecordingAdded, PreCreatedVideo,
    RecordingStarted, RecordingStopped, UploadMode,
};
use cap_fail::fail;
use cap_flags::FLAGS;
use cap_media::sources::{CaptureScreen, CaptureWindow};
use cap_media::{feeds::CameraFeed, sources::ScreenCaptureTarget};
use cap_project::{
    Content, ProjectConfiguration, TimelineConfiguration, TimelineSegment, ZoomSegment, XY,
};
use cap_recording::CompletedRecording;
use cap_rendering::ProjectRecordings;
use cap_utils::spawn_actor;
use clipboard_rs::{Clipboard, ClipboardContext};
use tauri::{AppHandle, Manager};
use tauri_specta::Event;

#[tauri::command(async)]
#[specta::specta]
pub fn list_capture_screens() -> Vec<CaptureScreen> {
    cap_media::sources::list_screens()
        .into_iter()
        .map(|(v, _)| v)
        .collect()
}

#[tauri::command(async)]
#[specta::specta]
pub fn list_capture_windows() -> Vec<CaptureWindow> {
    cap_media::sources::list_windows()
        .into_iter()
        .map(|(v, _)| v)
        .collect()
}

#[tauri::command(async)]
#[specta::specta]
pub fn list_cameras() -> Vec<String> {
    CameraFeed::list_cameras()
}

#[tauri::command]
#[specta::specta]
pub async fn start_recording(
    app: AppHandle,
    state_mtx: MutableState<'_, App>,
) -> Result<(), String> {
    let mut state = state_mtx.write().await;

    let id = uuid::Uuid::new_v4().to_string();

    let recording_dir = app
        .path()
        .app_data_dir()
        .unwrap()
        .join("recordings")
        .join(format!("{id}.cap"));

    // Check if auto_create_shareable_link is true and user is upgraded
    let general_settings = GeneralSettingsStore::get(&app)?;
    let auto_create_shareable_link = general_settings
        .map(|settings| settings.auto_create_shareable_link)
        .unwrap_or(false);

    if let Ok(Some(auth)) = AuthStore::get(&app) {
        if auto_create_shareable_link && auth.is_upgraded() {
            // Pre-create the video and get the shareable link
            if let Ok(s3_config) = get_s3_config(&app, false, None).await {
                let link = web_api::make_url(format!("/s/{}", s3_config.id()));

                state.pre_created_video = Some(PreCreatedVideo {
                    id: s3_config.id().to_string(),
                    link: link.clone(),
                    config: s3_config,
                });

                println!("Pre-created shareable link: {}", link);
            };
        }
    }

<<<<<<< HEAD
=======
    if matches!(
        state.start_recording_options.capture_target,
        ScreenCaptureTarget::Window(_) | ScreenCaptureTarget::Area(_)
    ) {
        let _ = ShowCapWindow::WindowCaptureOccluder.show(&app);
    }

>>>>>>> aa2b02b6
    let (actor, actor_done_rx) = cap_recording::spawn_recording_actor(
        id,
        recording_dir,
        state.start_recording_options.clone(),
        state.camera_feed.clone(),
        state.audio_input_feed.clone(),
    )
    .await
    .map_err(|e| e.to_string())?;

    state.set_current_recording(actor);
    drop(state);

    spawn_actor({
        let app = app.clone();
        let state_mtx = Arc::clone(&state_mtx);
        async move {
            actor_done_rx.await.ok();

            let mut state = state_mtx.write().await;

            // this clears the current recording for us
            handle_recording_finished(app, None, &mut state).await.ok();
        }
    });

    if let Some(window) = CapWindowId::Main.get(&app) {
        window.minimize().ok();
    }

    if let Some(window) = CapWindowId::InProgressRecording.get(&app) {
        window.eval("window.location.reload()").ok();
    } else {
        ShowCapWindow::InProgressRecording { position: None }
            .show(&app)
            .ok();
    }

    AppSounds::StartRecording.play();

    RecordingStarted.emit(&app).ok();

    Ok(())
}

#[tauri::command]
#[specta::specta]
pub async fn pause_recording(state: MutableState<'_, App>) -> Result<(), String> {
    let mut state = state.write().await;

    if let Some(recording) = state.current_recording.as_mut() {
        recording.pause().await.map_err(|e| e.to_string())?;
    }

    Ok(())
}

#[tauri::command]
#[specta::specta]
pub async fn resume_recording(state: MutableState<'_, App>) -> Result<(), String> {
    let mut state = state.write().await;

    if let Some(recording) = state.current_recording.as_mut() {
        recording.resume().await.map_err(|e| e.to_string())?;
    }

    Ok(())
}

#[tauri::command]
#[specta::specta]
pub async fn stop_recording(app: AppHandle, state: MutableState<'_, App>) -> Result<(), String> {
    let mut state = state.write().await;
    let Some(current_recording) = state.clear_current_recording() else {
        return Err("Recording not in progress".to_string())?;
    };

    let completed_recording = current_recording.stop().await.map_err(|e| e.to_string())?;

    handle_recording_finished(app, Some(completed_recording), &mut state).await?;

    Ok(())
}

async fn handle_recording_finished(
    app: AppHandle,
    completed_recording: Option<cap_recording::CompletedRecording>,
    state: &mut App,
) -> Result<(), String> {
    // Clear current recording, just in case :)
    state.current_recording.take();

    if let Some(window) = CapWindowId::InProgressRecording.get(&app) {
        window.hide().unwrap();
    }

    if let Some(window) = CapWindowId::Main.get(&app) {
        window.unminimize().ok();
    }

    if let Some(completed_recording) = completed_recording {
        let screenshots_dir = completed_recording.recording_dir.join("screenshots");
        std::fs::create_dir_all(&screenshots_dir).ok();

        let meta = &completed_recording.meta;
        let display_output_path = match &meta.content {
            Content::SingleSegment { segment } => meta.path(&segment.display.path),
            Content::MultipleSegments { inner } => meta.path(&inner.segments[0].display.path),
        };

        let display_screenshot = screenshots_dir.join("display.jpg");
        create_screenshot(display_output_path, display_screenshot.clone(), None).await?;

        let recording_dir = completed_recording.recording_dir.clone();

        ShowCapWindow::PrevRecordings.show(&app).ok();

        NewRecordingAdded {
            path: recording_dir.clone(),
        }
        .emit(&app)
        .ok();

        RecordingStopped {
            path: recording_dir,
        }
        .emit(&app)
        .ok();

        let recordings = ProjectRecordings::new(&completed_recording.meta);

        let config = project_config_from_recording(
            &completed_recording,
            &recordings,
            PresetsStore::get_default_preset(&app)?.map(|p| p.config),
        );

        config
            .write(&completed_recording.recording_dir)
            .map_err(|e| e.to_string())?;

        if let Some(pre_created_video) = state.pre_created_video.take() {
            spawn_actor({
                let app = app.clone();
                async move {
                    if let Some((settings, auth)) = GeneralSettingsStore::get(&app)
                        .ok()
                        .flatten()
                        .zip(AuthStore::get(&app).ok().flatten())
                    {
                        if auth.is_upgraded() && settings.auto_create_shareable_link {
                            // Copy link to clipboard
                            let _ = app
                                .state::<MutableState<'_, ClipboardContext>>()
                                .write()
                                .await
                                .set_text(pre_created_video.link.clone());

                            // Send notification for shareable link
                            notifications::send_notification(
                                &app,
                                notifications::NotificationType::ShareableLinkCopied,
                            );

                            // Open the pre-created shareable link
                            open_external_link(app.clone(), pre_created_video.link.clone()).ok();

                            // Start the upload process in the background with retry mechanism
                            let app = app.clone();

                            tauri::async_runtime::spawn(async move {
                                let max_retries = 3;
                                let mut retry_count = 0;

                                export_video(
                                    app.clone(),
                                    completed_recording.id.clone(),
                                    tauri::ipc::Channel::new(|_| Ok(())),
                                    true,
                                    completed_recording.meta.content.max_fps(),
                                    XY::new(1920, 1080),
                                )
                                .await
                                .ok();

                                while retry_count < max_retries {
                                    match upload_exported_video(
                                        app.clone(),
                                        completed_recording.id.clone(),
                                        UploadMode::Initial {
                                            pre_created_video: Some(pre_created_video.clone()),
                                        },
                                    )
                                    .await
                                    {
                                        Ok(_) => {
                                            println!("Video uploaded successfully");
                                            // Don't send notification here since we already did it above
                                            break;
                                        }
                                        Err(e) => {
                                            retry_count += 1;
                                            println!(
                                                "Error during auto-upload (attempt {}/{}): {}",
                                                retry_count, max_retries, e
                                            );

                                            if retry_count < max_retries {
                                                tokio::time::sleep(std::time::Duration::from_secs(
                                                    5,
                                                ))
                                                .await;
                                            } else {
                                                println!("Max retries reached. Upload failed.");
                                                notifications::send_notification(
                                                    &app,
                                                    notifications::NotificationType::UploadFailed,
                                                );
                                            }
                                        }
                                    }
                                }
                            });
                        } else if settings.open_editor_after_recording {
                            open_editor(app.clone(), completed_recording.id);
                        }
                    }
                }
            });
        }
    };

    AppSounds::StopRecording.play();

    CurrentRecordingChanged.emit(&app).ok();

    Ok(())
}

fn generate_zoom_segments_from_clicks(
    recording: &CompletedRecording,
    recordings: &ProjectRecordings,
) -> Vec<ZoomSegment> {
    let mut segments = vec![];

    let max_duration = recordings.duration();

    const ZOOM_SEGMENT_AFTER_CLICK_PADDING: f64 = 1.5;

    // single-segment only
    // for click in &recording.cursor_data.clicks {
    //     let time = click.process_time_ms / 1000.0;

    //     if segments.last().is_none() {
    //         segments.push(ZoomSegment {
    //             start: (click.process_time_ms / 1000.0 - (ZOOM_DURATION + 0.2)).max(0.0),
    //             end: click.process_time_ms / 1000.0 + ZOOM_SEGMENT_AFTER_CLICK_PADDING,
    //             amount: 2.0,
    //         });
    //     } else {
    //         let last_segment = segments.last_mut().unwrap();

    //         if click.down {
    //             if last_segment.end > time {
    //                 last_segment.end =
    //                     (time + ZOOM_SEGMENT_AFTER_CLICK_PADDING).min(recordings.duration());
    //             } else if time < max_duration - ZOOM_DURATION {
    //                 segments.push(ZoomSegment {
    //                     start: (time - ZOOM_DURATION).max(0.0),
    //                     end: time + ZOOM_SEGMENT_AFTER_CLICK_PADDING,
    //                     amount: 2.0,
    //                 });
    //             }
    //         } else {
    //             last_segment.end =
    //                 (time + ZOOM_SEGMENT_AFTER_CLICK_PADDING).min(recordings.duration());
    //         }
    //     }
    // }

    segments
}

fn project_config_from_recording(
    completed_recording: &CompletedRecording,
    recordings: &ProjectRecordings,
    default_config: Option<ProjectConfiguration>,
) -> ProjectConfiguration {
    ProjectConfiguration {
        timeline: Some(TimelineConfiguration {
            segments: recordings
                .segments
                .iter()
                .enumerate()
                .map(|(i, segment)| TimelineSegment {
                    recording_segment: i as u32,
                    start: 0.0,
                    end: segment.duration(),
                    timescale: 1.0,
                })
                .collect(),
            zoom_segments: generate_zoom_segments_from_clicks(&completed_recording, &recordings),
        }),
        ..default_config.unwrap_or_default()
    }
}<|MERGE_RESOLUTION|>--- conflicted
+++ resolved
@@ -92,8 +92,6 @@
         }
     }
 
-<<<<<<< HEAD
-=======
     if matches!(
         state.start_recording_options.capture_target,
         ScreenCaptureTarget::Window(_) | ScreenCaptureTarget::Area(_)
@@ -101,7 +99,6 @@
         let _ = ShowCapWindow::WindowCaptureOccluder.show(&app);
     }
 
->>>>>>> aa2b02b6
     let (actor, actor_done_rx) = cap_recording::spawn_recording_actor(
         id,
         recording_dir,
