use crate::flags;
use cap_media::{encoders::*, feeds::*, filters::*, pipeline::*, sources::*, MediaError};
use device_query::{DeviceQuery, DeviceState};
use serde::Deserialize;
use serde::Serialize;
use specta::Type;
use std::time::{SystemTime, UNIX_EPOCH};
use std::{path::PathBuf, time::Duration};

use objc::rc::autoreleasepool;
use objc::runtime::{Class, Object, Sel, BOOL, NO, YES};
use objc::*;

use crate::RecordingOptions;

// TODO: Hacky, please fix
pub const FPS: u32 = 30;

#[tauri::command(async)]
#[specta::specta]
pub fn list_capture_windows() -> Vec<CaptureWindow> {
    ScreenCaptureSource::list_targets()
}

#[tauri::command(async)]
#[specta::specta]
pub fn list_cameras() -> Vec<String> {
    CameraFeed::list_cameras()
}

#[derive(Serialize, Deserialize, Clone, Type)]
pub struct MouseEvent {
    pub active_modifiers: Vec<String>,
    pub cursor_id: String,
    pub process_time_ms: f64,
    pub event_type: String,
    pub unix_time_ms: f64,
    pub x: f64,
    pub y: f64,
}

#[derive(Type, Serialize)]
#[serde(rename_all = "camelCase")]
pub struct InProgressRecording {
    pub recording_dir: PathBuf,
    #[serde(skip)]
    pub pipeline: Pipeline<SynchronisedClock<()>>,
    #[serde(skip)]
    pub display_output_path: PathBuf,
    #[serde(skip)]
    pub camera_output_path: Option<PathBuf>,
    #[serde(skip)]
    pub audio_output_path: Option<PathBuf>,
    pub display_source: ScreenCaptureTarget,
    pub segments: Vec<f64>,
    // #[serde(skip)]
    // pub mouse_moves: Arc<Mutex<Vec<MouseEvent>>>,
    // #[serde(skip)]
    // pub mouse_clicks: Arc<Mutex<Vec<MouseEvent>>>,
}

unsafe impl Send for InProgressRecording {}
unsafe impl Sync for InProgressRecording {}

impl InProgressRecording {
    pub async fn stop(&mut self) {
        use cap_project::*;
        let meta = RecordingMeta {
            project_path: self.recording_dir.clone(),
            sharing: None,
            pretty_name: format!(
                "Cap {}",
                chrono::Local::now().format("%Y-%m-%d at %H.%M.%S")
            ),
            display: Display {
                path: self
                    .display_output_path
                    .strip_prefix(&self.recording_dir)
                    .unwrap()
                    .to_owned(),
            },
            camera: self.camera_output_path.as_ref().map(|path| CameraMeta {
                path: path.strip_prefix(&self.recording_dir).unwrap().to_owned(),
            }),
            audio: self.audio_output_path.as_ref().map(|path| AudioMeta {
                path: path.strip_prefix(&self.recording_dir).unwrap().to_owned(),
            }),
            segments: {
                let relative_segments = self
                    .segments
                    .iter()
                    .map(|s| s - self.segments[0])
                    .collect::<Vec<_>>();

                let mut segments = vec![];

                let mut diff = 0.0;

                for (i, chunk) in relative_segments.chunks_exact(2).enumerate() {
                    if i < relative_segments.len() / 2 {
                        segments.push(RecordingSegment {
                            start: diff,
                            end: chunk[1] - chunk[0] + diff,
                        });
                    }

                    diff += chunk[1] - chunk[0];
                }

                segments
            },
        };

        // Signal the mouse event tracking to stop
        if let Err(error) = self.pipeline.shutdown().await {
            eprintln!("Error while stopping recording: {error}");
        }

        // if flags::RECORD_MOUSE {
        //     // Save mouse events to files
        //     let mouse_moves_path = self.recording_dir.join("mousemoves.json");
        //     let mouse_clicks_path = self.recording_dir.join("mouseclicks.json");

        //     let mouse_moves = self.mouse_moves.lock().unwrap();
        //     let mouse_clicks = self.mouse_clicks.lock().unwrap();

        //     let mut mouse_moves_file = File::create(mouse_moves_path).unwrap();
        //     let mut mouse_clicks_file = File::create(mouse_clicks_path).unwrap();

        //     serde_json::to_writer(&mut mouse_moves_file, &*mouse_moves).unwrap();
        //     serde_json::to_writer(&mut mouse_clicks_file, &*mouse_clicks).unwrap();
        // }

        meta.save_for_project();
    }

    pub async fn stop_and_discard(&mut self) {
        // Signal the mouse event tracking to stop
        if let Err(error) = self.pipeline.shutdown().await {
            eprintln!("Error while stopping recording: {error}");
        }

        // Delete all recorded files
        if let Err(e) = std::fs::remove_dir_all(&self.recording_dir) {
            eprintln!("Failed to delete recording directory: {:?}", e);
        }
    }

    pub async fn pause(&mut self) -> Result<(), String> {
        let _ = self.pipeline.pause().await;
        Ok(())
    }

    pub async fn play(&mut self) -> Result<(), String> {
        let _ = self.pipeline.play().await;
        Ok(())
    }
}

pub async fn start(
    recording_dir: PathBuf,
    recording_options: &RecordingOptions,
    camera_feed: Option<&CameraFeed>,
) -> Result<InProgressRecording, MediaError> {
    let content_dir = recording_dir.join("content");

    std::fs::create_dir_all(&content_dir).unwrap();

    let clock = SynchronisedClock::<()>::new();
    let mut pipeline_builder = Pipeline::builder(clock);

    let display_output_path = content_dir.join("display.mp4");
    let mut audio_output_path = None;
    let mut camera_output_path = None;

    let screen_source = ScreenCaptureSource::init(&recording_options.capture_target, None, None);
    let screen_config = screen_source.info();
    let output_config = screen_config.scaled(1920, 30);
    let screen_filter = VideoFilter::init("screen", screen_config, output_config)?;
    let screen_encoder = H264Encoder::init(
        "screen",
        output_config,
        Output::File(display_output_path.clone()),
    )?;
    pipeline_builder = pipeline_builder
        .source("screen_capture", screen_source)
        .pipe("screen_capture_filter", screen_filter)
        .sink("screen_capture_encoder", screen_encoder);

    if let Some(mic_source) = AudioInputSource::init(recording_options.audio_input_name.as_ref()) {
        let mic_config = mic_source.info();
        audio_output_path = Some(content_dir.join("audio-input.mp3"));

        // let mic_filter = AudioFilter::init("microphone", mic_config, "aresample=async=1:min_hard_comp=0.100000:first_pts=0")?;
        let mic_encoder = MP3Encoder::init(
            "microphone",
            mic_config,
            Output::File(audio_output_path.clone().unwrap()),
        )?;

        pipeline_builder = pipeline_builder
            .source("microphone_capture", mic_source)
            // .pipe("microphone_filter", mic_filter)
            .sink("microphone_encoder", mic_encoder);
    }

    if let Some(camera_source) = CameraSource::init(camera_feed) {
        let camera_config = camera_source.info();
        let output_config = camera_config.scaled(1920, 30);
        camera_output_path = Some(content_dir.join("camera.mp4"));

        let camera_filter = VideoFilter::init("camera", camera_config, output_config)?;
        let camera_encoder = H264Encoder::init(
            "camera",
            output_config,
            Output::File(camera_output_path.clone().unwrap()),
        )?;

        pipeline_builder = pipeline_builder
            .source("camera_capture", camera_source)
            .pipe("camera_filter", camera_filter)
            .sink("camera_encoder", camera_encoder);
    }

    let mut pipeline = pipeline_builder.build().await?;
    pipeline.play().await?;

    // Initialize mouse event tracking
    // let mouse_moves = Arc::new(Mutex::new(Vec::new()));
    // let mouse_clicks = Arc::new(Mutex::new(Vec::new()));
    // let stop_signal = Arc::new(Mutex::new(false));

    // Start mouse event tracking
    // let mouse_moves_clone = Arc::clone(&mouse_moves);
    // let mouse_clicks_clone = Arc::clone(&mouse_clicks);
    // let stop_signal_clone = Arc::clone(&stop_signal);
    // tokio::spawn(async move {
    //     let device_state = DeviceState::new();
    //     let mut last_mouse_state = device_state.get_mouse();
    //     let start_time = Instant::now();

    //     while !*stop_signal_clone.lock().unwrap() {
    //         let mouse_state = device_state.get_mouse();
    //         let elapsed = start_time.elapsed().as_secs_f64() * 1000.0;
    //         let unix_time = chrono::Utc::now().timestamp_millis() as f64;

    //         if mouse_state.coords != last_mouse_state.coords {
    //             let mouse_event = MouseEvent {
    //                 active_modifiers: vec![],
    //                 cursor_id: get_cursor_id(),
    //                 process_time_ms: elapsed,
    //                 event_type: "mouseMoved".to_string(),
    //                 unix_time_ms: unix_time,
    //                 x: mouse_state.coords.0 as f64,
    //                 y: mouse_state.coords.1 as f64,
    //             };
    //             mouse_moves_clone.lock().unwrap().push(mouse_event);
    //         }

    //         if mouse_state.button_pressed[0] && !last_mouse_state.button_pressed[0] {
    //             let mouse_event = MouseEvent {
    //                 active_modifiers: vec![],
    //                 cursor_id: get_cursor_id(),
    //                 process_time_ms: elapsed,
    //                 event_type: "mouseClicked".to_string(),
    //                 unix_time_ms: unix_time,
    //                 x: mouse_state.coords.0 as f64,
    //                 y: mouse_state.coords.1 as f64,
    //             };
    //             mouse_clicks_clone.lock().unwrap().push(mouse_event);
    //         }

    //         last_mouse_state = mouse_state;
    //         tokio::time::sleep(Duration::from_millis(10)).await;
    //     }
    // });

    Ok(InProgressRecording {
        segments: vec![SystemTime::now()
            .duration_since(UNIX_EPOCH)
            .unwrap()
            .as_secs_f64()],
        pipeline,
        recording_dir,
<<<<<<< HEAD
        ffmpeg_process,
        display,
        display_source: match recording_options.capture_target {
            CaptureTarget::Screen { id: screen_id } => DisplaySource::Screen,
            CaptureTarget::Window { id: window_number } => DisplaySource::Window {
                bounds: get_window_bounds(window_number).unwrap(),
            },
        },
        camera,
        audio,
        mouse_moves,
        mouse_clicks,
        stop_signal,
    }
=======
        display_source: recording_options.capture_target.clone(),
        display_output_path,
        audio_output_path,
        camera_output_path,
        // mouse_moves,
        // mouse_clicks,
        // stop_signal,
    })
>>>>>>> a7909c7e
}

fn get_cursor_id() -> String {
    autoreleasepool(|| {
        // Get the NSCursor class
        let nscursor_class = match Class::get("NSCursor") {
            Some(cls) => cls,
            None => return "Unknown".to_string(),
        };

        unsafe {
            // Get the current cursor
            let current_cursor: *mut Object = msg_send![nscursor_class, currentSystemCursor];
            if current_cursor.is_null() {
                return "Unknown".to_string();
            }

            // Define an array of known cursor names
            let cursor_names = [
                "arrowCursor",
                "IBeamCursor",
                "crosshairCursor",
                "closedHandCursor",
                "openHandCursor",
                "pointingHandCursor",
                "resizeLeftCursor",
                "resizeRightCursor",
                "resizeLeftRightCursor",
                "resizeUpCursor",
                "resizeDownCursor",
                "resizeUpDownCursor",
                "disappearingItemCursor",
                "IBeamCursorForVerticalLayout",
                "operationNotAllowedCursor",
                "dragLinkCursor",
                "dragCopyCursor",
                "contextualMenuCursor",
            ];

            // Iterate through known cursor names
            for cursor_name in cursor_names.iter() {
                let sel = Sel::register(cursor_name);
                let cursor: *mut Object = msg_send![nscursor_class, performSelector:sel];
                if !cursor.is_null() {
                    let is_equal: BOOL = msg_send![current_cursor, isEqual:cursor];
                    if is_equal == YES {
                        return cursor_name.to_string();
                    }
                }
            }

            // If no match is found, return "Unknown"
            "Unknown".to_string()
        }
    })
}<|MERGE_RESOLUTION|>--- conflicted
+++ resolved
@@ -282,22 +282,6 @@
             .as_secs_f64()],
         pipeline,
         recording_dir,
-<<<<<<< HEAD
-        ffmpeg_process,
-        display,
-        display_source: match recording_options.capture_target {
-            CaptureTarget::Screen { id: screen_id } => DisplaySource::Screen,
-            CaptureTarget::Window { id: window_number } => DisplaySource::Window {
-                bounds: get_window_bounds(window_number).unwrap(),
-            },
-        },
-        camera,
-        audio,
-        mouse_moves,
-        mouse_clicks,
-        stop_signal,
-    }
-=======
         display_source: recording_options.capture_target.clone(),
         display_output_path,
         audio_output_path,
@@ -306,7 +290,6 @@
         // mouse_clicks,
         // stop_signal,
     })
->>>>>>> a7909c7e
 }
 
 fn get_cursor_id() -> String {
