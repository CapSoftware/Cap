--- conflicted
+++ resolved
@@ -60,7 +60,7 @@
         InstantMultipartUpload, build_video_meta, compress_image, create_or_get_video, upload_video,
     },
     web_api::ManagerExt,
-    windows::{CapWindowDef, CapWindow},
+    windows::{CapWindow, CapWindowDef},
 };
 
 #[derive(Clone)]
@@ -1073,14 +1073,10 @@
         }
         let _ = app.mic_feed.ask(microphone::RemoveInput).await;
         let _ = app.camera_feed.ask(camera::RemoveInput).await;
-<<<<<<< HEAD
-        if let Some(win) = CapWindowDef::Camera.get(&handle) {
-=======
         app.selected_mic_label = None;
         app.selected_camera_id = None;
         app.camera_in_use = false;
-        if let Some(win) = CapWindowId::Camera.get(&handle) {
->>>>>>> f272bbf8
+        if let Some(win) = CapWindowDef::Camera.get(&handle) {
             win.close().ok();
         }
     }
