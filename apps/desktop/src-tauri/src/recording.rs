<<<<<<< HEAD
use std::{collections::HashMap, path::PathBuf, sync::Arc, time::Duration};

use crate::{
    App, CurrentRecordingChanged, MutableState, NewStudioRecordingAdded, RecordingStarted,
    RecordingStopped, VideoUploadInfo,
    audio::AppSounds,
    auth::AuthStore,
    camera::CameraPreview,
    create_screenshot,
    general_settings::{GeneralSettingsStore, PostDeletionBehaviour, PostStudioRecordingBehaviour},
    open_external_link,
    presets::PresetsStore,
    upload::{
        InstantMultipartUpload, build_video_meta, create_or_get_video, prepare_screenshot_upload,
        upload_video,
    },
    web_api::ManagerExt,
    windows::{CapWindowId, ShowCapWindow},
};
use cap_fail::fail;
use cap_media::{
    platform::Bounds,
    sources::{CaptureScreen, CaptureWindow},
};
use cap_media::{platform::display_for_window, sources::ScreenCaptureTarget};
=======
use cap_fail::fail;
>>>>>>> 7ddc965c
use cap_project::{
    CursorClickEvent, Platform, ProjectConfiguration, RecordingMeta, RecordingMetaInner,
    SharingMeta, StudioRecordingMeta, TimelineConfiguration, TimelineSegment, ZoomMode,
    ZoomSegment, cursor::CursorEvents,
};
use cap_recording::{
    CompletedStudioRecording, RecordingError, RecordingMode, StudioRecordingHandle,
    feeds::CameraFeed,
    instant_recording::{CompletedInstantRecording, InstantRecordingHandle},
    sources::{CaptureDisplay, CaptureWindow, ScreenCaptureTarget, screen_capture},
};
use cap_rendering::ProjectRecordingsMeta;
use cap_utils::{ensure_dir, spawn_actor};
use serde::Deserialize;
use specta::Type;
use std::{path::PathBuf, sync::Arc, time::Duration};
use tauri::{AppHandle, Manager};
use tauri_plugin_dialog::{DialogExt, MessageDialogBuilder};
use tauri_specta::Event;
use tracing::{error, info};

use crate::{
    App, CurrentRecordingChanged, MutableState, NewStudioRecordingAdded, RecordingStarted,
    RecordingStopped, VideoUploadInfo,
    audio::AppSounds,
    auth::AuthStore,
    create_screenshot,
    general_settings::{GeneralSettingsStore, PostDeletionBehaviour, PostStudioRecordingBehaviour},
    open_external_link,
    presets::PresetsStore,
    upload::{
        InstantMultipartUpload, build_video_meta, create_or_get_video, prepare_screenshot_upload,
        upload_video,
    },
    web_api::ManagerExt,
    windows::{CapWindowId, ShowCapWindow},
};

pub enum InProgressRecording {
    Instant {
        target_name: String,
        handle: InstantRecordingHandle,
        progressive_upload: Option<InstantMultipartUpload>,
        video_upload_info: VideoUploadInfo,
        inputs: StartRecordingInputs,
        recording_dir: PathBuf,
    },
    Studio {
        target_name: String,
        handle: StudioRecordingHandle,
        inputs: StartRecordingInputs,
        recording_dir: PathBuf,
    },
}

impl InProgressRecording {
    pub fn capture_target(&self) -> &ScreenCaptureTarget {
        match self {
            Self::Instant { handle, .. } => &handle.capture_target,
            Self::Studio { handle, .. } => &handle.capture_target,
        }
    }

    pub fn inputs(&self) -> &StartRecordingInputs {
        match self {
            Self::Instant { inputs, .. } => inputs,
            Self::Studio { inputs, .. } => inputs,
        }
    }

    pub async fn pause(&self) -> Result<(), RecordingError> {
        match self {
            Self::Instant { handle, .. } => handle.pause().await,
            Self::Studio { handle, .. } => handle.pause().await,
        }
    }

    pub async fn resume(&self) -> Result<(), String> {
        match self {
            Self::Instant { handle, .. } => handle.resume().await.map_err(|e| e.to_string()),
            Self::Studio { handle, .. } => handle.resume().await.map_err(|e| e.to_string()),
        }
    }

    pub fn recording_dir(&self) -> &PathBuf {
        match self {
            Self::Instant { recording_dir, .. } => recording_dir,
            Self::Studio { recording_dir, .. } => recording_dir,
        }
    }

    pub async fn stop(self) -> Result<CompletedRecording, RecordingError> {
        Ok(match self {
            Self::Instant {
                handle,
                progressive_upload,
                video_upload_info,
                target_name,
                ..
            } => CompletedRecording::Instant {
                recording: handle.stop().await?,
                progressive_upload,
                video_upload_info,
                target_name,
            },
            Self::Studio {
                handle,
                target_name,
                ..
            } => CompletedRecording::Studio {
                recording: handle.stop().await?,
                target_name,
            },
        })
    }

    pub async fn cancel(self) -> Result<(), RecordingError> {
        match self {
            Self::Instant { handle, .. } => handle.cancel().await,
            Self::Studio { handle, .. } => handle.cancel().await,
        }
    }
}

pub enum CompletedRecording {
    Instant {
        recording: CompletedInstantRecording,
        target_name: String,
        progressive_upload: Option<InstantMultipartUpload>,
        video_upload_info: VideoUploadInfo,
    },
    Studio {
        recording: CompletedStudioRecording,
        target_name: String,
    },
}

impl CompletedRecording {
    pub fn id(&self) -> &String {
        match self {
            Self::Instant { recording, .. } => &recording.id,
            Self::Studio { recording, .. } => &recording.id,
        }
    }

    pub fn project_path(&self) -> &PathBuf {
        match self {
            Self::Instant { recording, .. } => &recording.project_path,
            Self::Studio { recording, .. } => &recording.project_path,
        }
    }

    pub fn target_name(&self) -> &String {
        match self {
            Self::Instant { target_name, .. } => target_name,
            Self::Studio { target_name, .. } => target_name,
        }
    }
}

#[tauri::command(async)]
#[specta::specta]
pub async fn list_capture_displays() -> Vec<CaptureDisplay> {
    screen_capture::list_displays()
        .into_iter()
        .map(|(v, _)| v)
        .collect()
}

#[tauri::command(async)]
#[specta::specta]
pub async fn list_capture_windows() -> Vec<CaptureWindow> {
    screen_capture::list_windows()
        .into_iter()
        .map(|(v, _)| v)
        .collect()
}

#[tauri::command(async)]
#[specta::specta]
pub fn list_cameras() -> Vec<cap_camera::CameraInfo> {
    cap_camera::list_cameras().collect()
}

#[derive(Deserialize, Type, Clone, Debug)]
pub struct StartRecordingInputs {
    pub capture_target: ScreenCaptureTarget,
    #[serde(default)]
    pub capture_system_audio: bool,
    pub mode: RecordingMode,
}

#[derive(tauri_specta::Event, specta::Type, Clone, Debug, serde::Serialize)]
#[serde(tag = "variant")]
pub enum RecordingEvent {
    Countdown { value: u32 },
    Started,
    Stopped,
    Failed { error: String },
}

#[tauri::command]
#[specta::specta]
#[tracing::instrument(name = "recording", skip_all)]
pub async fn start_recording(
    app: AppHandle,
    state_mtx: MutableState<'_, App>,
    inputs: StartRecordingInputs,
) -> Result<(), String> {
    let id = uuid::Uuid::new_v4().to_string();
    let general_settings = GeneralSettingsStore::get(&app).ok().flatten();
    let general_settings = general_settings.as_ref();

    let recording_dir = app
        .path()
        .app_data_dir()
        .unwrap()
        .join("recordings")
        .join(format!("{id}.cap"));

    ensure_dir(&recording_dir).map_err(|e| format!("Failed to create recording directory: {e}"))?;
    state_mtx
        .write()
        .await
        .add_recording_logging_handle(&recording_dir.join("recording-logs.log"))
        .await?;

    let target_name = {
        let title = inputs.capture_target.title();

        match inputs.capture_target.clone() {
            ScreenCaptureTarget::Area { .. } => title.unwrap_or_else(|| "Area".to_string()),
            ScreenCaptureTarget::Window { .. } => title.unwrap_or_else(|| "Window".to_string()),
            ScreenCaptureTarget::Display { .. } => title.unwrap_or_else(|| "Screen".to_string()),
        }
    };

    if let Some(window) = CapWindowId::Camera.get(&app) {
        let _ = window.set_content_protected(matches!(inputs.mode, RecordingMode::Studio));
    }

    let video_upload_info = match inputs.mode {
        RecordingMode::Instant => {
            match AuthStore::get(&app).ok().flatten() {
                Some(_) => {
                    // Pre-create the video and get the shareable link
                    if let Ok(s3_config) = create_or_get_video(
                        &app,
                        false,
                        None,
                        Some(format!(
                            "{target_name} {}",
                            chrono::Local::now().format("%Y-%m-%d %H:%M:%S")
                        )),
                        None,
                    )
                    .await
                    {
                        let link = app.make_app_url(format!("/s/{}", s3_config.id())).await;
                        info!("Pre-created shareable link: {}", link);

                        Some(VideoUploadInfo {
                            id: s3_config.id().to_string(),
                            link: link.clone(),
                            config: s3_config,
                        })
                    } else {
                        None
                    }
                }
                // Allow the recording to proceed without error for any signed-in user
                _ => {
                    // User is not signed in
                    return Err("Please sign in to use instant recording".to_string());
                }
            }
        }
        RecordingMode::Studio => None,
    };

    match &inputs.capture_target {
        ScreenCaptureTarget::Window { id: _id } => {
            if let Some(show) = inputs
                .capture_target
                .display()
                .map(|d| ShowCapWindow::WindowCaptureOccluder { screen_id: d.id() })
            {
                let _ = show.show(&app).await;
            }
        }
        ScreenCaptureTarget::Area { screen, .. } => {
            let _ = ShowCapWindow::WindowCaptureOccluder {
                screen_id: screen.clone(),
            }
            .show(&app)
            .await;
        }
        _ => {}
    }

    // Set pending state BEFORE closing main window and starting countdown
    {
        let mut state = state_mtx.write().await;
        state.set_pending_recording();
    }

    let countdown = general_settings.and_then(|v| v.recording_countdown);
    let _ = ShowCapWindow::InProgressRecording { countdown }
        .show(&app)
        .await;

    if let Some(countdown) = countdown {
        for t in 0..countdown {
            let _ = RecordingEvent::Countdown {
                value: countdown - t,
            }
            .emit(&app);
            tokio::time::sleep(Duration::from_secs(1)).await;
        }
    }

    let (finish_upload_tx, finish_upload_rx) = flume::bounded(1);
    let progressive_upload = video_upload_info
        .as_ref()
        .filter(|_| matches!(inputs.mode, RecordingMode::Instant))
        .map(|video_upload_info| {
            InstantMultipartUpload::spawn(
                app.clone(),
                id.clone(),
                recording_dir.join("content/output.mp4"),
                video_upload_info.clone(),
                Some(finish_upload_rx),
            )
        });

    println!("spawning actor");

    if let Some(window) = CapWindowId::Main.get(&app) {
        let _ = general_settings
            .map(|v| v.main_window_recording_start_behaviour)
            .unwrap_or_default()
            .perform(&window);
    }

    // done in spawn to catch panics just in case
    let spawn_actor_res = async {
        spawn_actor({
            let state_mtx = Arc::clone(&state_mtx);
            let general_settings = general_settings.cloned();
            let capture_target = inputs.capture_target.clone();
            async move {
                fail!("recording::spawn_actor");
                let mut state = state_mtx.write().await;

                let base_inputs = cap_recording::RecordingBaseInputs {
                    capture_target,
                    capture_system_audio: inputs.capture_system_audio,
                    mic_feed: &state.mic_feed,
                };

                let (actor, actor_done_rx) = match inputs.mode {
                    RecordingMode::Studio => {
                        let (handle, actor_done_rx) = cap_recording::spawn_studio_recording_actor(
                            id.clone(),
                            recording_dir.clone(),
                            base_inputs,
                            state.camera_feed.clone(),
                            general_settings
                                .map(|s| s.custom_cursor_capture)
                                .unwrap_or_default(),
                        )
                        .await
                        .map_err(|e| {
                            error!("Failed to spawn studio recording actor: {e}");
                            e.to_string()
                        })?;

                        (
                            InProgressRecording::Studio {
                                handle,
                                target_name,
                                inputs,
                                recording_dir: recording_dir.clone(),
                            },
                            actor_done_rx,
                        )
                    }
                    RecordingMode::Instant => {
                        let Some(video_upload_info) = video_upload_info.clone() else {
                            return Err("Video upload info not found".to_string());
                        };

                        let (handle, actor_done_rx) =
                            cap_recording::instant_recording::spawn_instant_recording_actor(
                                id.clone(),
                                recording_dir.clone(),
                                base_inputs,
                            )
                            .await
                            .map_err(|e| {
                                error!("Failed to spawn studio recording actor: {e}");
                                e.to_string()
                            })?;

                        (
                            InProgressRecording::Instant {
                                handle,
                                progressive_upload,
                                video_upload_info,
                                target_name,
                                inputs,
                                recording_dir: recording_dir.clone(),
                            },
                            actor_done_rx,
                        )
                    }
                };

                state.set_current_recording(actor);

                Ok::<_, String>(actor_done_rx)
            }
        })
        .await
        .map_err(|e| format!("Failed to spawn recording actor: {e}"))?
    }
    .await;

    let actor_done_rx = match spawn_actor_res {
        Ok(rx) => rx,
        Err(e) => {
            let _ = RecordingEvent::Failed { error: e.clone() }.emit(&app);

            let mut dialog = MessageDialogBuilder::new(
                app.dialog().clone(),
                "An error occurred".to_string(),
                e.clone(),
            )
            .kind(tauri_plugin_dialog::MessageDialogKind::Error);

            if let Some(window) = CapWindowId::InProgressRecording.get(&app) {
                dialog = dialog.parent(&window);
            }

            dialog.blocking_show();

            let mut state = state_mtx.write().await;
            let _ = handle_recording_end(app, None, &mut state).await;

            return Err(e);
        }
    };

    let _ = RecordingEvent::Started.emit(&app);

    spawn_actor({
        let app = app.clone();
        let state_mtx = Arc::clone(&state_mtx);
        async move {
            fail!("recording::wait_actor_done");
            let res = actor_done_rx.await;
            info!("recording wait actor done: {:?}", &res);
            match res {
                Ok(Ok(_)) => {
                    let _ = finish_upload_tx.send(());
                    let _ = RecordingEvent::Stopped.emit(&app);
                }
                Ok(Err(e)) => {
                    let mut state = state_mtx.write().await;

                    let _ = RecordingEvent::Failed { error: e.clone() }.emit(&app);

                    let mut dialog = MessageDialogBuilder::new(
                        app.dialog().clone(),
                        "An error occurred".to_string(),
                        e,
                    )
                    .kind(tauri_plugin_dialog::MessageDialogKind::Error);

                    if let Some(window) = CapWindowId::InProgressRecording.get(&app) {
                        dialog = dialog.parent(&window);
                    }

                    dialog.blocking_show();

                    // this clears the current recording for us
                    handle_recording_end(app, None, &mut state).await.ok();
                }
                // Actor hasn't errored, it's just finished
                v => {
                    info!("recording actor ended: {v:?}");
                }
            }
        }
    });

    AppSounds::StartRecording.play();

    RecordingStarted.emit(&app).ok();

    Ok(())
}

#[tauri::command]
#[specta::specta]
pub async fn pause_recording(state: MutableState<'_, App>) -> Result<(), String> {
    let mut state = state.write().await;

    if let Some(recording) = state.current_recording_mut() {
        recording.pause().await.map_err(|e| e.to_string())?;
    }

    Ok(())
}

#[tauri::command]
#[specta::specta]
pub async fn resume_recording(state: MutableState<'_, App>) -> Result<(), String> {
    let mut state = state.write().await;

    if let Some(recording) = state.current_recording_mut() {
        recording.resume().await.map_err(|e| e.to_string())?;
    }

    Ok(())
}

#[tauri::command]
#[specta::specta]
pub async fn stop_recording(app: AppHandle, state: MutableState<'_, App>) -> Result<(), String> {
    let mut state = state.write().await;
    println!("STOP RECORDING COMMAND FIRE");

    // TODO: This should be derived.
    app.state::<CameraPreview>().shutdown();

    let Some(current_recording) = state.clear_current_recording() else {
        return Err("Recording not in progress".to_string())?;
    };

    println!("AA");

    let completed_recording = current_recording.stop().await.map_err(|e| e.to_string())?;

    println!("BB");

    handle_recording_end(app, Some(completed_recording), &mut state).await?;

    println!("STOP RECORDING COMMAND DONE");

    Ok(())
}

#[tauri::command]
#[specta::specta]
pub async fn restart_recording(app: AppHandle, state: MutableState<'_, App>) -> Result<(), String> {
    let Some(recording) = state.write().await.clear_current_recording() else {
        return Err("No recording in progress".to_string());
    };

    let _ = CurrentRecordingChanged.emit(&app);

    let inputs = recording.inputs().clone();

    let _ = recording.cancel().await;

    tokio::time::sleep(Duration::from_millis(1000)).await;

    start_recording(app.clone(), state, inputs).await
}

#[tauri::command]
#[specta::specta]
pub async fn delete_recording(app: AppHandle, state: MutableState<'_, App>) -> Result<(), String> {
    let recording_data = {
        let mut app_state = state.write().await;
        if let Some(recording) = app_state.clear_current_recording() {
            let recording_dir = recording.recording_dir().clone();
            let video_id = match &recording {
                InProgressRecording::Instant {
                    video_upload_info, ..
                } => Some(video_upload_info.id.clone()),
                _ => None,
            };
            Some((recording, recording_dir, video_id))
        } else {
            None
        }
    };

    if let Some((recording, recording_dir, video_id)) = recording_data {
        CurrentRecordingChanged.emit(&app).ok();
        RecordingStopped {}.emit(&app).ok();

        let _ = recording.cancel().await;

        std::fs::remove_dir_all(&recording_dir).ok();

        if let Some(id) = video_id {
            let _ = app
                .authed_api_request(
                    format!("/api/desktop/video/delete?videoId={id}"),
                    |c, url| c.delete(url),
                )
                .await;
        }

        // Check user's post-deletion behavior setting
        let settings = GeneralSettingsStore::get(&app)
            .ok()
            .flatten()
            .unwrap_or_default();

        if let Some(window) = CapWindowId::InProgressRecording.get(&app) {
            let _ = window.close();
        }

        match settings.post_deletion_behaviour {
            PostDeletionBehaviour::DoNothing => {}
            PostDeletionBehaviour::ReopenRecordingWindow => {
                let _ = ShowCapWindow::Main.show(&app).await;
            }
        }
    }

    Ok(())
}

// runs when a recording ends, whether from success or failure
async fn handle_recording_end(
    handle: AppHandle,
    recording: Option<CompletedRecording>,
    app: &mut App,
) -> Result<(), String> {
    // Clear current recording, just in case :)
    app.clear_current_recording();

    let res = if let Some(recording) = recording {
        // we delay reporting errors here so that everything else happens first
        Some(handle_recording_finish(&handle, recording).await)
    } else {
        None
    };

    let _ = RecordingStopped.emit(&handle);

    let _ = app.recording_logging_handle.reload(None);

    if let Some(window) = CapWindowId::InProgressRecording.get(&handle) {
        let _ = window.close();
    }

    if let Some(window) = CapWindowId::Main.get(&handle) {
        window.unminimize().ok();
    } else {
        // if let Some(v) = CapWindowId::Camera.get(&handle) {
        //     let _ = v.close();
        // }
        println!("I WANT YOU TO SHUTDOWN PLZ");
        app.camera_feed.detach().await;
        app.mic_feed.take();

        // TODO: This shouldn't be required
        handle.state::<crate::camera::CameraPreview>().shutdown();
    }

    CurrentRecordingChanged.emit(&handle).ok();

    if let Some(res) = res {
        res?;
    }

    Ok(())
}

// runs when a recording successfully finishes
async fn handle_recording_finish(
    app: &AppHandle,
    completed_recording: CompletedRecording,
) -> Result<(), String> {
    let recording_dir = completed_recording.project_path().clone();

    let screenshots_dir = recording_dir.join("screenshots");
    std::fs::create_dir_all(&screenshots_dir).ok();

    let display_output_path = match &completed_recording {
        CompletedRecording::Studio { recording, .. } => match &recording.meta {
            StudioRecordingMeta::SingleSegment { segment } => {
                segment.display.path.to_path(&recording_dir)
            }
            StudioRecordingMeta::MultipleSegments { inner, .. } => {
                inner.segments[0].display.path.to_path(&recording_dir)
            }
        },
        CompletedRecording::Instant { recording, .. } => {
            recording.project_path.join("./content/output.mp4")
        }
    };

    let display_screenshot = screenshots_dir.join("display.jpg");
    let screenshot_task = tokio::spawn(create_screenshot(
        display_output_path,
        display_screenshot.clone(),
        None,
    ));

    let target_name = completed_recording.target_name().clone();

    let (meta_inner, sharing) = match completed_recording {
        CompletedRecording::Studio { recording, .. } => {
            let recordings = ProjectRecordingsMeta::new(&recording_dir, &recording.meta)?;

            let config = project_config_from_recording(
                app,
                &recording,
                &recordings,
                PresetsStore::get_default_preset(app)?.map(|p| p.config),
            );

            config.write(&recording_dir).map_err(|e| e.to_string())?;

            (RecordingMetaInner::Studio(recording.meta), None)
        }
        CompletedRecording::Instant {
            recording,
            progressive_upload,
            video_upload_info,
            ..
        } => {
            // shareable_link = Some(video_upload_info.link.clone());
            let app = app.clone();
            let output_path = recording_dir.join("content/output.mp4");

            let _ = open_external_link(app.clone(), video_upload_info.link.clone());

            spawn_actor({
                let video_upload_info = video_upload_info.clone();

                async move {
                    if let Some(progressive_upload) = progressive_upload {
                        let video_upload_succeeded = match progressive_upload
                            .handle
                            .await
                            .map_err(|e| e.to_string())
                            .and_then(|r| r)
                        {
                            Ok(()) => {
                                info!(
                                    "Not attempting instant recording upload as progressive upload succeeded"
                                );
                                true
                            }
                            Err(e) => {
                                error!("Progressive upload failed: {}", e);
                                false
                            }
                        };

                        let _ = screenshot_task.await;

                        if video_upload_succeeded {
                            let resp = prepare_screenshot_upload(
                                &app,
                                &video_upload_info.config.clone(),
                                display_screenshot,
                            )
                            .await;

                            match resp {
                                Ok(r)
                                    if r.status().as_u16() >= 200 && r.status().as_u16() < 300 =>
                                {
                                    info!("Screenshot uploaded successfully");
                                }
                                Ok(r) => {
                                    error!("Failed to upload screenshot: {}", r.status());
                                }
                                Err(e) => {
                                    error!("Failed to upload screenshot: {e}");
                                }
                            }
                        } else {
                            let meta = build_video_meta(&output_path).ok();
                            // The upload_video function handles screenshot upload, so we can pass it along
                            match upload_video(
                                &app,
                                video_upload_info.id.clone(),
                                output_path,
                                Some(video_upload_info.config.clone()),
                                Some(display_screenshot.clone()),
                                meta,
                            )
                            .await
                            {
                                Ok(_) => {
                                    info!(
                                        "Final video upload with screenshot completed successfully"
                                    )
                                }
                                Err(e) => {
                                    error!("Error in final upload with screenshot: {}", e)
                                }
                            }
                        }
                    }
                }
            });

            (
                RecordingMetaInner::Instant(recording.meta),
                Some(SharingMeta {
                    link: video_upload_info.link,
                    id: video_upload_info.id,
                }),
            )
        }
    };

    let date_time = if cfg!(windows) {
        // Windows doesn't support colon in file paths
        chrono::Local::now().format("%Y-%m-%d %H.%M.%S")
    } else {
        chrono::Local::now().format("%Y-%m-%d %H:%M:%S")
    };

    let meta = RecordingMeta {
        platform: Some(Platform::default()),
        project_path: recording_dir.clone(),
        sharing,
        pretty_name: format!("{target_name} {date_time}"),
        inner: meta_inner,
    };

    meta.save_for_project()
        .map_err(|e| format!("Failed to save recording meta: {e}"))?;

    if let RecordingMetaInner::Studio(_) = meta.inner {
        match GeneralSettingsStore::get(app)
            .ok()
            .flatten()
            .map(|v| v.post_studio_recording_behaviour)
            .unwrap_or(PostStudioRecordingBehaviour::OpenEditor)
        {
            PostStudioRecordingBehaviour::OpenEditor => {
                let _ = ShowCapWindow::Editor {
                    project_path: recording_dir,
                }
                .show(app)
                .await;
            }
            PostStudioRecordingBehaviour::ShowOverlay => {
                let _ = ShowCapWindow::RecordingsOverlay.show(app).await;

                let app = AppHandle::clone(app);
                tokio::spawn(async move {
                    tokio::time::sleep(Duration::from_millis(1000)).await;

                    let _ = NewStudioRecordingAdded {
                        path: recording_dir.clone(),
                    }
                    .emit(&app);
                });
            }
        };
    }

    // Play sound to indicate recording has stopped
    AppSounds::StopRecording.play();

    Ok(())
}

/// Core logic for generating zoom segments based on mouse click events.
/// This is an experimental feature that automatically creates zoom effects
/// around user interactions to highlight important moments.
fn generate_zoom_segments_from_clicks_impl(
    mut clicks: Vec<CursorClickEvent>,
    recordings: &ProjectRecordingsMeta,
) -> Vec<ZoomSegment> {
    const ZOOM_SEGMENT_AFTER_CLICK_PADDING: f64 = 1.5;
    const ZOOM_SEGMENT_BEFORE_CLICK_PADDING: f64 = 0.8;
    const ZOOM_DURATION: f64 = 1.0;
    const CLICK_GROUP_THRESHOLD: f64 = 0.6; // seconds
    const MIN_SEGMENT_PADDING: f64 = 2.0; // minimum gap between segments

    let max_duration = recordings.duration();

    clicks.sort_by(|a, b| {
        a.time_ms
            .partial_cmp(&b.time_ms)
            .unwrap_or(std::cmp::Ordering::Equal)
    });

    let mut segments = Vec::<ZoomSegment>::new();

    // Generate segments around mouse clicks
    for click in &clicks {
        if !click.down {
            continue;
        }

        let time = click.time_ms / 1000.0;

        let proposed_start = (time - ZOOM_SEGMENT_BEFORE_CLICK_PADDING).max(0.0);
        let proposed_end = (time + ZOOM_SEGMENT_AFTER_CLICK_PADDING).min(max_duration);

        if let Some(last) = segments.last_mut() {
            // Merge if within group threshold OR if segments would be too close together
            if time <= last.end + CLICK_GROUP_THRESHOLD
                || proposed_start <= last.end + MIN_SEGMENT_PADDING
            {
                last.end = proposed_end;
                continue;
            }
        }

        if time < max_duration - ZOOM_DURATION {
            segments.push(ZoomSegment {
                start: proposed_start,
                end: proposed_end,
                amount: 2.0,
                mode: ZoomMode::Auto,
            });
        }
    }

    segments
}

/// Generates zoom segments based on mouse click events during recording.
/// Used during the recording completion process.
pub fn generate_zoom_segments_from_clicks(
    recording: &CompletedStudioRecording,
    recordings: &ProjectRecordingsMeta,
) -> Vec<ZoomSegment> {
    // Build a temporary RecordingMeta so we can use the common implementation
    let recording_meta = RecordingMeta {
        platform: None,
        project_path: recording.project_path.clone(),
        pretty_name: String::new(),
        sharing: None,
        inner: RecordingMetaInner::Studio(recording.meta.clone()),
    };

    generate_zoom_segments_for_project(&recording_meta, recordings)
}

/// Generates zoom segments from clicks for an existing project.
/// Used in the editor context where we have RecordingMeta.
pub fn generate_zoom_segments_for_project(
    recording_meta: &RecordingMeta,
    recordings: &ProjectRecordingsMeta,
) -> Vec<ZoomSegment> {
    let RecordingMetaInner::Studio(studio_meta) = &recording_meta.inner else {
        return Vec::new();
    };

    let all_events = match studio_meta {
        StudioRecordingMeta::SingleSegment { segment } => {
            if let Some(cursor_path) = &segment.cursor {
                CursorEvents::load_from_file(&recording_meta.path(cursor_path))
                    .unwrap_or_default()
                    .clicks
            } else {
                vec![]
            }
        }
        StudioRecordingMeta::MultipleSegments { inner, .. } => inner
            .segments
            .iter()
            .flat_map(|s| s.cursor_events(recording_meta).clicks)
            .collect(),
    };

    generate_zoom_segments_from_clicks_impl(all_events, recordings)
}

fn project_config_from_recording(
    app: &AppHandle,
    completed_recording: &CompletedStudioRecording,
    recordings: &ProjectRecordingsMeta,
    default_config: Option<ProjectConfiguration>,
) -> ProjectConfiguration {
    let settings = GeneralSettingsStore::get(app)
        .unwrap_or(None)
        .unwrap_or_default();

    ProjectConfiguration {
        timeline: Some(TimelineConfiguration {
            segments: recordings
                .segments
                .iter()
                .enumerate()
                .map(|(i, segment)| TimelineSegment {
                    recording_segment: i as u32,
                    start: 0.0,
                    end: segment.duration(),
                    timescale: 1.0,
                })
                .collect(),
            zoom_segments: if settings.auto_zoom_on_clicks {
                generate_zoom_segments_from_clicks(completed_recording, recordings)
            } else {
                Vec::new()
            },
            layout_segments: Vec::new(),
        }),
        ..default_config.unwrap_or_default()
    }
}<|MERGE_RESOLUTION|>--- conflicted
+++ resolved
@@ -1,32 +1,4 @@
-<<<<<<< HEAD
-use std::{collections::HashMap, path::PathBuf, sync::Arc, time::Duration};
-
-use crate::{
-    App, CurrentRecordingChanged, MutableState, NewStudioRecordingAdded, RecordingStarted,
-    RecordingStopped, VideoUploadInfo,
-    audio::AppSounds,
-    auth::AuthStore,
-    camera::CameraPreview,
-    create_screenshot,
-    general_settings::{GeneralSettingsStore, PostDeletionBehaviour, PostStudioRecordingBehaviour},
-    open_external_link,
-    presets::PresetsStore,
-    upload::{
-        InstantMultipartUpload, build_video_meta, create_or_get_video, prepare_screenshot_upload,
-        upload_video,
-    },
-    web_api::ManagerExt,
-    windows::{CapWindowId, ShowCapWindow},
-};
 use cap_fail::fail;
-use cap_media::{
-    platform::Bounds,
-    sources::{CaptureScreen, CaptureWindow},
-};
-use cap_media::{platform::display_for_window, sources::ScreenCaptureTarget};
-=======
-use cap_fail::fail;
->>>>>>> 7ddc965c
 use cap_project::{
     CursorClickEvent, Platform, ProjectConfiguration, RecordingMeta, RecordingMetaInner,
     SharingMeta, StudioRecordingMeta, TimelineConfiguration, TimelineSegment, ZoomMode,
@@ -53,6 +25,7 @@
     RecordingStopped, VideoUploadInfo,
     audio::AppSounds,
     auth::AuthStore,
+    camera::CameraPreview,
     create_screenshot,
     general_settings::{GeneralSettingsStore, PostDeletionBehaviour, PostStudioRecordingBehaviour},
     open_external_link,
