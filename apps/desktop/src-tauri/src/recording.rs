use cap_fail::fail;
use cap_project::CursorMoveEvent;
use cap_project::cursor::SHORT_CURSOR_SHAPE_DEBOUNCE_MS;
use cap_project::{
    CursorClickEvent, InstantRecordingMeta, MultipleSegments, Platform, ProjectConfiguration,
    RecordingMeta, RecordingMetaInner, SharingMeta, StudioRecordingMeta, StudioRecordingStatus,
    TimelineConfiguration, TimelineSegment, UploadMeta, ZoomMode, ZoomSegment,
    cursor::CursorEvents,
};
use cap_recording::PipelineDoneError;
use cap_recording::feeds::camera::CameraFeedLock;
use cap_recording::feeds::microphone::MicrophoneFeedLock;
use cap_recording::{
    RecordingError, RecordingMode,
    feeds::{camera, microphone},
    instant_recording,
    sources::{
        screen_capture,
        screen_capture::{CaptureDisplay, CaptureWindow, ScreenCaptureTarget},
    },
    studio_recording,
};
use cap_rendering::ProjectRecordingsMeta;
use cap_utils::{ensure_dir, spawn_actor};
use futures::stream;
use serde::{Deserialize, Serialize};
use specta::Type;
use std::{
    collections::{HashMap, VecDeque},
    path::PathBuf,
    str::FromStr,
    sync::Arc,
    time::Duration,
};
use tauri::{AppHandle, Manager};
use tauri_plugin_dialog::{DialogExt, MessageDialogBuilder};
use tauri_specta::Event;
use tracing::*;

use crate::{
    App, CurrentRecordingChanged, MutableState, NewStudioRecordingAdded, RecordingState,
    RecordingStopped, VideoUploadInfo,
    api::PresignedS3PutRequestMethod,
    audio::AppSounds,
    auth::AuthStore,
    create_screenshot,
    general_settings::{GeneralSettingsStore, PostDeletionBehaviour, PostStudioRecordingBehaviour},
    open_external_link,
    presets::PresetsStore,
    thumbnails::*,
    upload::{
        InstantMultipartUpload, build_video_meta, compress_image, create_or_get_video, upload_video,
    },
    web_api::ManagerExt,
    windows::{CapWindowId, ShowCapWindow},
};

pub struct InProgressRecordingCommon {
    pub target_name: String,
    pub inputs: StartRecordingInputs,
    pub recording_dir: PathBuf,
}

pub enum InProgressRecording {
    Instant {
        handle: instant_recording::ActorHandle,
        progressive_upload: InstantMultipartUpload,
        video_upload_info: VideoUploadInfo,
        common: InProgressRecordingCommon,
        // camera isn't used as part of recording pipeline so we hold lock here
        camera_feed: Option<Arc<CameraFeedLock>>,
    },
    Studio {
        handle: studio_recording::ActorHandle,
        common: InProgressRecordingCommon,
    },
}

impl InProgressRecording {
    pub fn capture_target(&self) -> &ScreenCaptureTarget {
        match self {
            Self::Instant { handle, .. } => &handle.capture_target,
            Self::Studio { handle, .. } => &handle.capture_target,
        }
    }

    pub fn inputs(&self) -> &StartRecordingInputs {
        match self {
            Self::Instant { common, .. } => &common.inputs,
            Self::Studio { common, .. } => &common.inputs,
        }
    }

    pub async fn pause(&self) -> anyhow::Result<()> {
        match self {
            Self::Instant { handle, .. } => handle.pause().await,
            Self::Studio { handle, .. } => handle.pause().await,
        }
    }

    pub async fn resume(&self) -> anyhow::Result<()> {
        match self {
            Self::Instant { handle, .. } => handle.resume().await,
            Self::Studio { handle, .. } => handle.resume().await,
        }
    }

    pub fn recording_dir(&self) -> &PathBuf {
        match self {
            Self::Instant { common, .. } => &common.recording_dir,
            Self::Studio { common, .. } => &common.recording_dir,
        }
    }

    pub async fn stop(self) -> anyhow::Result<CompletedRecording> {
        Ok(match self {
            Self::Instant {
                handle,
                progressive_upload,
                video_upload_info,
                common,
                ..
            } => CompletedRecording::Instant {
                recording: handle.stop().await?,
                progressive_upload,
                video_upload_info,
                target_name: common.target_name,
            },
            Self::Studio { handle, common, .. } => CompletedRecording::Studio {
                recording: handle.stop().await?,
                target_name: common.target_name,
            },
        })
    }

    pub fn done_fut(&self) -> cap_recording::DoneFut {
        match self {
            Self::Instant { handle, .. } => handle.done_fut(),
            Self::Studio { handle, .. } => handle.done_fut(),
        }
    }

    pub async fn cancel(self) -> anyhow::Result<()> {
        match self {
            Self::Instant { handle, .. } => handle.cancel().await,
            Self::Studio { handle, .. } => handle.cancel().await,
        }
    }

    pub fn mode(&self) -> RecordingMode {
        match self {
            Self::Instant { .. } => RecordingMode::Instant,
            Self::Studio { .. } => RecordingMode::Studio,
        }
    }
}

pub enum CompletedRecording {
    Instant {
        recording: instant_recording::CompletedRecording,
        target_name: String,
        progressive_upload: InstantMultipartUpload,
        video_upload_info: VideoUploadInfo,
    },
    Studio {
        recording: studio_recording::CompletedRecording,
        target_name: String,
    },
}

impl CompletedRecording {
    pub fn project_path(&self) -> &PathBuf {
        match self {
            Self::Instant { recording, .. } => &recording.project_path,
            Self::Studio { recording, .. } => &recording.project_path,
        }
    }

    pub fn target_name(&self) -> &String {
        match self {
            Self::Instant { target_name, .. } => target_name,
            Self::Studio { target_name, .. } => target_name,
        }
    }
}

#[tauri::command(async)]
#[specta::specta]
pub async fn list_capture_displays() -> Vec<CaptureDisplay> {
    screen_capture::list_displays()
        .into_iter()
        .map(|(v, _)| v)
        .collect()
}

#[tauri::command(async)]
#[specta::specta]
pub async fn list_capture_windows() -> Vec<CaptureWindow> {
    screen_capture::list_windows()
        .into_iter()
        .map(|(v, _)| v)
        .collect()
}

#[tauri::command(async)]
#[specta::specta]
pub fn list_cameras() -> Vec<cap_camera::CameraInfo> {
    cap_camera::list_cameras().collect()
}

<<<<<<< HEAD
#[derive(Debug, Clone, Serialize, Deserialize, Type)]
pub struct CaptureDisplayWithThumbnail {
    pub id: scap_targets::DisplayId,
    pub name: String,
    pub refresh_rate: u32,
    pub thumbnail: Option<String>,
}

#[derive(Debug, Clone, Serialize, Deserialize, Type)]
pub struct CaptureWindowWithThumbnail {
    pub id: scap_targets::WindowId,
    pub owner_name: String,
    pub name: String,
    pub bounds: scap_targets::bounds::LogicalBounds,
    pub refresh_rate: u32,
    pub thumbnail: Option<String>,
    pub app_icon: Option<String>,
}

#[cfg(any(target_os = "macos", windows))]
const THUMBNAIL_WIDTH: u32 = 320;
#[cfg(any(target_os = "macos", windows))]
const THUMBNAIL_HEIGHT: u32 = 180;

#[cfg(any(target_os = "macos", windows))]
fn normalize_thumbnail_dimensions(image: &image::RgbaImage) -> image::RgbaImage {
    let width = image.width();
    let height = image.height();

    if width == THUMBNAIL_WIDTH && height == THUMBNAIL_HEIGHT {
        return image.clone();
    }

    if width == 0 || height == 0 {
        return image::RgbaImage::from_pixel(
            THUMBNAIL_WIDTH,
            THUMBNAIL_HEIGHT,
            image::Rgba([0, 0, 0, 0]),
        );
    }

    let scale = (THUMBNAIL_WIDTH as f32 / width as f32)
        .min(THUMBNAIL_HEIGHT as f32 / height as f32)
        .max(f32::MIN_POSITIVE);

    let scaled_width = (width as f32 * scale)
        .round()
        .clamp(1.0, THUMBNAIL_WIDTH as f32) as u32;
    let scaled_height = (height as f32 * scale)
        .round()
        .clamp(1.0, THUMBNAIL_HEIGHT as f32) as u32;

    let resized = image::imageops::resize(
        image,
        scaled_width.max(1),
        scaled_height.max(1),
        image::imageops::FilterType::Lanczos3,
    );

    let mut canvas =
        image::RgbaImage::from_pixel(THUMBNAIL_WIDTH, THUMBNAIL_HEIGHT, image::Rgba([0, 0, 0, 0]));

    let offset_x = (THUMBNAIL_WIDTH - scaled_width) / 2;
    let offset_y = (THUMBNAIL_HEIGHT - scaled_height) / 2;

    image::imageops::overlay(&mut canvas, &resized, offset_x as i64, offset_y as i64);

    canvas
}

#[cfg(target_os = "macos")]
async fn capture_thumbnail_from_filter(filter: &cidre::sc::ContentFilter) -> Option<String> {
    use cidre::{cv, sc};
    use image::{ImageEncoder, RgbaImage, codecs::png::PngEncoder};
    use std::io::Cursor;

    let mut config = sc::StreamCfg::new();
    config.set_width(THUMBNAIL_WIDTH as usize);
    config.set_height(THUMBNAIL_HEIGHT as usize);
    config.set_shows_cursor(false);

    let sample_buf =
        match unsafe { sc::ScreenshotManager::capture_sample_buf(filter, &config) }.await {
            Ok(buf) => buf,
            Err(err) => {
                warn!(error = ?err, "Failed to capture sample buffer for thumbnail");
                return None;
            }
        };

    let Some(image_buf) = sample_buf.image_buf() else {
        warn!("Sample buffer missing image data");
        return None;
    };
    let mut image_buf = image_buf.retained();

    let width = image_buf.width();
    let height = image_buf.height();
    if width == 0 || height == 0 {
        warn!(
            width = width,
            height = height,
            "Captured thumbnail had empty dimensions"
        );
        return None;
    }

    let pixel_format = image_buf.pixel_format();

    let lock =
        match PixelBufferLock::new(image_buf.as_mut(), cv::pixel_buffer::LockFlags::READ_ONLY) {
            Ok(lock) => lock,
            Err(err) => {
                warn!(error = ?err, "Failed to lock pixel buffer for thumbnail");
                return None;
            }
        };

    let rgba_data = match pixel_format {
        cv::PixelFormat::_32_BGRA
        | cv::PixelFormat::_32_RGBA
        | cv::PixelFormat::_32_ARGB
        | cv::PixelFormat::_32_ABGR => {
            convert_32bit_pixel_buffer(&lock, width, height, pixel_format)?
        }
        cv::PixelFormat::_420V => {
            convert_nv12_pixel_buffer(&lock, width, height, Nv12Range::Video)?
        }
        other => {
            warn!(?other, "Unsupported pixel format for thumbnail capture");
            return None;
        }
    };

    let Some(img) = RgbaImage::from_raw(width as u32, height as u32, rgba_data) else {
        warn!("Failed to construct RGBA image for thumbnail");
        return None;
    };
    let thumbnail = normalize_thumbnail_dimensions(&img);
    let mut png_data = Cursor::new(Vec::new());
    let encoder = PngEncoder::new(&mut png_data);
    if let Err(err) = encoder.write_image(
        thumbnail.as_raw(),
        thumbnail.width(),
        thumbnail.height(),
        image::ColorType::Rgba8.into(),
    ) {
        warn!(error = ?err, "Failed to encode thumbnail as PNG");
        return None;
    }

    Some(base64::Engine::encode(
        &base64::engine::general_purpose::STANDARD,
        png_data.into_inner(),
    ))
}

#[cfg(target_os = "macos")]
fn convert_32bit_pixel_buffer(
    lock: &PixelBufferLock<'_>,
    width: usize,
    height: usize,
    pixel_format: cidre::cv::PixelFormat,
) -> Option<Vec<u8>> {
    let base_ptr = lock.base_address();
    if base_ptr.is_null() {
        warn!("Pixel buffer base address was null");
        return None;
    }

    let bytes_per_row = lock.bytes_per_row();
    let total_len = bytes_per_row.checked_mul(height)?;
    let raw_data = unsafe { std::slice::from_raw_parts(base_ptr, total_len) };

    let mut rgba_data = Vec::with_capacity(width * height * 4);
    for y in 0..height {
        let row_start = y * bytes_per_row;
        let row_end = row_start + width * 4;
        if row_end > raw_data.len() {
            warn!(
                row_start = row_start,
                row_end = row_end,
                raw_len = raw_data.len(),
                "Row bounds exceeded raw data length during thumbnail capture",
            );
            return None;
        }

        let row = &raw_data[row_start..row_end];
        for chunk in row.chunks_exact(4) {
            match pixel_format {
                cidre::cv::PixelFormat::_32_BGRA => {
                    rgba_data.extend_from_slice(&[chunk[2], chunk[1], chunk[0], chunk[3]])
                }
                cidre::cv::PixelFormat::_32_RGBA => rgba_data.extend_from_slice(chunk),
                cidre::cv::PixelFormat::_32_ARGB => {
                    rgba_data.extend_from_slice(&[chunk[1], chunk[2], chunk[3], chunk[0]])
                }
                cidre::cv::PixelFormat::_32_ABGR => {
                    rgba_data.extend_from_slice(&[chunk[3], chunk[2], chunk[1], chunk[0]])
                }
                _ => unreachable!(),
            }
        }
    }

    Some(rgba_data)
}

#[cfg(target_os = "macos")]
#[derive(Copy, Clone)]
enum Nv12Range {
    Video,
    Full,
}

#[cfg(target_os = "macos")]
fn convert_nv12_pixel_buffer(
    lock: &PixelBufferLock<'_>,
    width: usize,
    height: usize,
    range: Nv12Range,
) -> Option<Vec<u8>> {
    let y_base = lock.base_address_of_plane(0);
    let uv_base = lock.base_address_of_plane(1);
    if y_base.is_null() || uv_base.is_null() {
        warn!("NV12 plane base address was null");
        return None;
    }

    let y_stride = lock.bytes_per_row_of_plane(0);
    let uv_stride = lock.bytes_per_row_of_plane(1);
    if y_stride == 0 || uv_stride == 0 {
        warn!(y_stride, uv_stride, "NV12 plane bytes per row was zero");
        return None;
    }

    let y_plane_height = lock.height_of_plane(0);
    let uv_plane_height = lock.height_of_plane(1);
    if y_plane_height < height || uv_plane_height < (height + 1) / 2 {
        warn!(
            y_plane_height,
            uv_plane_height,
            expected_y = height,
            expected_uv = (height + 1) / 2,
            "NV12 plane height smaller than expected",
        );
        return None;
    }

    let y_plane = unsafe { std::slice::from_raw_parts(y_base, y_stride * y_plane_height) };
    let uv_plane = unsafe { std::slice::from_raw_parts(uv_base, uv_stride * uv_plane_height) };

    let mut rgba_data = vec![0u8; width * height * 4];

    for y_idx in 0..height {
        let y_row_start = y_idx * y_stride;
        if y_row_start + width > y_plane.len() {
            warn!(
                y_row_start,
                width,
                y_plane_len = y_plane.len(),
                "Y row exceeded plane length during conversion",
            );
            return None;
        }
        let y_row = &y_plane[y_row_start..y_row_start + width];

        let uv_row_start = (y_idx / 2) * uv_stride;
        if uv_row_start + width > uv_plane.len() {
            warn!(
                uv_row_start,
                width,
                uv_plane_len = uv_plane.len(),
                "UV row exceeded plane length during conversion",
            );
            return None;
        }
        let uv_row = &uv_plane[uv_row_start..uv_row_start + width];

        for x in 0..width {
            let uv_index = (x / 2) * 2;
            if uv_index + 1 >= uv_row.len() {
                warn!(
                    uv_index,
                    uv_row_len = uv_row.len(),
                    "UV index out of bounds during conversion",
                );
                return None;
            }

            let y_val = y_row[x];
            let cb = uv_row[uv_index];
            let cr = uv_row[uv_index + 1];
            let (r, g, b) = ycbcr_to_rgb(y_val, cb, cr, range);
            let out = (y_idx * width + x) * 4;
            rgba_data[out] = r;
            rgba_data[out + 1] = g;
            rgba_data[out + 2] = b;
            rgba_data[out + 3] = 255;
        }
    }

    Some(rgba_data)
}

#[cfg(target_os = "macos")]
fn ycbcr_to_rgb(y: u8, cb: u8, cr: u8, range: Nv12Range) -> (u8, u8, u8) {
    let y = y as f32;
    let cb = cb as f32 - 128.0;
    let cr = cr as f32 - 128.0;

    let (y_value, scale) = match range {
        Nv12Range::Video => ((y - 16.0).max(0.0), 1.164383_f32),
        Nv12Range::Full => (y, 1.0_f32),
    };

    let r = scale * y_value + 1.596027_f32 * cr;
    let g = scale * y_value - 0.391762_f32 * cb - 0.812968_f32 * cr;
    let b = scale * y_value + 2.017232_f32 * cb;

    (clamp_channel(r), clamp_channel(g), clamp_channel(b))
}

#[cfg(target_os = "macos")]
fn clamp_channel(value: f32) -> u8 {
    value.max(0.0).min(255.0) as u8
}

#[cfg(target_os = "macos")]
struct PixelBufferLock<'a> {
    buffer: &'a mut cidre::cv::PixelBuf,
    flags: cidre::cv::pixel_buffer::LockFlags,
}

#[cfg(target_os = "macos")]
impl<'a> PixelBufferLock<'a> {
    fn new(
        buffer: &'a mut cidre::cv::PixelBuf,
        flags: cidre::cv::pixel_buffer::LockFlags,
    ) -> cidre::os::Result<Self> {
        unsafe { buffer.lock_base_addr(flags) }.result()?;
        Ok(Self { buffer, flags })
    }

    fn base_address(&self) -> *const u8 {
        unsafe { cv_pixel_buffer_get_base_address(self.buffer) as *const u8 }
    }

    fn bytes_per_row(&self) -> usize {
        unsafe { cv_pixel_buffer_get_bytes_per_row(self.buffer) }
    }

    fn base_address_of_plane(&self, plane_index: usize) -> *const u8 {
        unsafe { cv_pixel_buffer_get_base_address_of_plane(self.buffer, plane_index) as *const u8 }
    }

    fn bytes_per_row_of_plane(&self, plane_index: usize) -> usize {
        unsafe { cv_pixel_buffer_get_bytes_per_row_of_plane(self.buffer, plane_index) }
    }

    fn height_of_plane(&self, plane_index: usize) -> usize {
        unsafe { cv_pixel_buffer_get_height_of_plane(self.buffer, plane_index) }
    }
}

#[cfg(target_os = "macos")]
impl Drop for PixelBufferLock<'_> {
    fn drop(&mut self) {
        unsafe {
            let _ = self.buffer.unlock_lock_base_addr(self.flags);
        }
    }
}

#[cfg(target_os = "macos")]
unsafe fn cv_pixel_buffer_get_base_address(buffer: &cidre::cv::PixelBuf) -> *mut std::ffi::c_void {
    unsafe extern "C" {
        fn CVPixelBufferGetBaseAddress(pixel_buffer: &cidre::cv::PixelBuf)
        -> *mut std::ffi::c_void;
    }

    unsafe { CVPixelBufferGetBaseAddress(buffer) }
}

#[cfg(target_os = "macos")]
unsafe fn cv_pixel_buffer_get_bytes_per_row(buffer: &cidre::cv::PixelBuf) -> usize {
    unsafe extern "C" {
        fn CVPixelBufferGetBytesPerRow(pixel_buffer: &cidre::cv::PixelBuf) -> usize;
    }

    unsafe { CVPixelBufferGetBytesPerRow(buffer) }
}

#[cfg(target_os = "macos")]
unsafe fn cv_pixel_buffer_get_base_address_of_plane(
    buffer: &cidre::cv::PixelBuf,
    plane_index: usize,
) -> *mut std::ffi::c_void {
    unsafe extern "C" {
        fn CVPixelBufferGetBaseAddressOfPlane(
            pixel_buffer: &cidre::cv::PixelBuf,
            plane_index: usize,
        ) -> *mut std::ffi::c_void;
    }

    unsafe { CVPixelBufferGetBaseAddressOfPlane(buffer, plane_index) }
}

#[cfg(target_os = "macos")]
unsafe fn cv_pixel_buffer_get_bytes_per_row_of_plane(
    buffer: &cidre::cv::PixelBuf,
    plane_index: usize,
) -> usize {
    unsafe extern "C" {
        fn CVPixelBufferGetBytesPerRowOfPlane(
            pixel_buffer: &cidre::cv::PixelBuf,
            plane_index: usize,
        ) -> usize;
    }

    unsafe { CVPixelBufferGetBytesPerRowOfPlane(buffer, plane_index) }
}

#[cfg(target_os = "macos")]
unsafe fn cv_pixel_buffer_get_height_of_plane(
    buffer: &cidre::cv::PixelBuf,
    plane_index: usize,
) -> usize {
    unsafe extern "C" {
        fn CVPixelBufferGetHeightOfPlane(
            pixel_buffer: &cidre::cv::PixelBuf,
            plane_index: usize,
        ) -> usize;
    }

    unsafe { CVPixelBufferGetHeightOfPlane(buffer, plane_index) }
}

#[cfg(target_os = "macos")]
async fn capture_display_thumbnail(display: &scap_targets::Display) -> Option<String> {
    let filter = display.raw_handle().as_content_filter().await?;
    capture_thumbnail_from_filter(filter.as_ref()).await
}

#[cfg(windows)]
async fn capture_display_thumbnail(display: &scap_targets::Display) -> Option<String> {
    use image::{ColorType, ImageEncoder, codecs::png::PngEncoder};
    use scap_direct3d::{Capturer, Settings};
    use std::io::Cursor;

    let item = display.raw_handle().try_as_capture_item().ok()?;

    let (tx, rx) = std::sync::mpsc::channel();

    let settings = Settings {
        is_cursor_capture_enabled: Some(false),
        pixel_format: scap_direct3d::PixelFormat::R8G8B8A8Unorm,
        ..Default::default()
    };

    let mut capturer = Capturer::new(
        item,
        settings.clone(),
        move |frame| {
            let _ = tx.send(frame);
            Ok(())
        },
        || Ok(()),
        None,
    )
    .ok()?;

    capturer.start().ok()?;

    let frame = rx.recv_timeout(std::time::Duration::from_secs(2)).ok()?;
    let _ = capturer.stop();

    let width = frame.width();
    let height = frame.height();

    if width == 0 || height == 0 {
        return None;
    }

    let frame_buffer = frame.as_buffer().ok()?;
    let data = frame_buffer.data();
    let stride = frame_buffer.stride() as usize;

    let width_usize = width as usize;
    let height_usize = height as usize;

    let Some(row_bytes) = width_usize.checked_mul(4) else {
        warn!(
            frame_width = width,
            "Windows display thumbnail row size overflowed"
        );
        return None;
    };

    if stride < row_bytes {
        warn!(
            frame_width = width,
            frame_height = height,
            stride,
            expected_row_bytes = row_bytes,
            "Windows display thumbnail stride smaller than row size"
        );
        return None;
    }

    let rows_before_last = height_usize.saturating_sub(1);
    let Some(last_row_start) = rows_before_last.checked_mul(stride) else {
        warn!(
            frame_width = width,
            frame_height = height,
            stride,
            "Windows display thumbnail row offset overflowed"
        );
        return None;
    };

    let Some(required_len) = last_row_start.checked_add(row_bytes) else {
        warn!(
            frame_width = width,
            frame_height = height,
            stride,
            required_row_bytes = row_bytes,
            "Windows display thumbnail required length overflowed"
        );
        return None;
    };

    if data.len() < required_len {
        warn!(
            frame_width = width,
            frame_height = height,
            stride,
            frame_data_len = data.len(),
            expected_len = required_len,
            "Windows display thumbnail frame buffer missing pixel data"
        );
        return None;
    }

    let Some(rgba_capacity) = height_usize.checked_mul(row_bytes) else {
        warn!(
            frame_width = width,
            frame_height = height,
            total_row_bytes = row_bytes,
            "Windows display thumbnail RGBA capacity overflowed"
        );
        return None;
    };

    let mut rgba_data = Vec::with_capacity(rgba_capacity);
    for y in 0..height_usize {
        let row_start = y * stride;
        let row_end = row_start + row_bytes;
        rgba_data.extend_from_slice(&data[row_start..row_end]);
    }

    let Some(img) = image::RgbaImage::from_raw(width, height, rgba_data) else {
        warn!("Windows display thumbnail failed to construct RGBA image");
        return None;
    };
    let thumbnail = normalize_thumbnail_dimensions(&img);

    let mut png_data = Cursor::new(Vec::new());
    let encoder = PngEncoder::new(&mut png_data);
    encoder
        .write_image(
            thumbnail.as_raw(),
            thumbnail.width(),
            thumbnail.height(),
            ColorType::Rgba8.into(),
        )
        .ok()?;

    Some(base64::Engine::encode(
        &base64::engine::general_purpose::STANDARD,
        png_data.into_inner(),
    ))
}

#[cfg(target_os = "macos")]
async fn capture_window_thumbnail(window: &scap_targets::Window) -> Option<String> {
    let sc_window = window.raw_handle().as_sc().await?;
    let filter = cidre::sc::ContentFilter::with_desktop_independent_window(&sc_window);
    capture_thumbnail_from_filter(filter.as_ref()).await
}

#[cfg(windows)]
async fn capture_window_thumbnail(window: &scap_targets::Window) -> Option<String> {
    use image::{ColorType, ImageEncoder, codecs::png::PngEncoder};
    use scap_direct3d::{Capturer, Settings};
    use std::io::Cursor;

    let item = window.raw_handle().try_as_capture_item().ok()?;

    let (tx, rx) = std::sync::mpsc::channel();

    let settings = Settings {
        is_cursor_capture_enabled: Some(false),
        pixel_format: scap_direct3d::PixelFormat::R8G8B8A8Unorm,
        ..Default::default()
    };

    let mut capturer = Capturer::new(
        item,
        settings.clone(),
        move |frame| {
            let _ = tx.send(frame);
            Ok(())
        },
        || Ok(()),
        None,
    )
    .ok()?;

    capturer.start().ok()?;

    let frame = rx.recv_timeout(std::time::Duration::from_secs(2)).ok()?;
    let _ = capturer.stop();

    let width = frame.width();
    let height = frame.height();

    if width == 0 || height == 0 {
        return None;
    }

    let frame_buffer = frame.as_buffer().ok()?;
    let data = frame_buffer.data();
    let stride = frame_buffer.stride() as usize;

    let width_usize = width as usize;
    let height_usize = height as usize;

    let Some(row_bytes) = width_usize.checked_mul(4) else {
        warn!(
            frame_width = width,
            "Windows window thumbnail row size overflowed"
        );
        return None;
    };

    if stride < row_bytes {
        warn!(
            frame_width = width,
            frame_height = height,
            stride,
            expected_row_bytes = row_bytes,
            "Windows window thumbnail stride smaller than row size"
        );
        return None;
    }

    let rows_before_last = height_usize.saturating_sub(1);
    let Some(last_row_start) = rows_before_last.checked_mul(stride) else {
        warn!(
            frame_width = width,
            frame_height = height,
            stride,
            "Windows window thumbnail row offset overflowed"
        );
        return None;
    };

    let Some(required_len) = last_row_start.checked_add(row_bytes) else {
        warn!(
            frame_width = width,
            frame_height = height,
            stride,
            required_row_bytes = row_bytes,
            "Windows window thumbnail required length overflowed"
        );
        return None;
    };

    if data.len() < required_len {
        warn!(
            frame_width = width,
            frame_height = height,
            stride,
            frame_data_len = data.len(),
            expected_len = required_len,
            "Windows window thumbnail frame buffer missing pixel data"
        );
        return None;
    }

    let Some(rgba_capacity) = height_usize.checked_mul(row_bytes) else {
        warn!(
            frame_width = width,
            frame_height = height,
            total_row_bytes = row_bytes,
            "Windows window thumbnail RGBA capacity overflowed"
        );
        return None;
    };

    let mut rgba_data = Vec::with_capacity(rgba_capacity);
    for y in 0..height_usize {
        let row_start = y * stride;
        let row_end = row_start + row_bytes;
        rgba_data.extend_from_slice(&data[row_start..row_end]);
    }

    let Some(img) = image::RgbaImage::from_raw(width, height, rgba_data) else {
        warn!("Windows window thumbnail failed to construct RGBA image");
        return None;
    };
    let thumbnail = normalize_thumbnail_dimensions(&img);

    let mut png_data = Cursor::new(Vec::new());
    let encoder = PngEncoder::new(&mut png_data);
    encoder
        .write_image(
            thumbnail.as_raw(),
            thumbnail.width(),
            thumbnail.height(),
            ColorType::Rgba8.into(),
        )
        .ok()?;

    Some(base64::Engine::encode(
        &base64::engine::general_purpose::STANDARD,
        png_data.into_inner(),
    ))
}

#[tauri::command(async)]
=======
#[tauri::command]
>>>>>>> a6aee1d7
#[specta::specta]
pub async fn list_displays_with_thumbnails() -> Result<Vec<CaptureDisplayWithThumbnail>, String> {
    tokio::task::spawn_blocking(|| {
        tauri::async_runtime::block_on(collect_displays_with_thumbnails())
    })
    .await
    .map_err(|e| e.to_string())?
}

#[tauri::command]
#[specta::specta]
pub async fn list_windows_with_thumbnails() -> Result<Vec<CaptureWindowWithThumbnail>, String> {
    tokio::task::spawn_blocking(
        || tauri::async_runtime::block_on(collect_windows_with_thumbnails()),
    )
    .await
    .map_err(|e| e.to_string())?
}

#[derive(Deserialize, Type, Clone, Debug)]
pub struct StartRecordingInputs {
    pub capture_target: ScreenCaptureTarget,
    #[serde(default)]
    pub capture_system_audio: bool,
    pub mode: RecordingMode,
}

#[derive(tauri_specta::Event, specta::Type, Clone, Debug, serde::Serialize)]
#[serde(tag = "variant")]
pub enum RecordingEvent {
    Countdown { value: u32 },
    Started,
    Stopped,
    Failed { error: String },
}

#[tauri::command]
#[specta::specta]
#[tracing::instrument(name = "recording", skip_all)]
pub async fn start_recording(
    app: AppHandle,
    state_mtx: MutableState<'_, App>,
    inputs: StartRecordingInputs,
) -> Result<(), String> {
    if !matches!(state_mtx.read().await.recording_state, RecordingState::None) {
        return Err("Recording already in progress".to_string());
    }

    let id = uuid::Uuid::new_v4().to_string();
    let general_settings = GeneralSettingsStore::get(&app).ok().flatten();
    let general_settings = general_settings.as_ref();

    let recording_dir = app
        .path()
        .app_data_dir()
        .unwrap()
        .join("recordings")
        .join(format!("{id}.cap"));

    ensure_dir(&recording_dir).map_err(|e| format!("Failed to create recording directory: {e}"))?;
    state_mtx
        .write()
        .await
        .add_recording_logging_handle(&recording_dir.join("recording-logs.log"))
        .await?;

    let target_name = {
        let title = inputs.capture_target.title();

        match inputs.capture_target.clone() {
            ScreenCaptureTarget::Area { .. } => title.unwrap_or_else(|| "Area".to_string()),
            ScreenCaptureTarget::Window { .. } => title.unwrap_or_else(|| "Window".to_string()),
            ScreenCaptureTarget::Display { .. } => title.unwrap_or_else(|| "Screen".to_string()),
        }
    };

    if let Some(window) = CapWindowId::Camera.get(&app) {
        let _ = window.set_content_protected(matches!(inputs.mode, RecordingMode::Studio));
    }

    let video_upload_info = match inputs.mode {
        RecordingMode::Instant => {
            match AuthStore::get(&app).ok().flatten() {
                Some(_) => {
                    // Pre-create the video and get the shareable link
                    let s3_config = create_or_get_video(
                        &app,
                        false,
                        None,
                        Some(format!(
                            "{target_name} {}",
                            chrono::Local::now().format("%Y-%m-%d %H:%M:%S")
                        )),
                        None,
                    )
                    .await
                    .map_err(|err| {
                        error!("Error creating instant mode video: {err}");
                        err
                    })?;

                    let link = app.make_app_url(format!("/s/{}", s3_config.id)).await;
                    info!("Pre-created shareable link: {}", link);

                    Some(VideoUploadInfo {
                        id: s3_config.id.to_string(),
                        link: link.clone(),
                        config: s3_config,
                    })
                }
                // Allow the recording to proceed without error for any signed-in user
                _ => {
                    // User is not signed in
                    return Err("Please sign in to use instant recording".to_string());
                }
            }
        }
        RecordingMode::Studio => None,
    };

    let date_time = if cfg!(windows) {
        // Windows doesn't support colon in file paths
        chrono::Local::now().format("%Y-%m-%d %H.%M.%S")
    } else {
        chrono::Local::now().format("%Y-%m-%d %H:%M:%S")
    };

    let meta = RecordingMeta {
        platform: Some(Platform::default()),
        project_path: recording_dir.clone(),
        pretty_name: format!("{target_name} {date_time}"),
        inner: match inputs.mode {
            RecordingMode::Studio => {
                RecordingMetaInner::Studio(StudioRecordingMeta::MultipleSegments {
                    inner: MultipleSegments {
                        segments: Default::default(),
                        cursors: Default::default(),
                        status: Some(StudioRecordingStatus::InProgress),
                    },
                })
            }
            RecordingMode::Instant => {
                RecordingMetaInner::Instant(InstantRecordingMeta::InProgress { recording: true })
            }
        },
        sharing: None,
        upload: None,
    };

    meta.save_for_project()
        .map_err(|e| format!("Failed to save recording meta: {e}"))?;

    match &inputs.capture_target {
        ScreenCaptureTarget::Window { id: _id } => {
            if let Some(show) = inputs
                .capture_target
                .display()
                .map(|d| ShowCapWindow::WindowCaptureOccluder { screen_id: d.id() })
            {
                let _ = show.show(&app).await;
            }
        }
        ScreenCaptureTarget::Area { screen, .. } => {
            let _ = ShowCapWindow::WindowCaptureOccluder {
                screen_id: screen.clone(),
            }
            .show(&app)
            .await;
        }
        _ => {}
    }

    // Set pending state BEFORE closing main window and starting countdown
    state_mtx
        .write()
        .await
        .set_pending_recording(inputs.mode, inputs.capture_target.clone());

    let countdown = general_settings.and_then(|v| v.recording_countdown);
    for (id, win) in app
        .webview_windows()
        .iter()
        .filter_map(|(label, win)| CapWindowId::from_str(label).ok().map(|id| (id, win)))
    {
        if matches!(id, CapWindowId::TargetSelectOverlay { .. }) {
            win.close().ok();
        }
    }
    let _ = ShowCapWindow::InProgressRecording { countdown }
        .show(&app)
        .await;

    if let Some(window) = CapWindowId::Main.get(&app) {
        let _ = general_settings
            .map(|v| v.main_window_recording_start_behaviour)
            .unwrap_or_default()
            .perform(&window);
    }

    if let Some(countdown) = countdown {
        for t in 0..countdown {
            let _ = RecordingEvent::Countdown {
                value: countdown - t,
            }
            .emit(&app);
            tokio::time::sleep(Duration::from_secs(1)).await;
        }
    }

    let (finish_upload_tx, finish_upload_rx) = flume::bounded(1);

    debug!("spawning start_recording actor");

    // done in spawn to catch panics just in case
    let app_handle = app.clone();
    let spawn_actor_res = async {
        spawn_actor({
            let state_mtx = Arc::clone(&state_mtx);
            let general_settings = general_settings.cloned();
            let recording_dir = recording_dir.clone();
            async move {
                fail!("recording::spawn_actor");
                let mut state = state_mtx.write().await;

                use kameo::error::SendError;
                let mic_feed = match state.mic_feed.ask(microphone::Lock).await {
                    Ok(lock) => Some(Arc::new(lock)),
                    Err(SendError::HandlerError(microphone::LockFeedError::NoInput)) => None,
                    Err(e) => return Err(e.to_string()),
                };

                let camera_feed = match state.camera_feed.ask(camera::Lock).await {
                    Ok(lock) => Some(Arc::new(lock)),
                    Err(SendError::HandlerError(camera::LockFeedError::NoInput)) => None,
                    Err(e) => return Err(e.to_string()),
                };
                #[cfg(target_os = "macos")]
                let shareable_content = crate::platform::get_shareable_content()
                    .await
                    .map_err(|e| format!("GetShareableContent: {e}"))?
                    .ok_or_else(|| format!("GetShareableContent/NotAvailable"))?;

                let common = InProgressRecordingCommon {
                    target_name,
                    inputs: inputs.clone(),
                    recording_dir: recording_dir.clone(),
                };

                let actor = match inputs.mode {
                    RecordingMode::Studio => {
                        let mut builder = studio_recording::Actor::builder(
                            recording_dir.clone(),
                            inputs.capture_target.clone(),
                        )
                        .with_system_audio(inputs.capture_system_audio)
                        .with_custom_cursor(
                            general_settings
                                .map(|s| s.custom_cursor_capture)
                                .unwrap_or_default(),
                        );

                        if let Some(camera_feed) = camera_feed {
                            builder = builder.with_camera_feed(camera_feed);
                        }

                        if let Some(mic_feed) = mic_feed {
                            builder = builder.with_mic_feed(mic_feed);
                        }

                        let handle = builder
                            .build(
                                #[cfg(target_os = "macos")]
                                shareable_content,
                            )
                            .await
                            .map_err(|e| {
                                error!("Failed to spawn studio recording actor: {e}");
                                e.to_string()
                            })?;

                        InProgressRecording::Studio { handle, common }
                    }
                    RecordingMode::Instant => {
                        let Some(video_upload_info) = video_upload_info.clone() else {
                            return Err("Video upload info not found".to_string());
                        };

                        let progressive_upload = InstantMultipartUpload::spawn(
                            app_handle,
                            recording_dir.join("content/output.mp4"),
                            video_upload_info.clone(),
                            Some(finish_upload_rx),
                            recording_dir.clone(),
                        );

                        let mut builder = instant_recording::Actor::builder(
                            recording_dir.clone(),
                            inputs.capture_target.clone(),
                        )
                        .with_system_audio(inputs.capture_system_audio);

                        if let Some(mic_feed) = mic_feed {
                            builder = builder.with_mic_feed(mic_feed);
                        }

                        let handle = builder
                            .build(
                                #[cfg(target_os = "macos")]
                                shareable_content,
                            )
                            .await
                            .map_err(|e| {
                                error!("Failed to spawn instant recording actor: {e}");
                                e.to_string()
                            })?;

                        InProgressRecording::Instant {
                            handle,
                            progressive_upload,
                            video_upload_info,
                            common,
                            camera_feed,
                        }
                    }
                };

                let done_fut = actor.done_fut();

                state.set_current_recording(actor);

                Ok::<_, String>(done_fut)
            }
        })
        .await
        .map_err(|e| format!("Failed to spawn recording actor: {e}"))?
    }
    .await;

    let actor_done_fut = match spawn_actor_res {
        Ok(rx) => rx,
        Err(err) => {
            let _ = RecordingEvent::Failed { error: err.clone() }.emit(&app);

            let mut dialog = MessageDialogBuilder::new(
                app.dialog().clone(),
                "An error occurred".to_string(),
                err.clone(),
            )
            .kind(tauri_plugin_dialog::MessageDialogKind::Error);

            if let Some(window) = CapWindowId::InProgressRecording.get(&app) {
                dialog = dialog.parent(&window);
            }

            dialog.blocking_show();

            let mut state = state_mtx.write().await;
            let _ = handle_recording_end(app, Err(err.clone()), &mut state, recording_dir).await;

            return Err(err);
        }
    };

    let _ = RecordingEvent::Started.emit(&app);

    spawn_actor({
        let app = app.clone();
        let state_mtx = Arc::clone(&state_mtx);
        async move {
            fail!("recording::wait_actor_done");
            let res = actor_done_fut.await;
            info!("recording wait actor done: {:?}", &res);
            match res {
                Ok(()) => {
                    let _ = finish_upload_tx.send(());
                    let _ = RecordingEvent::Stopped.emit(&app);
                }
                Err(e) => {
                    let mut state = state_mtx.write().await;

                    let _ = RecordingEvent::Failed {
                        error: e.to_string(),
                    }
                    .emit(&app);

                    let mut dialog = MessageDialogBuilder::new(
                        app.dialog().clone(),
                        "An error occurred".to_string(),
                        e.to_string(),
                    )
                    .kind(tauri_plugin_dialog::MessageDialogKind::Error);

                    if let Some(window) = CapWindowId::InProgressRecording.get(&app) {
                        dialog = dialog.parent(&window);
                    }

                    dialog.blocking_show();

                    // this clears the current recording for us
                    handle_recording_end(app, Err(e.to_string()), &mut state, recording_dir)
                        .await
                        .ok();
                }
            }
        }
    });

    AppSounds::StartRecording.play();

    Ok(())
}

#[tauri::command]
#[specta::specta]
pub async fn pause_recording(state: MutableState<'_, App>) -> Result<(), String> {
    let mut state = state.write().await;

    if let Some(recording) = state.current_recording_mut() {
        recording.pause().await.map_err(|e| e.to_string())?;
    }

    Ok(())
}

#[tauri::command]
#[specta::specta]
pub async fn resume_recording(state: MutableState<'_, App>) -> Result<(), String> {
    let mut state = state.write().await;

    if let Some(recording) = state.current_recording_mut() {
        recording.resume().await.map_err(|e| e.to_string())?;
    }

    Ok(())
}

#[tauri::command]
#[specta::specta]
pub async fn stop_recording(app: AppHandle, state: MutableState<'_, App>) -> Result<(), String> {
    let mut state = state.write().await;
    let Some(current_recording) = state.clear_current_recording() else {
        return Err("Recording not in progress".to_string())?;
    };

    let completed_recording = current_recording.stop().await.map_err(|e| e.to_string())?;
    let recording_dir = completed_recording.project_path().clone();

    handle_recording_end(app, Ok(completed_recording), &mut state, recording_dir).await?;

    Ok(())
}

#[tauri::command]
#[specta::specta]
pub async fn restart_recording(app: AppHandle, state: MutableState<'_, App>) -> Result<(), String> {
    let Some(recording) = state.write().await.clear_current_recording() else {
        return Err("No recording in progress".to_string());
    };

    let _ = CurrentRecordingChanged.emit(&app);

    let inputs = recording.inputs().clone();

    let _ = recording.cancel().await;

    tokio::time::sleep(Duration::from_millis(1000)).await;

    start_recording(app.clone(), state, inputs).await
}

#[tauri::command]
#[specta::specta]
pub async fn delete_recording(app: AppHandle, state: MutableState<'_, App>) -> Result<(), String> {
    let recording_data = {
        let mut app_state = state.write().await;
        if let Some(recording) = app_state.clear_current_recording() {
            let recording_dir = recording.recording_dir().clone();
            let video_id = match &recording {
                InProgressRecording::Instant {
                    video_upload_info, ..
                } => Some(video_upload_info.id.clone()),
                _ => None,
            };
            Some((recording, recording_dir, video_id))
        } else {
            None
        }
    };

    if let Some((recording, recording_dir, video_id)) = recording_data {
        CurrentRecordingChanged.emit(&app).ok();
        RecordingStopped {}.emit(&app).ok();

        // let _ = recording.cancel().await;

        std::fs::remove_dir_all(&recording_dir).ok();

        if let Some(id) = video_id {
            let _ = app
                .authed_api_request(
                    format!("/api/desktop/video/delete?videoId={id}"),
                    |c, url| c.delete(url),
                )
                .await;
        }

        // Check user's post-deletion behavior setting
        let settings = GeneralSettingsStore::get(&app)
            .ok()
            .flatten()
            .unwrap_or_default();

        if let Some(window) = CapWindowId::InProgressRecording.get(&app) {
            let _ = window.close();
        }

        match settings.post_deletion_behaviour {
            PostDeletionBehaviour::DoNothing => {}
            PostDeletionBehaviour::ReopenRecordingWindow => {
                let _ = ShowCapWindow::Main {
                    init_target_mode: None,
                }
                .show(&app)
                .await;
            }
        }
    }

    Ok(())
}

// runs when a recording ends, whether from success or failure
async fn handle_recording_end(
    handle: AppHandle,
    recording: Result<CompletedRecording, String>,
    app: &mut App,
    recording_dir: PathBuf,
) -> Result<(), String> {
    // Clear current recording, just in case :)
    app.clear_current_recording();

    let res = match recording {
        // we delay reporting errors here so that everything else happens first
        Ok(recording) => Some(handle_recording_finish(&handle, recording).await),
        Err(error) => {
            if let Ok(mut project_meta) =
                RecordingMeta::load_for_project(&recording_dir).map_err(|err| {
                    error!("Error loading recording meta while finishing recording: {err}")
                })
            {
                match &mut project_meta.inner {
                    RecordingMetaInner::Studio(meta) => {
                        if let StudioRecordingMeta::MultipleSegments { inner } = meta {
                            inner.status = Some(StudioRecordingStatus::Failed { error });
                        }
                    }
                    RecordingMetaInner::Instant(meta) => {
                        *meta = InstantRecordingMeta::Failed { error: error };
                    }
                }
                project_meta
                    .save_for_project()
                    .map_err(|err| {
                        error!("Error saving recording meta while finishing recording: {err}")
                    })
                    .ok();
            }

            None
        }
    };

    let _ = RecordingStopped.emit(&handle);

    let _ = app.recording_logging_handle.reload(None);

    if let Some(window) = CapWindowId::InProgressRecording.get(&handle) {
        let _ = window.close();
    }

    if let Some(window) = CapWindowId::Main.get(&handle) {
        window.unminimize().ok();
    } else {
        if let Some(v) = CapWindowId::Camera.get(&handle) {
            let _ = v.close();
        }
        let _ = app.mic_feed.ask(microphone::RemoveInput).await;
        let _ = app.camera_feed.ask(camera::RemoveInput).await;
        if let Some(win) = CapWindowId::Camera.get(&handle) {
            win.close().ok();
        }
    }

    CurrentRecordingChanged.emit(&handle).ok();

    if let Some(res) = res {
        res?;
    }

    Ok(())
}

// runs when a recording successfully finishes
async fn handle_recording_finish(
    app: &AppHandle,
    completed_recording: CompletedRecording,
) -> Result<(), String> {
    let recording_dir = completed_recording.project_path().clone();

    let screenshots_dir = recording_dir.join("screenshots");
    std::fs::create_dir_all(&screenshots_dir).ok();

    let display_output_path = match &completed_recording {
        CompletedRecording::Studio { recording, .. } => match &recording.meta {
            StudioRecordingMeta::SingleSegment { segment } => {
                segment.display.path.to_path(&recording_dir)
            }
            StudioRecordingMeta::MultipleSegments { inner, .. } => {
                inner.segments[0].display.path.to_path(&recording_dir)
            }
        },
        CompletedRecording::Instant { recording, .. } => {
            recording.project_path.join("./content/output.mp4")
        }
    };

    let display_screenshot = screenshots_dir.join("display.jpg");
    let screenshot_task = tokio::spawn(create_screenshot(
        display_output_path,
        display_screenshot.clone(),
        None,
    ));

    let (meta_inner, sharing) = match completed_recording {
        CompletedRecording::Studio { recording, .. } => {
            let recordings = ProjectRecordingsMeta::new(&recording_dir, &recording.meta)?;

            let config = project_config_from_recording(
                app,
                &recording,
                &recordings,
                PresetsStore::get_default_preset(app)?.map(|p| p.config),
            );

            config.write(&recording_dir).map_err(|e| e.to_string())?;

            (RecordingMetaInner::Studio(recording.meta), None)
        }
        CompletedRecording::Instant {
            recording,
            progressive_upload,
            video_upload_info,
            ..
        } => {
            let app = app.clone();
            let output_path = recording_dir.join("content/output.mp4");

            let _ = open_external_link(app.clone(), video_upload_info.link.clone());

            spawn_actor({
                let video_upload_info = video_upload_info.clone();
                let recording_dir = recording_dir.clone();

                async move {
                    let video_upload_succeeded = match progressive_upload
                        .handle
                        .await
                        .map_err(|e| e.to_string())
                        .and_then(|r| r)
                    {
                        Ok(()) => {
                            info!(
                                "Not attempting instant recording upload as progressive upload succeeded"
                            );
                            true
                        }
                        Err(e) => {
                            error!("Progressive upload failed: {}", e);
                            false
                        }
                    };

                    let _ = screenshot_task.await;

                    if video_upload_succeeded {
                        if let Ok(bytes) =
                            compress_image(display_screenshot).await
                            .map_err(|err|
                                error!("Error compressing thumbnail for instant mode progressive upload: {err}")
                            ) {
                                crate::upload::singlepart_uploader(
                                    app.clone(),
                                    crate::api::PresignedS3PutRequest {
                                        video_id: video_upload_info.id.clone(),
                                        subpath: "screenshot/screen-capture.jpg".to_string(),
                                        method: PresignedS3PutRequestMethod::Put,
                                        meta: None,
                                    },
                                    bytes.len() as u64,
                                    stream::once(async move { Ok::<_, std::io::Error>(bytes::Bytes::from(bytes)) }),

                                )
                                .await
                                .map_err(|err| {
                                    error!("Error updating thumbnail for instant mode progressive upload: {err}")
                                })
                                .ok();
                            }
                    } else if let Ok(meta) = build_video_meta(&output_path)
                        .map_err(|err| error!("Error getting video metadata: {}", err))
                    {
                        // The upload_video function handles screenshot upload, so we can pass it along
                        upload_video(
                            &app,
                            video_upload_info.id.clone(),
                            output_path,
                            display_screenshot.clone(),
                            meta,
                            None,
                        )
                        .await
                        .map(|_| info!("Final video upload with screenshot completed successfully"))
                        .map_err(|error| {
                            error!("Error in upload_video: {error}");

                            if let Ok(mut meta) = RecordingMeta::load_for_project(&recording_dir) {
                                meta.upload = Some(UploadMeta::Failed { error });
                                meta.save_for_project()
                                    .map_err(|e| format!("Failed to save recording meta: {e}"))
                                    .ok();
                            }
                        })
                        .ok();
                    }
                }
            });

            (
                RecordingMetaInner::Instant(recording.meta),
                Some(SharingMeta {
                    link: video_upload_info.link,
                    id: video_upload_info.id,
                }),
            )
        }
    };

    if let Ok(mut meta) = RecordingMeta::load_for_project(&recording_dir).map_err(|err| {
        error!("Failed to load recording meta while saving finished recording: {err}")
    }) {
        meta.inner = meta_inner.clone();
        meta.sharing = sharing;
        meta.save_for_project()
            .map_err(|e| format!("Failed to save recording meta: {e}"))?;
    }

    if let RecordingMetaInner::Studio(_) = meta_inner {
        match GeneralSettingsStore::get(app)
            .ok()
            .flatten()
            .map(|v| v.post_studio_recording_behaviour)
            .unwrap_or(PostStudioRecordingBehaviour::OpenEditor)
        {
            PostStudioRecordingBehaviour::OpenEditor => {
                let _ = ShowCapWindow::Editor {
                    project_path: recording_dir,
                }
                .show(app)
                .await;
            }
            PostStudioRecordingBehaviour::ShowOverlay => {
                let _ = ShowCapWindow::RecordingsOverlay.show(app).await;

                let app = AppHandle::clone(app);
                tokio::spawn(async move {
                    tokio::time::sleep(Duration::from_millis(1000)).await;

                    let _ = NewStudioRecordingAdded {
                        path: recording_dir.clone(),
                    }
                    .emit(&app);
                });
            }
        };
    }

    // Play sound to indicate recording has stopped
    AppSounds::StopRecording.play();

    Ok(())
}

/// Core logic for generating zoom segments based on mouse click events.
/// This is an experimental feature that automatically creates zoom effects
/// around user interactions to highlight important moments.
fn generate_zoom_segments_from_clicks_impl(
    mut clicks: Vec<CursorClickEvent>,
    mut moves: Vec<CursorMoveEvent>,
    max_duration: f64,
) -> Vec<ZoomSegment> {
    const STOP_PADDING_SECONDS: f64 = 0.8;
    const CLICK_PRE_PADDING: f64 = 0.6;
    const CLICK_POST_PADDING: f64 = 1.6;
    const MOVEMENT_PRE_PADDING: f64 = 0.4;
    const MOVEMENT_POST_PADDING: f64 = 1.2;
    const MERGE_GAP_THRESHOLD: f64 = 0.6;
    const MIN_SEGMENT_DURATION: f64 = 1.3;
    const MOVEMENT_WINDOW_SECONDS: f64 = 1.2;
    const MOVEMENT_EVENT_DISTANCE_THRESHOLD: f64 = 0.025;
    const MOVEMENT_WINDOW_DISTANCE_THRESHOLD: f64 = 0.1;

    if max_duration <= 0.0 {
        return Vec::new();
    }

    // We trim the tail of the recording to avoid using the final
    // "stop recording" click as a zoom target.
    let activity_end_limit = if max_duration > STOP_PADDING_SECONDS {
        max_duration - STOP_PADDING_SECONDS
    } else {
        max_duration
    };

    if activity_end_limit <= f64::EPSILON {
        return Vec::new();
    }

    clicks.sort_by(|a, b| {
        a.time_ms
            .partial_cmp(&b.time_ms)
            .unwrap_or(std::cmp::Ordering::Equal)
    });
    moves.sort_by(|a, b| {
        a.time_ms
            .partial_cmp(&b.time_ms)
            .unwrap_or(std::cmp::Ordering::Equal)
    });

    // Remove trailing click-down events that are too close to the end.
    while let Some(index) = clicks.iter().rposition(|c| c.down) {
        let time_secs = clicks[index].time_ms / 1000.0;
        if time_secs > activity_end_limit {
            clicks.remove(index);
        } else {
            break;
        }
    }

    let mut intervals: Vec<(f64, f64)> = Vec::new();

    for click in clicks.into_iter().filter(|c| c.down) {
        let time = click.time_ms / 1000.0;
        if time >= activity_end_limit {
            continue;
        }

        let start = (time - CLICK_PRE_PADDING).max(0.0);
        let end = (time + CLICK_POST_PADDING).min(activity_end_limit);

        if end > start {
            intervals.push((start, end));
        }
    }

    let mut last_move_by_cursor: HashMap<String, (f64, f64, f64)> = HashMap::new();
    let mut distance_window: VecDeque<(f64, f64)> = VecDeque::new();
    let mut window_distance = 0.0_f64;

    for mv in moves.iter() {
        let time = mv.time_ms / 1000.0;
        if time >= activity_end_limit {
            break;
        }

        let distance = if let Some((_, last_x, last_y)) = last_move_by_cursor.get(&mv.cursor_id) {
            let dx = mv.x - last_x;
            let dy = mv.y - last_y;
            (dx * dx + dy * dy).sqrt()
        } else {
            0.0
        };

        last_move_by_cursor.insert(mv.cursor_id.clone(), (time, mv.x, mv.y));

        if distance <= f64::EPSILON {
            continue;
        }

        distance_window.push_back((time, distance));
        window_distance += distance;

        while let Some(&(old_time, old_distance)) = distance_window.front() {
            if time - old_time > MOVEMENT_WINDOW_SECONDS {
                distance_window.pop_front();
                window_distance -= old_distance;
            } else {
                break;
            }
        }

        if window_distance < 0.0 {
            window_distance = 0.0;
        }

        let significant_movement = distance >= MOVEMENT_EVENT_DISTANCE_THRESHOLD
            || window_distance >= MOVEMENT_WINDOW_DISTANCE_THRESHOLD;

        if !significant_movement {
            continue;
        }

        let start = (time - MOVEMENT_PRE_PADDING).max(0.0);
        let end = (time + MOVEMENT_POST_PADDING).min(activity_end_limit);

        if end > start {
            intervals.push((start, end));
        }
    }

    if intervals.is_empty() {
        return Vec::new();
    }

    intervals.sort_by(|a, b| a.0.partial_cmp(&b.0).unwrap_or(std::cmp::Ordering::Equal));

    let mut merged: Vec<(f64, f64)> = Vec::new();
    for interval in intervals {
        if let Some(last) = merged.last_mut()
            && interval.0 <= last.1 + MERGE_GAP_THRESHOLD
        {
            last.1 = last.1.max(interval.1);
            continue;
        }
        merged.push(interval);
    }

    merged
        .into_iter()
        .filter_map(|(start, end)| {
            let duration = end - start;
            if duration < MIN_SEGMENT_DURATION {
                return None;
            }

            Some(ZoomSegment {
                start,
                end,
                amount: 2.0,
                mode: ZoomMode::Auto,
            })
        })
        .collect()
}

/// Generates zoom segments based on mouse click events during recording.
/// Used during the recording completion process.
pub fn generate_zoom_segments_from_clicks(
    recording: &studio_recording::CompletedRecording,
    recordings: &ProjectRecordingsMeta,
) -> Vec<ZoomSegment> {
    // Build a temporary RecordingMeta so we can use the common implementation
    let recording_meta = RecordingMeta {
        platform: None,
        project_path: recording.project_path.clone(),
        pretty_name: String::new(),
        sharing: None,
        inner: RecordingMetaInner::Studio(recording.meta.clone()),
        upload: None,
    };

    generate_zoom_segments_for_project(&recording_meta, recordings)
}

/// Generates zoom segments from clicks for an existing project.
/// Used in the editor context where we have RecordingMeta.
pub fn generate_zoom_segments_for_project(
    recording_meta: &RecordingMeta,
    recordings: &ProjectRecordingsMeta,
) -> Vec<ZoomSegment> {
    let RecordingMetaInner::Studio(studio_meta) = &recording_meta.inner else {
        return Vec::new();
    };

    let mut all_clicks = Vec::new();
    let mut all_moves = Vec::new();

    match studio_meta {
        StudioRecordingMeta::SingleSegment { segment } => {
            if let Some(cursor_path) = &segment.cursor {
                let mut events = CursorEvents::load_from_file(&recording_meta.path(cursor_path))
                    .unwrap_or_default();
                let pointer_ids = studio_meta.pointer_cursor_ids();
                let pointer_ids_ref = (!pointer_ids.is_empty()).then_some(&pointer_ids);
                events.stabilize_short_lived_cursor_shapes(
                    pointer_ids_ref,
                    SHORT_CURSOR_SHAPE_DEBOUNCE_MS,
                );
                all_clicks = events.clicks;
                all_moves = events.moves;
            }
        }
        StudioRecordingMeta::MultipleSegments { inner, .. } => {
            for segment in inner.segments.iter() {
                let events = segment.cursor_events(recording_meta);
                all_clicks.extend(events.clicks);
                all_moves.extend(events.moves);
            }
        }
    }

    generate_zoom_segments_from_clicks_impl(all_clicks, all_moves, recordings.duration())
}

fn project_config_from_recording(
    app: &AppHandle,
    completed_recording: &studio_recording::CompletedRecording,
    recordings: &ProjectRecordingsMeta,
    default_config: Option<ProjectConfiguration>,
) -> ProjectConfiguration {
    let settings = GeneralSettingsStore::get(app)
        .unwrap_or(None)
        .unwrap_or_default();

    let mut config = default_config.unwrap_or_default();

    let timeline_segments = recordings
        .segments
        .iter()
        .enumerate()
        .map(|(i, segment)| TimelineSegment {
            recording_segment: i as u32,
            start: 0.0,
            end: segment.duration(),
            timescale: 1.0,
        })
        .collect::<Vec<_>>();

    let zoom_segments = if settings.auto_zoom_on_clicks {
        generate_zoom_segments_from_clicks(completed_recording, recordings)
    } else {
        Vec::new()
    };

    if !zoom_segments.is_empty() {
        config.cursor.size = 200;
    }

    config.timeline = Some(TimelineConfiguration {
        segments: timeline_segments,
        zoom_segments,
        scene_segments: Vec::new(),
    });

    config
}

#[cfg(test)]
mod tests {
    use super::*;

    fn click_event(time_ms: f64) -> CursorClickEvent {
        CursorClickEvent {
            active_modifiers: vec![],
            cursor_num: 0,
            cursor_id: "default".to_string(),
            time_ms,
            down: true,
        }
    }

    fn move_event(time_ms: f64, x: f64, y: f64) -> CursorMoveEvent {
        CursorMoveEvent {
            active_modifiers: vec![],
            cursor_id: "default".to_string(),
            time_ms,
            x,
            y,
        }
    }

    #[test]
    fn skips_trailing_stop_click() {
        let segments =
            generate_zoom_segments_from_clicks_impl(vec![click_event(11_900.0)], vec![], 12.0);

        assert!(
            segments.is_empty(),
            "expected trailing stop click to be ignored"
        );
    }

    #[test]
    fn generates_segment_for_sustained_activity() {
        let clicks = vec![click_event(1_200.0), click_event(4_200.0)];
        let moves = vec![
            move_event(1_500.0, 0.10, 0.12),
            move_event(1_720.0, 0.42, 0.45),
            move_event(1_940.0, 0.74, 0.78),
        ];

        let segments = generate_zoom_segments_from_clicks_impl(clicks, moves, 20.0);

        assert!(
            !segments.is_empty(),
            "expected activity to produce zoom segments"
        );
        let first = &segments[0];
        assert!(first.start < first.end);
        assert!(first.end - first.start >= 1.3);
        assert!(first.end <= 19.5);
    }

    #[test]
    fn ignores_cursor_jitter() {
        let jitter_moves = (0..30)
            .map(|i| {
                let t = 1_000.0 + (i as f64) * 30.0;
                let delta = (i as f64) * 0.0004;
                move_event(t, 0.5 + delta, 0.5)
            })
            .collect::<Vec<_>>();

        let segments = generate_zoom_segments_from_clicks_impl(Vec::new(), jitter_moves, 15.0);

        assert!(
            segments.is_empty(),
            "small jitter should not generate segments"
        );
    }
}<|MERGE_RESOLUTION|>--- conflicted
+++ resolved
@@ -208,743 +208,7 @@
     cap_camera::list_cameras().collect()
 }
 
-<<<<<<< HEAD
-#[derive(Debug, Clone, Serialize, Deserialize, Type)]
-pub struct CaptureDisplayWithThumbnail {
-    pub id: scap_targets::DisplayId,
-    pub name: String,
-    pub refresh_rate: u32,
-    pub thumbnail: Option<String>,
-}
-
-#[derive(Debug, Clone, Serialize, Deserialize, Type)]
-pub struct CaptureWindowWithThumbnail {
-    pub id: scap_targets::WindowId,
-    pub owner_name: String,
-    pub name: String,
-    pub bounds: scap_targets::bounds::LogicalBounds,
-    pub refresh_rate: u32,
-    pub thumbnail: Option<String>,
-    pub app_icon: Option<String>,
-}
-
-#[cfg(any(target_os = "macos", windows))]
-const THUMBNAIL_WIDTH: u32 = 320;
-#[cfg(any(target_os = "macos", windows))]
-const THUMBNAIL_HEIGHT: u32 = 180;
-
-#[cfg(any(target_os = "macos", windows))]
-fn normalize_thumbnail_dimensions(image: &image::RgbaImage) -> image::RgbaImage {
-    let width = image.width();
-    let height = image.height();
-
-    if width == THUMBNAIL_WIDTH && height == THUMBNAIL_HEIGHT {
-        return image.clone();
-    }
-
-    if width == 0 || height == 0 {
-        return image::RgbaImage::from_pixel(
-            THUMBNAIL_WIDTH,
-            THUMBNAIL_HEIGHT,
-            image::Rgba([0, 0, 0, 0]),
-        );
-    }
-
-    let scale = (THUMBNAIL_WIDTH as f32 / width as f32)
-        .min(THUMBNAIL_HEIGHT as f32 / height as f32)
-        .max(f32::MIN_POSITIVE);
-
-    let scaled_width = (width as f32 * scale)
-        .round()
-        .clamp(1.0, THUMBNAIL_WIDTH as f32) as u32;
-    let scaled_height = (height as f32 * scale)
-        .round()
-        .clamp(1.0, THUMBNAIL_HEIGHT as f32) as u32;
-
-    let resized = image::imageops::resize(
-        image,
-        scaled_width.max(1),
-        scaled_height.max(1),
-        image::imageops::FilterType::Lanczos3,
-    );
-
-    let mut canvas =
-        image::RgbaImage::from_pixel(THUMBNAIL_WIDTH, THUMBNAIL_HEIGHT, image::Rgba([0, 0, 0, 0]));
-
-    let offset_x = (THUMBNAIL_WIDTH - scaled_width) / 2;
-    let offset_y = (THUMBNAIL_HEIGHT - scaled_height) / 2;
-
-    image::imageops::overlay(&mut canvas, &resized, offset_x as i64, offset_y as i64);
-
-    canvas
-}
-
-#[cfg(target_os = "macos")]
-async fn capture_thumbnail_from_filter(filter: &cidre::sc::ContentFilter) -> Option<String> {
-    use cidre::{cv, sc};
-    use image::{ImageEncoder, RgbaImage, codecs::png::PngEncoder};
-    use std::io::Cursor;
-
-    let mut config = sc::StreamCfg::new();
-    config.set_width(THUMBNAIL_WIDTH as usize);
-    config.set_height(THUMBNAIL_HEIGHT as usize);
-    config.set_shows_cursor(false);
-
-    let sample_buf =
-        match unsafe { sc::ScreenshotManager::capture_sample_buf(filter, &config) }.await {
-            Ok(buf) => buf,
-            Err(err) => {
-                warn!(error = ?err, "Failed to capture sample buffer for thumbnail");
-                return None;
-            }
-        };
-
-    let Some(image_buf) = sample_buf.image_buf() else {
-        warn!("Sample buffer missing image data");
-        return None;
-    };
-    let mut image_buf = image_buf.retained();
-
-    let width = image_buf.width();
-    let height = image_buf.height();
-    if width == 0 || height == 0 {
-        warn!(
-            width = width,
-            height = height,
-            "Captured thumbnail had empty dimensions"
-        );
-        return None;
-    }
-
-    let pixel_format = image_buf.pixel_format();
-
-    let lock =
-        match PixelBufferLock::new(image_buf.as_mut(), cv::pixel_buffer::LockFlags::READ_ONLY) {
-            Ok(lock) => lock,
-            Err(err) => {
-                warn!(error = ?err, "Failed to lock pixel buffer for thumbnail");
-                return None;
-            }
-        };
-
-    let rgba_data = match pixel_format {
-        cv::PixelFormat::_32_BGRA
-        | cv::PixelFormat::_32_RGBA
-        | cv::PixelFormat::_32_ARGB
-        | cv::PixelFormat::_32_ABGR => {
-            convert_32bit_pixel_buffer(&lock, width, height, pixel_format)?
-        }
-        cv::PixelFormat::_420V => {
-            convert_nv12_pixel_buffer(&lock, width, height, Nv12Range::Video)?
-        }
-        other => {
-            warn!(?other, "Unsupported pixel format for thumbnail capture");
-            return None;
-        }
-    };
-
-    let Some(img) = RgbaImage::from_raw(width as u32, height as u32, rgba_data) else {
-        warn!("Failed to construct RGBA image for thumbnail");
-        return None;
-    };
-    let thumbnail = normalize_thumbnail_dimensions(&img);
-    let mut png_data = Cursor::new(Vec::new());
-    let encoder = PngEncoder::new(&mut png_data);
-    if let Err(err) = encoder.write_image(
-        thumbnail.as_raw(),
-        thumbnail.width(),
-        thumbnail.height(),
-        image::ColorType::Rgba8.into(),
-    ) {
-        warn!(error = ?err, "Failed to encode thumbnail as PNG");
-        return None;
-    }
-
-    Some(base64::Engine::encode(
-        &base64::engine::general_purpose::STANDARD,
-        png_data.into_inner(),
-    ))
-}
-
-#[cfg(target_os = "macos")]
-fn convert_32bit_pixel_buffer(
-    lock: &PixelBufferLock<'_>,
-    width: usize,
-    height: usize,
-    pixel_format: cidre::cv::PixelFormat,
-) -> Option<Vec<u8>> {
-    let base_ptr = lock.base_address();
-    if base_ptr.is_null() {
-        warn!("Pixel buffer base address was null");
-        return None;
-    }
-
-    let bytes_per_row = lock.bytes_per_row();
-    let total_len = bytes_per_row.checked_mul(height)?;
-    let raw_data = unsafe { std::slice::from_raw_parts(base_ptr, total_len) };
-
-    let mut rgba_data = Vec::with_capacity(width * height * 4);
-    for y in 0..height {
-        let row_start = y * bytes_per_row;
-        let row_end = row_start + width * 4;
-        if row_end > raw_data.len() {
-            warn!(
-                row_start = row_start,
-                row_end = row_end,
-                raw_len = raw_data.len(),
-                "Row bounds exceeded raw data length during thumbnail capture",
-            );
-            return None;
-        }
-
-        let row = &raw_data[row_start..row_end];
-        for chunk in row.chunks_exact(4) {
-            match pixel_format {
-                cidre::cv::PixelFormat::_32_BGRA => {
-                    rgba_data.extend_from_slice(&[chunk[2], chunk[1], chunk[0], chunk[3]])
-                }
-                cidre::cv::PixelFormat::_32_RGBA => rgba_data.extend_from_slice(chunk),
-                cidre::cv::PixelFormat::_32_ARGB => {
-                    rgba_data.extend_from_slice(&[chunk[1], chunk[2], chunk[3], chunk[0]])
-                }
-                cidre::cv::PixelFormat::_32_ABGR => {
-                    rgba_data.extend_from_slice(&[chunk[3], chunk[2], chunk[1], chunk[0]])
-                }
-                _ => unreachable!(),
-            }
-        }
-    }
-
-    Some(rgba_data)
-}
-
-#[cfg(target_os = "macos")]
-#[derive(Copy, Clone)]
-enum Nv12Range {
-    Video,
-    Full,
-}
-
-#[cfg(target_os = "macos")]
-fn convert_nv12_pixel_buffer(
-    lock: &PixelBufferLock<'_>,
-    width: usize,
-    height: usize,
-    range: Nv12Range,
-) -> Option<Vec<u8>> {
-    let y_base = lock.base_address_of_plane(0);
-    let uv_base = lock.base_address_of_plane(1);
-    if y_base.is_null() || uv_base.is_null() {
-        warn!("NV12 plane base address was null");
-        return None;
-    }
-
-    let y_stride = lock.bytes_per_row_of_plane(0);
-    let uv_stride = lock.bytes_per_row_of_plane(1);
-    if y_stride == 0 || uv_stride == 0 {
-        warn!(y_stride, uv_stride, "NV12 plane bytes per row was zero");
-        return None;
-    }
-
-    let y_plane_height = lock.height_of_plane(0);
-    let uv_plane_height = lock.height_of_plane(1);
-    if y_plane_height < height || uv_plane_height < (height + 1) / 2 {
-        warn!(
-            y_plane_height,
-            uv_plane_height,
-            expected_y = height,
-            expected_uv = (height + 1) / 2,
-            "NV12 plane height smaller than expected",
-        );
-        return None;
-    }
-
-    let y_plane = unsafe { std::slice::from_raw_parts(y_base, y_stride * y_plane_height) };
-    let uv_plane = unsafe { std::slice::from_raw_parts(uv_base, uv_stride * uv_plane_height) };
-
-    let mut rgba_data = vec![0u8; width * height * 4];
-
-    for y_idx in 0..height {
-        let y_row_start = y_idx * y_stride;
-        if y_row_start + width > y_plane.len() {
-            warn!(
-                y_row_start,
-                width,
-                y_plane_len = y_plane.len(),
-                "Y row exceeded plane length during conversion",
-            );
-            return None;
-        }
-        let y_row = &y_plane[y_row_start..y_row_start + width];
-
-        let uv_row_start = (y_idx / 2) * uv_stride;
-        if uv_row_start + width > uv_plane.len() {
-            warn!(
-                uv_row_start,
-                width,
-                uv_plane_len = uv_plane.len(),
-                "UV row exceeded plane length during conversion",
-            );
-            return None;
-        }
-        let uv_row = &uv_plane[uv_row_start..uv_row_start + width];
-
-        for x in 0..width {
-            let uv_index = (x / 2) * 2;
-            if uv_index + 1 >= uv_row.len() {
-                warn!(
-                    uv_index,
-                    uv_row_len = uv_row.len(),
-                    "UV index out of bounds during conversion",
-                );
-                return None;
-            }
-
-            let y_val = y_row[x];
-            let cb = uv_row[uv_index];
-            let cr = uv_row[uv_index + 1];
-            let (r, g, b) = ycbcr_to_rgb(y_val, cb, cr, range);
-            let out = (y_idx * width + x) * 4;
-            rgba_data[out] = r;
-            rgba_data[out + 1] = g;
-            rgba_data[out + 2] = b;
-            rgba_data[out + 3] = 255;
-        }
-    }
-
-    Some(rgba_data)
-}
-
-#[cfg(target_os = "macos")]
-fn ycbcr_to_rgb(y: u8, cb: u8, cr: u8, range: Nv12Range) -> (u8, u8, u8) {
-    let y = y as f32;
-    let cb = cb as f32 - 128.0;
-    let cr = cr as f32 - 128.0;
-
-    let (y_value, scale) = match range {
-        Nv12Range::Video => ((y - 16.0).max(0.0), 1.164383_f32),
-        Nv12Range::Full => (y, 1.0_f32),
-    };
-
-    let r = scale * y_value + 1.596027_f32 * cr;
-    let g = scale * y_value - 0.391762_f32 * cb - 0.812968_f32 * cr;
-    let b = scale * y_value + 2.017232_f32 * cb;
-
-    (clamp_channel(r), clamp_channel(g), clamp_channel(b))
-}
-
-#[cfg(target_os = "macos")]
-fn clamp_channel(value: f32) -> u8 {
-    value.max(0.0).min(255.0) as u8
-}
-
-#[cfg(target_os = "macos")]
-struct PixelBufferLock<'a> {
-    buffer: &'a mut cidre::cv::PixelBuf,
-    flags: cidre::cv::pixel_buffer::LockFlags,
-}
-
-#[cfg(target_os = "macos")]
-impl<'a> PixelBufferLock<'a> {
-    fn new(
-        buffer: &'a mut cidre::cv::PixelBuf,
-        flags: cidre::cv::pixel_buffer::LockFlags,
-    ) -> cidre::os::Result<Self> {
-        unsafe { buffer.lock_base_addr(flags) }.result()?;
-        Ok(Self { buffer, flags })
-    }
-
-    fn base_address(&self) -> *const u8 {
-        unsafe { cv_pixel_buffer_get_base_address(self.buffer) as *const u8 }
-    }
-
-    fn bytes_per_row(&self) -> usize {
-        unsafe { cv_pixel_buffer_get_bytes_per_row(self.buffer) }
-    }
-
-    fn base_address_of_plane(&self, plane_index: usize) -> *const u8 {
-        unsafe { cv_pixel_buffer_get_base_address_of_plane(self.buffer, plane_index) as *const u8 }
-    }
-
-    fn bytes_per_row_of_plane(&self, plane_index: usize) -> usize {
-        unsafe { cv_pixel_buffer_get_bytes_per_row_of_plane(self.buffer, plane_index) }
-    }
-
-    fn height_of_plane(&self, plane_index: usize) -> usize {
-        unsafe { cv_pixel_buffer_get_height_of_plane(self.buffer, plane_index) }
-    }
-}
-
-#[cfg(target_os = "macos")]
-impl Drop for PixelBufferLock<'_> {
-    fn drop(&mut self) {
-        unsafe {
-            let _ = self.buffer.unlock_lock_base_addr(self.flags);
-        }
-    }
-}
-
-#[cfg(target_os = "macos")]
-unsafe fn cv_pixel_buffer_get_base_address(buffer: &cidre::cv::PixelBuf) -> *mut std::ffi::c_void {
-    unsafe extern "C" {
-        fn CVPixelBufferGetBaseAddress(pixel_buffer: &cidre::cv::PixelBuf)
-        -> *mut std::ffi::c_void;
-    }
-
-    unsafe { CVPixelBufferGetBaseAddress(buffer) }
-}
-
-#[cfg(target_os = "macos")]
-unsafe fn cv_pixel_buffer_get_bytes_per_row(buffer: &cidre::cv::PixelBuf) -> usize {
-    unsafe extern "C" {
-        fn CVPixelBufferGetBytesPerRow(pixel_buffer: &cidre::cv::PixelBuf) -> usize;
-    }
-
-    unsafe { CVPixelBufferGetBytesPerRow(buffer) }
-}
-
-#[cfg(target_os = "macos")]
-unsafe fn cv_pixel_buffer_get_base_address_of_plane(
-    buffer: &cidre::cv::PixelBuf,
-    plane_index: usize,
-) -> *mut std::ffi::c_void {
-    unsafe extern "C" {
-        fn CVPixelBufferGetBaseAddressOfPlane(
-            pixel_buffer: &cidre::cv::PixelBuf,
-            plane_index: usize,
-        ) -> *mut std::ffi::c_void;
-    }
-
-    unsafe { CVPixelBufferGetBaseAddressOfPlane(buffer, plane_index) }
-}
-
-#[cfg(target_os = "macos")]
-unsafe fn cv_pixel_buffer_get_bytes_per_row_of_plane(
-    buffer: &cidre::cv::PixelBuf,
-    plane_index: usize,
-) -> usize {
-    unsafe extern "C" {
-        fn CVPixelBufferGetBytesPerRowOfPlane(
-            pixel_buffer: &cidre::cv::PixelBuf,
-            plane_index: usize,
-        ) -> usize;
-    }
-
-    unsafe { CVPixelBufferGetBytesPerRowOfPlane(buffer, plane_index) }
-}
-
-#[cfg(target_os = "macos")]
-unsafe fn cv_pixel_buffer_get_height_of_plane(
-    buffer: &cidre::cv::PixelBuf,
-    plane_index: usize,
-) -> usize {
-    unsafe extern "C" {
-        fn CVPixelBufferGetHeightOfPlane(
-            pixel_buffer: &cidre::cv::PixelBuf,
-            plane_index: usize,
-        ) -> usize;
-    }
-
-    unsafe { CVPixelBufferGetHeightOfPlane(buffer, plane_index) }
-}
-
-#[cfg(target_os = "macos")]
-async fn capture_display_thumbnail(display: &scap_targets::Display) -> Option<String> {
-    let filter = display.raw_handle().as_content_filter().await?;
-    capture_thumbnail_from_filter(filter.as_ref()).await
-}
-
-#[cfg(windows)]
-async fn capture_display_thumbnail(display: &scap_targets::Display) -> Option<String> {
-    use image::{ColorType, ImageEncoder, codecs::png::PngEncoder};
-    use scap_direct3d::{Capturer, Settings};
-    use std::io::Cursor;
-
-    let item = display.raw_handle().try_as_capture_item().ok()?;
-
-    let (tx, rx) = std::sync::mpsc::channel();
-
-    let settings = Settings {
-        is_cursor_capture_enabled: Some(false),
-        pixel_format: scap_direct3d::PixelFormat::R8G8B8A8Unorm,
-        ..Default::default()
-    };
-
-    let mut capturer = Capturer::new(
-        item,
-        settings.clone(),
-        move |frame| {
-            let _ = tx.send(frame);
-            Ok(())
-        },
-        || Ok(()),
-        None,
-    )
-    .ok()?;
-
-    capturer.start().ok()?;
-
-    let frame = rx.recv_timeout(std::time::Duration::from_secs(2)).ok()?;
-    let _ = capturer.stop();
-
-    let width = frame.width();
-    let height = frame.height();
-
-    if width == 0 || height == 0 {
-        return None;
-    }
-
-    let frame_buffer = frame.as_buffer().ok()?;
-    let data = frame_buffer.data();
-    let stride = frame_buffer.stride() as usize;
-
-    let width_usize = width as usize;
-    let height_usize = height as usize;
-
-    let Some(row_bytes) = width_usize.checked_mul(4) else {
-        warn!(
-            frame_width = width,
-            "Windows display thumbnail row size overflowed"
-        );
-        return None;
-    };
-
-    if stride < row_bytes {
-        warn!(
-            frame_width = width,
-            frame_height = height,
-            stride,
-            expected_row_bytes = row_bytes,
-            "Windows display thumbnail stride smaller than row size"
-        );
-        return None;
-    }
-
-    let rows_before_last = height_usize.saturating_sub(1);
-    let Some(last_row_start) = rows_before_last.checked_mul(stride) else {
-        warn!(
-            frame_width = width,
-            frame_height = height,
-            stride,
-            "Windows display thumbnail row offset overflowed"
-        );
-        return None;
-    };
-
-    let Some(required_len) = last_row_start.checked_add(row_bytes) else {
-        warn!(
-            frame_width = width,
-            frame_height = height,
-            stride,
-            required_row_bytes = row_bytes,
-            "Windows display thumbnail required length overflowed"
-        );
-        return None;
-    };
-
-    if data.len() < required_len {
-        warn!(
-            frame_width = width,
-            frame_height = height,
-            stride,
-            frame_data_len = data.len(),
-            expected_len = required_len,
-            "Windows display thumbnail frame buffer missing pixel data"
-        );
-        return None;
-    }
-
-    let Some(rgba_capacity) = height_usize.checked_mul(row_bytes) else {
-        warn!(
-            frame_width = width,
-            frame_height = height,
-            total_row_bytes = row_bytes,
-            "Windows display thumbnail RGBA capacity overflowed"
-        );
-        return None;
-    };
-
-    let mut rgba_data = Vec::with_capacity(rgba_capacity);
-    for y in 0..height_usize {
-        let row_start = y * stride;
-        let row_end = row_start + row_bytes;
-        rgba_data.extend_from_slice(&data[row_start..row_end]);
-    }
-
-    let Some(img) = image::RgbaImage::from_raw(width, height, rgba_data) else {
-        warn!("Windows display thumbnail failed to construct RGBA image");
-        return None;
-    };
-    let thumbnail = normalize_thumbnail_dimensions(&img);
-
-    let mut png_data = Cursor::new(Vec::new());
-    let encoder = PngEncoder::new(&mut png_data);
-    encoder
-        .write_image(
-            thumbnail.as_raw(),
-            thumbnail.width(),
-            thumbnail.height(),
-            ColorType::Rgba8.into(),
-        )
-        .ok()?;
-
-    Some(base64::Engine::encode(
-        &base64::engine::general_purpose::STANDARD,
-        png_data.into_inner(),
-    ))
-}
-
-#[cfg(target_os = "macos")]
-async fn capture_window_thumbnail(window: &scap_targets::Window) -> Option<String> {
-    let sc_window = window.raw_handle().as_sc().await?;
-    let filter = cidre::sc::ContentFilter::with_desktop_independent_window(&sc_window);
-    capture_thumbnail_from_filter(filter.as_ref()).await
-}
-
-#[cfg(windows)]
-async fn capture_window_thumbnail(window: &scap_targets::Window) -> Option<String> {
-    use image::{ColorType, ImageEncoder, codecs::png::PngEncoder};
-    use scap_direct3d::{Capturer, Settings};
-    use std::io::Cursor;
-
-    let item = window.raw_handle().try_as_capture_item().ok()?;
-
-    let (tx, rx) = std::sync::mpsc::channel();
-
-    let settings = Settings {
-        is_cursor_capture_enabled: Some(false),
-        pixel_format: scap_direct3d::PixelFormat::R8G8B8A8Unorm,
-        ..Default::default()
-    };
-
-    let mut capturer = Capturer::new(
-        item,
-        settings.clone(),
-        move |frame| {
-            let _ = tx.send(frame);
-            Ok(())
-        },
-        || Ok(()),
-        None,
-    )
-    .ok()?;
-
-    capturer.start().ok()?;
-
-    let frame = rx.recv_timeout(std::time::Duration::from_secs(2)).ok()?;
-    let _ = capturer.stop();
-
-    let width = frame.width();
-    let height = frame.height();
-
-    if width == 0 || height == 0 {
-        return None;
-    }
-
-    let frame_buffer = frame.as_buffer().ok()?;
-    let data = frame_buffer.data();
-    let stride = frame_buffer.stride() as usize;
-
-    let width_usize = width as usize;
-    let height_usize = height as usize;
-
-    let Some(row_bytes) = width_usize.checked_mul(4) else {
-        warn!(
-            frame_width = width,
-            "Windows window thumbnail row size overflowed"
-        );
-        return None;
-    };
-
-    if stride < row_bytes {
-        warn!(
-            frame_width = width,
-            frame_height = height,
-            stride,
-            expected_row_bytes = row_bytes,
-            "Windows window thumbnail stride smaller than row size"
-        );
-        return None;
-    }
-
-    let rows_before_last = height_usize.saturating_sub(1);
-    let Some(last_row_start) = rows_before_last.checked_mul(stride) else {
-        warn!(
-            frame_width = width,
-            frame_height = height,
-            stride,
-            "Windows window thumbnail row offset overflowed"
-        );
-        return None;
-    };
-
-    let Some(required_len) = last_row_start.checked_add(row_bytes) else {
-        warn!(
-            frame_width = width,
-            frame_height = height,
-            stride,
-            required_row_bytes = row_bytes,
-            "Windows window thumbnail required length overflowed"
-        );
-        return None;
-    };
-
-    if data.len() < required_len {
-        warn!(
-            frame_width = width,
-            frame_height = height,
-            stride,
-            frame_data_len = data.len(),
-            expected_len = required_len,
-            "Windows window thumbnail frame buffer missing pixel data"
-        );
-        return None;
-    }
-
-    let Some(rgba_capacity) = height_usize.checked_mul(row_bytes) else {
-        warn!(
-            frame_width = width,
-            frame_height = height,
-            total_row_bytes = row_bytes,
-            "Windows window thumbnail RGBA capacity overflowed"
-        );
-        return None;
-    };
-
-    let mut rgba_data = Vec::with_capacity(rgba_capacity);
-    for y in 0..height_usize {
-        let row_start = y * stride;
-        let row_end = row_start + row_bytes;
-        rgba_data.extend_from_slice(&data[row_start..row_end]);
-    }
-
-    let Some(img) = image::RgbaImage::from_raw(width, height, rgba_data) else {
-        warn!("Windows window thumbnail failed to construct RGBA image");
-        return None;
-    };
-    let thumbnail = normalize_thumbnail_dimensions(&img);
-
-    let mut png_data = Cursor::new(Vec::new());
-    let encoder = PngEncoder::new(&mut png_data);
-    encoder
-        .write_image(
-            thumbnail.as_raw(),
-            thumbnail.width(),
-            thumbnail.height(),
-            ColorType::Rgba8.into(),
-        )
-        .ok()?;
-
-    Some(base64::Engine::encode(
-        &base64::engine::general_purpose::STANDARD,
-        png_data.into_inner(),
-    ))
-}
-
-#[tauri::command(async)]
-=======
 #[tauri::command]
->>>>>>> a6aee1d7
 #[specta::specta]
 pub async fn list_displays_with_thumbnails() -> Result<Vec<CaptureDisplayWithThumbnail>, String> {
     tokio::task::spawn_blocking(|| {
