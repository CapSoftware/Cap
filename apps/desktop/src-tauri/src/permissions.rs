use std::thread;

use serde::{Deserialize, Serialize};

#[cfg(target_os = "macos")]
use cidre::av;
use tauri::async_runtime::block_on;
use tracing::error;

#[cfg(target_os = "macos")]
#[link(name = "ApplicationServices", kind = "framework")]
unsafe extern "C" {
    fn AXIsProcessTrusted() -> bool;
    fn AXIsProcessTrustedWithOptions(options: core_foundation::dictionary::CFDictionaryRef)
    -> bool;
}

#[derive(Serialize, Deserialize, specta::Type)]
#[serde(rename_all = "camelCase")]
pub enum OSPermission {
    ScreenRecording,
    Camera,
    Microphone,
    Accessibility,
}

#[tauri::command(async)]
#[specta::specta]
pub fn open_permission_settings(permission: OSPermission) {
    #[cfg(target_os = "macos")]
    {
        use std::process::Command;

        let mut process = match permission {
            OSPermission::ScreenRecording => Command::new("open")
                .arg(
                    "x-apple.systempreferences:com.apple.preference.security?Privacy_ScreenCapture",
                )
                .spawn()
                .expect("Failed to open Screen Recording settings"),
            OSPermission::Camera => Command::new("open")
                .arg("x-apple.systempreferences:com.apple.preference.security?Privacy_Camera")
                .spawn()
                .expect("Failed to open Camera settings"),
            OSPermission::Microphone => Command::new("open")
                .arg("x-apple.systempreferences:com.apple.preference.security?Privacy_Microphone")
                .spawn()
                .expect("Failed to open Microphone settings"),
            OSPermission::Accessibility => Command::new("open")
                .arg(
                    "x-apple.systempreferences:com.apple.preference.security?Privacy_Accessibility",
                )
                .spawn()
                .expect("Failed to open Accessibility settings"),
        };

        // https://doc.rust-lang.org/stable/std/process/struct.Child.html#warning
        tokio::spawn(async move {
            let _ = process
                .wait()
                .map_err(|err| error!("Error waiting for accessibility child process: {err}"));
        });
    }
}

#[tauri::command]
#[specta::specta]
pub async fn request_permission(permission: OSPermission) {
    #[cfg(target_os = "macos")]
    {
        use futures::executor::block_on;

        match permission {
            OSPermission::ScreenRecording => {
                scap::request_permission();
            }
            OSPermission::Camera => {
<<<<<<< HEAD
                thread::spawn(|| {
                    block_on(av::CaptureDevice::request_access_for_media_type(
                        av::MediaType::video(),
                    ))
                    .ok();
                });
            }
            OSPermission::Microphone => {
                thread::spawn(|| {
                    block_on(av::CaptureDevice::request_access_for_media_type(
                        av::MediaType::audio(),
                    ))
                    .ok();
=======
                std::thread::spawn(|| {
                    let _ = block_on(av::CaptureDevice::request_access_for_media_type(
                        av::MediaType::video(),
                    ));
                });
            }
            OSPermission::Microphone => {
                std::thread::spawn(|| {
                    let _ = block_on(av::CaptureDevice::request_access_for_media_type(
                        av::MediaType::audio(),
                    ));
>>>>>>> 312dbd0f
                });
            }
            OSPermission::Accessibility => request_accessibility_permission(),
        }
    }
}

#[derive(Serialize, Deserialize, Debug, specta::Type)]
#[serde(rename_all = "camelCase")]
pub enum OSPermissionStatus {
    // This platform does not require this permission
    NotNeeded,
    // The user has neither granted nor denied permission
    Empty,
    // The user has explicitly granted permission
    Granted,
    // The user has denied permission, or has granted it but not yet restarted
    Denied,
}

impl OSPermissionStatus {
    pub fn permitted(&self) -> bool {
        matches!(self, Self::NotNeeded | Self::Granted)
    }
}

#[derive(Serialize, Deserialize, Debug, specta::Type)]
#[serde(rename_all = "camelCase")]
pub struct OSPermissionsCheck {
    pub screen_recording: OSPermissionStatus,
    pub microphone: OSPermissionStatus,
    pub camera: OSPermissionStatus,
    pub accessibility: OSPermissionStatus,
}

impl OSPermissionsCheck {
    pub fn necessary_granted(&self) -> bool {
        self.screen_recording.permitted() && self.accessibility.permitted()
    }
}

#[tauri::command(async)]
#[specta::specta]
pub fn do_permissions_check(initial_check: bool) -> OSPermissionsCheck {
    #[cfg(target_os = "macos")]
    {
        use cidre::av::{AuthorizationStatus, CaptureDevice, MediaType};

        fn check_av_permission(media_type: &'static MediaType) -> OSPermissionStatus {
            let status = CaptureDevice::authorization_status_for_media_type(media_type).unwrap();

            match status {
                AuthorizationStatus::NotDetermined => OSPermissionStatus::Empty,
                AuthorizationStatus::Authorized => OSPermissionStatus::Granted,
                _ => OSPermissionStatus::Denied,
            }
        }

        OSPermissionsCheck {
            screen_recording: {
                let result = scap::has_permission();
                match (result, initial_check) {
                    (true, _) => OSPermissionStatus::Granted,
                    (false, true) => OSPermissionStatus::Empty,
                    (false, false) => OSPermissionStatus::Denied,
                }
            },
            microphone: check_av_permission(MediaType::audio()),
            camera: check_av_permission(MediaType::video()),
            accessibility: { check_accessibility_permission() },
        }
    }

    #[cfg(not(target_os = "macos"))]
    {
        OSPermissionsCheck {
            screen_recording: OSPermissionStatus::NotNeeded,
            microphone: OSPermissionStatus::NotNeeded,
            camera: OSPermissionStatus::NotNeeded,
            accessibility: OSPermissionStatus::NotNeeded,
        }
    }
}

pub fn check_accessibility_permission() -> OSPermissionStatus {
    #[cfg(target_os = "macos")]
    {
        if unsafe { AXIsProcessTrusted() } {
            OSPermissionStatus::Granted
        } else {
            OSPermissionStatus::Denied
        }
    }
    #[cfg(not(target_os = "macos"))]
    {
        // For non-macOS platforms, assume permission is granted
        OSPermissionStatus::NotNeeded
    }
}

pub fn request_accessibility_permission() {
    #[cfg(target_os = "macos")]
    {
        use core_foundation::base::TCFType;
        use core_foundation::dictionary::CFDictionary; // Import CFDictionaryRef
        use core_foundation::string::CFString;

        let prompt_key = CFString::new("AXTrustedCheckOptionPrompt");
        let prompt_value = core_foundation::boolean::CFBoolean::true_value();

        let options =
            CFDictionary::from_CFType_pairs(&[(prompt_key.as_CFType(), prompt_value.as_CFType())]);

        unsafe {
            AXIsProcessTrustedWithOptions(options.as_concrete_TypeRef());
        }
    }
}<|MERGE_RESOLUTION|>--- conflicted
+++ resolved
@@ -75,7 +75,6 @@
                 scap::request_permission();
             }
             OSPermission::Camera => {
-<<<<<<< HEAD
                 thread::spawn(|| {
                     block_on(av::CaptureDevice::request_access_for_media_type(
                         av::MediaType::video(),
@@ -89,19 +88,6 @@
                         av::MediaType::audio(),
                     ))
                     .ok();
-=======
-                std::thread::spawn(|| {
-                    let _ = block_on(av::CaptureDevice::request_access_for_media_type(
-                        av::MediaType::video(),
-                    ));
-                });
-            }
-            OSPermission::Microphone => {
-                std::thread::spawn(|| {
-                    let _ = block_on(av::CaptureDevice::request_access_for_media_type(
-                        av::MediaType::audio(),
-                    ));
->>>>>>> 312dbd0f
                 });
             }
             OSPermission::Accessibility => request_accessibility_permission(),
