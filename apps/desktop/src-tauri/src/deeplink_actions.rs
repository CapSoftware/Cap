use cap_recording::{
    RecordingMode, feeds::camera::DeviceOrModelID, sources::screen_capture::ScreenCaptureTarget,
};
use serde::{Deserialize, Serialize};
use std::path::{Path, PathBuf};
use tauri::{AppHandle, Manager, Url};
use tracing::trace;

<<<<<<< HEAD
use crate::{App, ArcLock, recording::StartRecordingInputs, windows::CapWindow};
=======
use crate::{
    App, ArcLock, apply_camera_input, apply_mic_input, recording::StartRecordingInputs,
    windows::ShowCapWindow,
};
>>>>>>> 9edf1cee

#[derive(Debug, Serialize, Deserialize)]
#[serde(rename_all = "snake_case")]
pub enum CaptureMode {
    Screen(String),
    Window(String),
}

#[derive(Debug, Serialize, Deserialize)]
#[serde(rename_all = "snake_case")]
pub enum DeepLinkAction {
    StartRecording {
        capture_mode: CaptureMode,
        camera: Option<DeviceOrModelID>,
        mic_label: Option<String>,
        capture_system_audio: bool,
        mode: RecordingMode,
    },
    StopRecording,
    OpenEditor {
        project_path: PathBuf,
    },
    OpenSettings {
        page: Option<String>,
    },
}

pub fn handle(app_handle: &AppHandle, urls: Vec<Url>) {
    trace!("Handling deep actions for: {:?}", &urls);

    let actions: Vec<_> = urls
        .into_iter()
        .filter(|url| !url.as_str().is_empty())
        .filter_map(|url| {
            DeepLinkAction::try_from(&url)
                .map_err(|e| match e {
                    ActionParseFromUrlError::ParseFailed(msg) => {
                        eprintln!("Failed to parse deep link \"{}\": {}", &url, msg)
                    }
                    ActionParseFromUrlError::Invalid => {
                        eprintln!("Invalid deep link format \"{}\"", &url)
                    }
                    // Likely login action, not handled here.
                    ActionParseFromUrlError::NotAction => {}
                })
                .ok()
        })
        .collect();

    if actions.is_empty() {
        return;
    }

    let app_handle = app_handle.clone();
    tauri::async_runtime::spawn(async move {
        for action in actions {
            if let Err(e) = action.execute(&app_handle).await {
                eprintln!("Failed to handle deep link action: {e}");
            }
        }
    });
}

pub enum ActionParseFromUrlError {
    ParseFailed(String),
    Invalid,
    NotAction,
}

impl TryFrom<&Url> for DeepLinkAction {
    type Error = ActionParseFromUrlError;

    fn try_from(url: &Url) -> Result<Self, Self::Error> {
        #[cfg(target_os = "macos")]
        if url.scheme() == "file" {
            return Ok(Self::OpenEditor {
                project_path: url.to_file_path().unwrap(),
            });
        }

        match url.domain() {
            Some(v) if v != "action" => Err(ActionParseFromUrlError::NotAction),
            _ => Err(ActionParseFromUrlError::Invalid),
        }?;

        let params = url
            .query_pairs()
            .collect::<std::collections::HashMap<_, _>>();
        let json_value = params
            .get("value")
            .ok_or(ActionParseFromUrlError::Invalid)?;
        let action: Self = serde_json::from_str(json_value)
            .map_err(|e| ActionParseFromUrlError::ParseFailed(e.to_string()))?;
        Ok(action)
    }
}

impl DeepLinkAction {
    pub async fn execute(self, app: &AppHandle) -> Result<(), String> {
        match self {
            DeepLinkAction::StartRecording {
                capture_mode,
                camera,
                mic_label,
                capture_system_audio,
                mode,
            } => {
                let state = app.state::<ArcLock<App>>();

                apply_camera_input(app.clone(), state.clone(), camera).await?;
                apply_mic_input(state.clone(), mic_label).await?;

                let capture_target: ScreenCaptureTarget = match capture_mode {
                    CaptureMode::Screen(name) => cap_recording::screen_capture::list_displays()
                        .into_iter()
                        .find(|(s, _)| s.name == name)
                        .map(|(s, _)| ScreenCaptureTarget::Display { id: s.id })
                        .ok_or(format!("No screen with name \"{}\"", &name))?,
                    CaptureMode::Window(name) => cap_recording::screen_capture::list_windows()
                        .into_iter()
                        .find(|(w, _)| w.name == name)
                        .map(|(w, _)| ScreenCaptureTarget::Window { id: w.id })
                        .ok_or(format!("No window with name \"{}\"", &name))?,
                };

                let inputs = StartRecordingInputs {
                    mode,
                    capture_target,
                    capture_system_audio,
                    organization_id: None,
                };

                crate::recording::start_recording(app.clone(), state, inputs)
                    .await
                    .map(|_| ())
            }
            DeepLinkAction::StopRecording => {
                crate::recording::stop_recording(app.clone(), app.state()).await
            }
            DeepLinkAction::OpenEditor { project_path } => {
                crate::open_project_from_path(Path::new(&project_path), app.clone())
            }
            DeepLinkAction::OpenSettings { page } => {
                crate::show_window(app.clone(), CapWindow::Settings { page }).await
            }
        }
    }
}<|MERGE_RESOLUTION|>--- conflicted
+++ resolved
@@ -6,14 +6,10 @@
 use tauri::{AppHandle, Manager, Url};
 use tracing::trace;
 
-<<<<<<< HEAD
-use crate::{App, ArcLock, recording::StartRecordingInputs, windows::CapWindow};
-=======
 use crate::{
     App, ArcLock, apply_camera_input, apply_mic_input, recording::StartRecordingInputs,
     windows::ShowCapWindow,
 };
->>>>>>> 9edf1cee
 
 #[derive(Debug, Serialize, Deserialize)]
 #[serde(rename_all = "snake_case")]
@@ -157,7 +153,7 @@
                 crate::open_project_from_path(Path::new(&project_path), app.clone())
             }
             DeepLinkAction::OpenSettings { page } => {
-                crate::show_window(app.clone(), CapWindow::Settings { page }).await
+                crate::show_window(app.clone(), ShowCapWindow::Settings { page }).await
             }
         }
     }
