--- conflicted
+++ resolved
@@ -6,86 +6,12 @@
     "frontendDist": "../out",
     "devUrl": "http://localhost:3001"
   },
-<<<<<<< HEAD
-  "package": {
-    "productName": "Cap",
-    "version": "0.2.9"
-  },
-  "tauri": {
-    "allowlist": {
-      "all": false,
-      "shell": {
-        "all": true,
-        "open": true,
-        "execute": true,
-        "scope": [
-          {
-            "name": "networkQuality",
-            "cmd": "networkQuality",
-            "args": [{ "validator": "\\S+" }]
-          }
-        ]
-      },
-      "os": {
-        "all": true
-      },
-      "window": {
-        "all": false,
-        "close": true,
-        "create": true,
-        "hide": true,
-        "show": true,
-        "maximize": true,
-        "minimize": true,
-        "unmaximize": true,
-        "unminimize": true,
-        "startDragging": true,
-        "setAlwaysOnTop": true,
-        "setIgnoreCursorEvents": true,
-        "setPosition": true
-      },
-      "fs": {
-        "scope": ["**"],
-        "all": false,
-        "readFile": true,
-        "writeFile": true,
-        "readDir": true,
-        "copyFile": true,
-        "createDir": true,
-        "removeDir": true,
-        "removeFile": true,
-        "renameFile": true,
-        "exists": true
-      },
-      "http": {
-        "all": true,
-        "request": true,
-        "scope": ["http://*", "https://*", "wss://*"]
-      }
-    },
-    "bundle": {
-      "active": true,
-      "targets": "all",
-      "category": "Utility",
-      "identifier": "so.cap.desktop",
-      "icon": [
-        "icons/32x32.png",
-        "icons/128x128.png",
-        "icons/128x128@2x.png",
-        "icons/icon.icns",
-        "icons/icon.ico"
-      ],
-      "macOS": {
-        "entitlements": "App.entitlements"
-      }
-=======
   "bundle": {
     "active": true,
     "targets": "all",
     "category": "Utility",
     "macOS": {
       "entitlements": "App.entitlements"
->>>>>>> 63719073
     },
     "icon": [
       "icons/32x32.png",
