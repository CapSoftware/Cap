[package]
name = "desktop"
<<<<<<< HEAD
version = "0.3.0-beta.9.3"
=======
version = "0.3.0-beta.10"
>>>>>>> 043318bc
description = "Beautiful, shareable screen recordings."
authors = ["you"]
edition = "2021"

# See more keys and their definitions at https://doc.rust-lang.org/cargo/reference/manifest.html

[lib]
name = "desktop_solid_lib"
crate-type = ["lib", "cdylib", "staticlib"]

[build-dependencies]
tauri-build = { version = "2.0.0-rc", features = [] }

[target.'cfg(target_os = "macos")'.build-dependencies]
swift-rs = { version = "1.0.6", features = ["build"] }

[dependencies]
tauri = { workspace = true, features = [
	"macos-private-api",
	"protocol-asset",
	"tray-icon",
	"image-png",
] }
tauri-plugin-shell = "2.0.0"
tauri-plugin-store = "2.0.0"
tauri-plugin-os = "2.0.0"
tauri-plugin-process = "2.0.0"
tauri-plugin-dialog = "2.0.0"
tauri-plugin-updater = "2.0.0"
tauri-plugin-notification = "2.0.0-rc"
tauri-plugin-oauth = { git = "https://github.com/FabianLars/tauri-plugin-oauth", branch = "v2" }
tauri-plugin-global-shortcut = "2.0.0"
tauri-plugin-single-instance = "2.0.1"
tauri-plugin-http = "2.0.0-rc.0"
tauri-specta = { version = "=2.0.0-rc.20", features = ["derive", "typescript"] }

serde = { version = "1", features = ["derive"] }
serde_json = "1"
specta.workspace = true
specta-typescript = "0.0.7"
tokio.workspace = true
uuid = { version = "1.10.0", features = ["v4"] }
scap.workspace = true
image = "0.25.2"
mp4 = "0.14.0"
tauri-plugin-fs = "2.0.0-rc.0"
futures-intrusive = "0.5.0"
anyhow.workspace = true
futures = "0.3"
axum = { version = "0.7.5", features = ["ws"] }
tracing = "0.1.40"
tempfile = "3.12.0"
ffmpeg.workspace = true
chrono = "0.4.38"
rodio = "0.19.0"
png = "0.17.13"
device_query = "2.1.0"
base64 = "0.22.1"
reqwest = { version = "0.12.7", features = ["json", "stream", "multipart"] }
dotenvy_macro = "0.15.7"
global-hotkey = "0.6.3"
rand = "0.8.5"
cpal.workspace = true
keyed_priority_queue = "0.4.2"
sentry.workspace = true

cap-utils = { path = "../../../crates/utils" }
cap-project = { path = "../../../crates/project" }
cap-rendering = { path = "../../../crates/rendering" }
cap-ffmpeg-cli = { path = "../../../crates/ffmpeg-cli" }
cap-editor = { path = "../../../crates/editor" }
cap-media = { path = "../../../crates/media" }
cap-flags = { path = "../../../crates/flags" }
cap-recording = { path = "../../../crates/recording" }
cap-export = { path = "../../../crates/export" }
tauri-plugin-window-state = "2.0.2"
tauri-plugin-clipboard-manager = "2.0.2"

[target.'cfg(target_os = "macos")'.dependencies]
core-graphics = "0.24.0"
core-foundation = "0.10.0"
objc2-app-kit = { version = "0.2.2", features = ["NSWindow", "NSResponder"] }
cocoa = "0.26.0"
objc = "0.2.7"
swift-rs = "1.0.6"
tauri-nspanel = { git = "https://github.com/ahkohd/tauri-nspanel", branch = "v2" }

[target.'cfg(target_os= "windows")'.dependencies]
windows = { workspace = true, features = [
	"Win32_Foundation",
	"Win32_System",
	"Win32_UI_WindowsAndMessaging",
	"Win32_Graphics_Gdi",
] }
windows-sys = { workspace = true }

[target.'cfg(unix)'.dependencies]
nix = { version = "0.29.0", features = ["fs"] }

# Optimize for smaller binary size
[profile.release]
panic = "abort"   # Strip expensive panic clean-up logic
codegen-units = 1 # Compile crates one after another so the compiler can optimize better
lto = true        # Enables link to optimizations
opt-level = "s"   # Optimize for binary size
strip = true      # Remove debug symbols<|MERGE_RESOLUTION|>--- conflicted
+++ resolved
@@ -1,10 +1,6 @@
 [package]
 name = "desktop"
-<<<<<<< HEAD
-version = "0.3.0-beta.9.3"
-=======
 version = "0.3.0-beta.10"
->>>>>>> 043318bc
 description = "Beautiful, shareable screen recordings."
 authors = ["you"]
 edition = "2021"
