--- conflicted
+++ resolved
@@ -88,12 +88,8 @@
 cap-flags = { path = "../../../crates/flags" }
 cap-recording = { path = "../../../crates/recording" }
 cap-export = { path = "../../../crates/export" }
-<<<<<<< HEAD
-cap-audio = { path = "../../../crates/audio" }
 cap-displays = { path = "../../../crates/displays" }
 
-=======
->>>>>>> ecd9672a
 flume.workspace = true
 tracing-subscriber = "0.3.19"
 tracing-appender = "0.2.3"
