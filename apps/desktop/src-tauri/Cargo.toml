--- conflicted
+++ resolved
@@ -64,11 +64,7 @@
 byteorder = "1.4.3"
 bytemuck = "1.14.3"
 regex = "1"
-<<<<<<< HEAD
-capture = { path = "../crates/capture" }
-=======
 capture = { path = "../../../crates/capture" }
->>>>>>> dc4c38ec
 image = "0.24.9"
 sentry = "0.32.2"
 fix-path-env = { git = "https://github.com/tauri-apps/fix-path-env-rs" }
