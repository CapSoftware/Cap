--- conflicted
+++ resolved
@@ -105,11 +105,8 @@
 kameo = "0.17.2"
 tauri-plugin-sentry = "0.5.0"
 thiserror.workspace = true
-<<<<<<< HEAD
-=======
 bytes = "1.10.1"
 async-stream = "0.3.6"
->>>>>>> a6aee1d7
 
 [target.'cfg(target_os = "macos")'.dependencies]
 core-graphics = "0.24.0"
