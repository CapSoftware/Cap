--- conflicted
+++ resolved
@@ -27,7 +27,6 @@
 tauri-specta = { version = "=2.0.0-rc.20", features = ["derive", "typescript"] }
 tauri-plugin-dialog = "2.2.0"
 tauri-plugin-fs = "2.2.0"
-<<<<<<< HEAD
 tauri-plugin-global-shortcut = "2.2.0"
 tauri-plugin-http = "2.2.0"
 tauri-plugin-notification = "2.2.0"
@@ -35,16 +34,6 @@
 tauri-plugin-process = "2.2.0"
 tauri-plugin-shell = "2.2.0"
 tauri-plugin-single-instance = "2.2.0"
-=======
-tauri-plugin-global-shortcut = "2.1.0"
-tauri-plugin-http = "2.1.0"
-tauri-plugin-notification = "2.1.0"
-tauri-plugin-os = "2.1.0"
-tauri-plugin-process = "2.0.1"
-tauri-plugin-shell = "2.1.0"
-[target."cfg(any(target_os = \"macos\", windows, target_os = \"linux\"))".dependencies]
-tauri-plugin-single-instance = { version = "2.2.1", features = ["deep-link"] }
->>>>>>> 3c134692
 tauri-plugin-store = "2.2.0"
 tauri-plugin-updater = "2.3.1"
 tauri-plugin-oauth = { git = "https://github.com/FabianLars/tauri-plugin-oauth", branch = "v2" }
