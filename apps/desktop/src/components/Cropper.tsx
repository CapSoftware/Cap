--- conflicted
+++ resolved
@@ -1,6 +1,5 @@
 import { createEventListenerMap } from "@solid-primitives/event-listener";
 import {
-<<<<<<< HEAD
   type ParentProps,
   Accessor,
   children,
@@ -25,27 +24,6 @@
   height: number;
 }
 export const CROP_ZERO: CropBounds = { x: 0, y: 0, width: 0, height: 0 };
-=======
-	batch,
-	createEffect,
-	createMemo,
-	createResource,
-	createRoot,
-	createSignal,
-	For,
-	on,
-	onCleanup,
-	onMount,
-	type ParentProps,
-	Show,
-} from "solid-js";
-import { createStore } from "solid-js/store";
-import { Transition } from "solid-transition-group";
-import { generalSettingsStore } from "~/store";
-import Box from "~/utils/box";
-import { type Crop, commands, type XY } from "~/utils/tauri";
-import CropAreaRenderer from "./CropAreaRenderer";
->>>>>>> cc5ecbfc
 
 type Direction = "n" | "e" | "s" | "w" | "nw" | "ne" | "se" | "sw";
 type BoundsConstraints = {
@@ -56,7 +34,6 @@
 };
 
 type HandleSide = {
-<<<<<<< HEAD
   x: "l" | "r" | "c";
   y: "t" | "b" | "c";
   direction: Direction;
@@ -134,40 +111,6 @@
   ["ArrowDown", "s"],
   ["ArrowLeft", "w"],
   ["ArrowUp", "n"],
-=======
-	x: "l" | "r" | "c";
-	y: "t" | "b" | "c";
-	direction: Direction;
-	cursor: "ew" | "ns" | "nesw" | "nwse";
-};
-
-const HANDLES: HandleSide[] = [
-	{ x: "l", y: "t", direction: "nw", cursor: "nwse" },
-	{ x: "r", y: "t", direction: "ne", cursor: "nesw" },
-	{ x: "l", y: "b", direction: "sw", cursor: "nesw" },
-	{ x: "r", y: "b", direction: "se", cursor: "nwse" },
-	{ x: "c", y: "t", direction: "n", cursor: "ns" },
-	{ x: "c", y: "b", direction: "s", cursor: "ns" },
-	{ x: "l", y: "c", direction: "w", cursor: "ew" },
-	{ x: "r", y: "c", direction: "e", cursor: "ew" },
-];
-
-type Ratio = [number, number];
-const COMMON_RATIOS: Ratio[] = [
-	[1, 1],
-	[4, 3],
-	[3, 2],
-	[16, 9],
-	[2, 1],
-	[21, 9],
-];
-
-const KEY_MAPPINGS = new Map([
-	["ArrowRight", "e"],
-	["ArrowDown", "s"],
-	["ArrowLeft", "w"],
-	["ArrowUp", "n"],
->>>>>>> cc5ecbfc
 ]);
 
 type Vec2 = { x: number; y: number };
@@ -177,7 +120,6 @@
 	return Math.max(min, Math.min(max, n));
 }
 
-<<<<<<< HEAD
 export type CropperRef = {
   fill: () => void;
   reset: () => void;
@@ -1545,705 +1487,4 @@
       this.resize(newWidth, newHeight, origin);
     }
   }
-=======
-function distanceOf(firstPoint: Touch, secondPoint: Touch): number {
-	const dx = firstPoint.clientX - secondPoint.clientX;
-	const dy = firstPoint.clientY - secondPoint.clientY;
-	return Math.sqrt(dx * dx + dy * dy);
-}
-
-export function cropToFloor(value: Crop): Crop {
-	return {
-		size: {
-			x: Math.floor(value.size.x),
-			y: Math.floor(value.size.y),
-		},
-		position: {
-			x: Math.floor(value.position.x),
-			y: Math.floor(value.position.y),
-		},
-	};
-}
-
-export default function Cropper(
-	props: ParentProps<{
-		class?: string;
-		onCropChange: (value: Crop) => void;
-		value: Crop;
-		mappedSize?: XY<number>;
-		minSize?: XY<number>;
-		initialSize?: XY<number>;
-		aspectRatio?: number;
-		showGuideLines?: boolean;
-	}>,
-) {
-	const crop = props.value;
-
-	const [containerSize, setContainerSize] = createSignal({ x: 0, y: 0 });
-	const mappedSize = createMemo(() => props.mappedSize || containerSize());
-	const minSize = createMemo(() => {
-		const mapped = mappedSize();
-		return {
-			x: Math.min(100, mapped.x * 0.1),
-			y: Math.min(100, mapped.y * 0.1),
-		};
-	});
-
-	const containerToMappedSizeScale = createMemo(() => {
-		const container = containerSize();
-		const mapped = mappedSize();
-		return {
-			x: container.x / mapped.x,
-			y: container.y / mapped.y,
-		};
-	});
-
-	const displayScaledCrop = createMemo(() => {
-		const mapped = mappedSize();
-		const container = containerSize();
-		return {
-			x: (crop.position.x / mapped.x) * container.x,
-			y: (crop.position.y / mapped.y) * container.y,
-			width: (crop.size.x / mapped.x) * container.x,
-			height: (crop.size.y / mapped.y) * container.y,
-		};
-	});
-
-	let containerRef: HTMLDivElement | undefined;
-	onMount(() => {
-		if (!containerRef) return;
-
-		const updateContainerSize = () => {
-			setContainerSize({
-				x: containerRef!.clientWidth,
-				y: containerRef!.clientHeight,
-			});
-		};
-
-		updateContainerSize();
-		const resizeObserver = new ResizeObserver(updateContainerSize);
-		resizeObserver.observe(containerRef);
-		onCleanup(() => resizeObserver.disconnect());
-
-		const mapped = mappedSize();
-		const initial = props.initialSize || {
-			x: mapped.x / 2,
-			y: mapped.y / 2,
-		};
-
-		const width = clamp(initial.x, minSize().x, mapped.x);
-		const height = clamp(initial.y, minSize().y, mapped.y);
-
-		const box = Box.from(
-			{ x: (mapped.x - width) / 2, y: (mapped.y - height) / 2 },
-			{ x: width, y: height },
-		);
-		box.constrainAll(box, containerSize(), ORIGIN_CENTER, props.aspectRatio);
-
-		setCrop({
-			size: { x: width, y: height },
-			position: {
-				x: (mapped.x - width) / 2,
-				y: (mapped.y - height) / 2,
-			},
-		});
-	});
-
-	createEffect(
-		on(
-			() => props.aspectRatio,
-			() => {
-				if (!props.aspectRatio) return;
-				const box = Box.from(crop.position, crop.size);
-				box.constrainToRatio(props.aspectRatio, ORIGIN_CENTER);
-				box.constrainToBoundary(mappedSize().x, mappedSize().y, ORIGIN_CENTER);
-				setCrop(box.toBounds());
-			},
-		),
-	);
-
-	const [snapToRatioEnabled, setSnapToRatioEnabled] = makePersisted(
-		createSignal(true),
-		{ name: "cropSnapsToRatio" },
-	);
-	const [snappedRatio, setSnappedRatio] = createSignal<Ratio | null>(null);
-	const [dragging, setDragging] = createSignal(false);
-	const [gestureState, setGestureState] = createStore<{
-		isTrackpadGesture: boolean;
-		lastTouchCenter: XY<number> | null;
-		initialPinchDistance: number;
-		initialSize: { width: number; height: number };
-	}>({
-		isTrackpadGesture: false,
-		lastTouchCenter: null,
-		initialPinchDistance: 0,
-		initialSize: { width: 0, height: 0 },
-	});
-
-	function handleDragStart(event: MouseEvent) {
-		if (gestureState.isTrackpadGesture) return; // Don't start drag if we're in a trackpad gesture
-		event.stopPropagation();
-		setDragging(true);
-		let lastValidPos = { x: event.clientX, y: event.clientY };
-		const box = Box.from(crop.position, crop.size);
-		const scaleFactors = containerToMappedSizeScale();
-
-		createRoot((dispose) => {
-			const mapped = mappedSize();
-			createEventListenerMap(window, {
-				mouseup: () => {
-					setDragging(false);
-					dispose();
-				},
-				mousemove: (e) => {
-					requestAnimationFrame(() => {
-						const dx = (e.clientX - lastValidPos.x) / scaleFactors.x;
-						const dy = (e.clientY - lastValidPos.y) / scaleFactors.y;
-
-						box.move(
-							clamp(box.x + dx, 0, mapped.x - box.width),
-							clamp(box.y + dy, 0, mapped.y - box.height),
-						);
-
-						const newBox = box;
-						if (newBox.x !== crop.position.x || newBox.y !== crop.position.y) {
-							lastValidPos = { x: e.clientX, y: e.clientY };
-							setCrop(newBox.toBounds());
-						}
-					});
-				},
-			});
-		});
-	}
-
-	function handleWheel(event: WheelEvent) {
-		event.preventDefault();
-		const box = Box.from(crop.position, crop.size);
-		const mapped = mappedSize();
-
-		if (event.ctrlKey) {
-			setGestureState("isTrackpadGesture", true);
-
-			const velocity = Math.max(0.001, Math.abs(event.deltaY) * 0.001);
-			const scale = 1 - event.deltaY * velocity;
-
-			box.resize(
-				clamp(box.width * scale, minSize().x, mapped.x),
-				clamp(box.height * scale, minSize().y, mapped.y),
-				ORIGIN_CENTER,
-			);
-			box.constrainAll(box, mapped, ORIGIN_CENTER, props.aspectRatio);
-			setTimeout(() => setGestureState("isTrackpadGesture", false), 100);
-			setSnappedRatio(null);
-		} else {
-			const velocity = Math.max(1, Math.abs(event.deltaY) * 0.01);
-			const scaleFactors = containerToMappedSizeScale();
-			const dx = (-event.deltaX * velocity) / scaleFactors.x;
-			const dy = (-event.deltaY * velocity) / scaleFactors.y;
-
-			box.move(
-				clamp(box.x + dx, 0, mapped.x - box.width),
-				clamp(box.y + dy, 0, mapped.y - box.height),
-			);
-		}
-
-		setCrop(box.toBounds());
-	}
-
-	function handleTouchStart(event: TouchEvent) {
-		if (event.touches.length === 2) {
-			// Initialize pinch zoom
-			const distance = distanceOf(event.touches[0], event.touches[1]);
-
-			// Initialize touch center
-			const centerX = (event.touches[0].clientX + event.touches[1].clientX) / 2;
-			const centerY = (event.touches[0].clientY + event.touches[1].clientY) / 2;
-
-			batch(() => {
-				setGestureState("initialPinchDistance", distance);
-				setGestureState("initialSize", {
-					width: crop.size.x,
-					height: crop.size.y,
-				});
-				setGestureState("lastTouchCenter", { x: centerX, y: centerY });
-			});
-		} else if (event.touches.length === 1) {
-			// Handle single touch as drag
-			batch(() => {
-				setDragging(true);
-				setGestureState("lastTouchCenter", {
-					x: event.touches[0].clientX,
-					y: event.touches[0].clientY,
-				});
-			});
-		}
-	}
-
-	function handleTouchMove(event: TouchEvent) {
-		if (event.touches.length === 2) {
-			// Handle pinch zoom
-			const currentDistance = distanceOf(event.touches[0], event.touches[1]);
-			const scale = currentDistance / gestureState.initialPinchDistance;
-
-			const box = Box.from(crop.position, crop.size);
-			const mapped = mappedSize();
-
-			// Calculate new dimensions while maintaining aspect ratio
-			const currentRatio = crop.size.x / crop.size.y;
-			let newWidth = clamp(
-				gestureState.initialSize.width * scale,
-				minSize().x,
-				mapped.x,
-			);
-			let newHeight = newWidth / currentRatio;
-
-			// Adjust if height exceeds bounds
-			if (newHeight < minSize().y || newHeight > mapped.y) {
-				newHeight = clamp(newHeight, minSize().y, mapped.y);
-				newWidth = newHeight * currentRatio;
-			}
-
-			// Resize from center
-			box.resize(newWidth, newHeight, ORIGIN_CENTER);
-
-			// Handle two-finger pan
-			const centerX = (event.touches[0].clientX + event.touches[1].clientX) / 2;
-			const centerY = (event.touches[0].clientY + event.touches[1].clientY) / 2;
-
-			if (gestureState.lastTouchCenter) {
-				const scaleFactors = containerToMappedSizeScale();
-				const dx = (centerX - gestureState.lastTouchCenter.x) / scaleFactors.x;
-				const dy = (centerY - gestureState.lastTouchCenter.y) / scaleFactors.y;
-
-				box.move(
-					clamp(box.x + dx, 0, mapped.x - box.width),
-					clamp(box.y + dy, 0, mapped.y - box.height),
-				);
-			}
-
-			setGestureState("lastTouchCenter", { x: centerX, y: centerY });
-			setCrop(box.toBounds());
-		} else if (event.touches.length === 1 && dragging()) {
-			// Handle single touch drag
-			const box = Box.from(crop.position, crop.size);
-			const scaleFactors = containerToMappedSizeScale();
-			const mapped = mappedSize();
-
-			if (gestureState.lastTouchCenter) {
-				const dx =
-					(event.touches[0].clientX - gestureState.lastTouchCenter.x) /
-					scaleFactors.x;
-				const dy =
-					(event.touches[0].clientY - gestureState.lastTouchCenter.y) /
-					scaleFactors.y;
-
-				box.move(
-					clamp(box.x + dx, 0, mapped.x - box.width),
-					clamp(box.y + dy, 0, mapped.y - box.height),
-				);
-			}
-
-			setGestureState("lastTouchCenter", {
-				x: event.touches[0].clientX,
-				y: event.touches[0].clientY,
-			});
-			setCrop(box.toBounds());
-		}
-	}
-
-	function handleTouchEnd(event: TouchEvent) {
-		if (event.touches.length === 0) {
-			setDragging(false);
-			setGestureState("lastTouchCenter", null);
-		} else if (event.touches.length === 1) {
-			setGestureState("lastTouchCenter", {
-				x: event.touches[0].clientX,
-				y: event.touches[0].clientY,
-			});
-		}
-	}
-
-	function handleResizeStartTouch(event: TouchEvent, dir: Direction) {
-		if (event.touches.length !== 1) return;
-		event.stopPropagation();
-		const touch = event.touches[0];
-		handleResizeStart(touch.clientX, touch.clientY, dir);
-	}
-
-	function findClosestRatio(
-		width: number,
-		height: number,
-		threshold = 0.01,
-	): Ratio | null {
-		if (props.aspectRatio) return null;
-		const currentRatio = width / height;
-		for (const ratio of COMMON_RATIOS) {
-			if (Math.abs(currentRatio - ratio[0] / ratio[1]) < threshold) {
-				return [ratio[0], ratio[1]];
-			}
-			if (Math.abs(currentRatio - ratio[1] / ratio[0]) < threshold) {
-				return [ratio[1], ratio[0]];
-			}
-		}
-		return null;
-	}
-
-	function handleResizeStart(clientX: number, clientY: number, dir: Direction) {
-		const origin: XY<number> = {
-			x: dir.includes("w") ? 1 : 0,
-			y: dir.includes("n") ? 1 : 0,
-		};
-
-		let lastValidPos = { x: clientX, y: clientY };
-		const box = Box.from(crop.position, crop.size);
-		const scaleFactors = containerToMappedSizeScale();
-		const mapped = mappedSize();
-
-		createRoot((dispose) => {
-			createEventListenerMap(window, {
-				mouseup: dispose,
-				touchend: dispose,
-				touchmove: (e) =>
-					requestAnimationFrame(() => {
-						if (e.touches.length !== 1) return;
-						handleResizeMove(e.touches[0].clientX, e.touches[0].clientY);
-					}),
-				mousemove: (e) =>
-					requestAnimationFrame(() =>
-						handleResizeMove(e.clientX, e.clientY, e.altKey),
-					),
-			});
-		});
-
-		const [hapticsEnabled, hapticsEnabledOptions] = createResource(
-			async () =>
-				(await generalSettingsStore.get())?.hapticsEnabled &&
-				ostype() === "macos",
-		);
-		generalSettingsStore.listen(() => hapticsEnabledOptions.refetch());
-
-		function handleResizeMove(
-			moveX: number,
-			moveY: number,
-			centerOrigin = false,
-		) {
-			const dx = (moveX - lastValidPos.x) / scaleFactors.x;
-			const dy = (moveY - lastValidPos.y) / scaleFactors.y;
-
-			const scaleMultiplier = centerOrigin ? 2 : 1;
-			const currentBox = box.toBounds();
-
-			let newWidth =
-				dir.includes("e") || dir.includes("w")
-					? clamp(
-							dir.includes("w")
-								? currentBox.size.x - dx * scaleMultiplier
-								: currentBox.size.x + dx * scaleMultiplier,
-							minSize().x,
-							mapped.x,
-						)
-					: currentBox.size.x;
-
-			let newHeight =
-				dir.includes("n") || dir.includes("s")
-					? clamp(
-							dir.includes("n")
-								? currentBox.size.y - dy * scaleMultiplier
-								: currentBox.size.y + dy * scaleMultiplier,
-							minSize().y,
-							mapped.y,
-						)
-					: currentBox.size.y;
-
-			const closest = findClosestRatio(newWidth, newHeight);
-			if (dir.length === 2 && snapToRatioEnabled() && closest) {
-				const ratio = closest[0] / closest[1];
-				if (dir.includes("n") || dir.includes("s")) {
-					newWidth = newHeight * ratio;
-				} else {
-					newHeight = newWidth / ratio;
-				}
-				if (!snappedRatio() && hapticsEnabled()) {
-					commands.performHapticFeedback("Alignment", "Now");
-				}
-				setSnappedRatio(closest);
-			} else {
-				setSnappedRatio(null);
-			}
-
-			const newOrigin = centerOrigin ? ORIGIN_CENTER : origin;
-			box.resize(newWidth, newHeight, newOrigin);
-
-			if (props.aspectRatio) {
-				box.constrainToRatio(
-					props.aspectRatio,
-					newOrigin,
-					dir.includes("n") || dir.includes("s") ? "width" : "height",
-				);
-			}
-			box.constrainToBoundary(mapped.x, mapped.y, newOrigin);
-
-			const newBox = box.toBounds();
-			if (
-				newBox.size.x !== crop.size.x ||
-				newBox.size.y !== crop.size.y ||
-				newBox.position.x !== crop.position.x ||
-				newBox.position.y !== crop.position.y
-			) {
-				lastValidPos = { x: moveX, y: moveY };
-				props.onCropChange(newBox);
-			}
-		}
-	}
-
-	function setCrop(value: Crop) {
-		props.onCropChange(value);
-	}
-
-	const pressedKeys = new Set<string>([]);
-	let lastKeyHandleFrame: number | null = null;
-	function handleKeyDown(event: KeyboardEvent) {
-		if (dragging()) return;
-		const dir = KEY_MAPPINGS.get(event.key);
-		if (!dir) return;
-		event.preventDefault();
-		pressedKeys.add(event.key);
-
-		if (lastKeyHandleFrame) return;
-		lastKeyHandleFrame = requestAnimationFrame(() => {
-			const box = Box.from(crop.position, crop.size);
-			const mapped = mappedSize();
-			const scaleFactors = containerToMappedSizeScale();
-
-			const moveDelta = event.shiftKey ? 20 : 5;
-			const origin = event.altKey ? ORIGIN_CENTER : { x: 0, y: 0 };
-
-			for (const key of pressedKeys) {
-				const dir = KEY_MAPPINGS.get(key);
-				if (!dir) continue;
-
-				const isUpKey = dir === "n";
-				const isLeftKey = dir === "w";
-				const isDownKey = dir === "s";
-				const isRightKey = dir === "e";
-
-				if (event.metaKey || event.ctrlKey) {
-					const scaleMultiplier = event.altKey ? 2 : 1;
-					const currentBox = box.toBounds();
-
-					let newWidth = currentBox.size.x;
-					let newHeight = currentBox.size.y;
-
-					if (isLeftKey || isRightKey) {
-						newWidth = clamp(
-							isLeftKey
-								? currentBox.size.x - moveDelta * scaleMultiplier
-								: currentBox.size.x + moveDelta * scaleMultiplier,
-							minSize().x,
-							mapped.x,
-						);
-					}
-
-					if (isUpKey || isDownKey) {
-						newHeight = clamp(
-							isUpKey
-								? currentBox.size.y - moveDelta * scaleMultiplier
-								: currentBox.size.y + moveDelta * scaleMultiplier,
-							minSize().y,
-							mapped.y,
-						);
-					}
-
-					box.resize(newWidth, newHeight, origin);
-				} else {
-					const dx =
-						(isRightKey ? moveDelta : isLeftKey ? -moveDelta : 0) /
-						scaleFactors.x;
-					const dy =
-						(isDownKey ? moveDelta : isUpKey ? -moveDelta : 0) / scaleFactors.y;
-
-					box.move(
-						clamp(box.x + dx, 0, mapped.x - box.width),
-						clamp(box.y + dy, 0, mapped.y - box.height),
-					);
-				}
-			}
-
-			if (props.aspectRatio) box.constrainToRatio(props.aspectRatio, origin);
-			box.constrainToBoundary(mapped.x, mapped.y, origin);
-			setCrop(box.toBounds());
-
-			pressedKeys.clear();
-			lastKeyHandleFrame = null;
-		});
-	}
-
-	return (
-		<div
-			aria-label="Crop area"
-			ref={containerRef}
-			class={`relative h-full w-full overflow-hidden overscroll-contain *:overscroll-none ${props.class}`}
-			onWheel={handleWheel}
-			onTouchStart={handleTouchStart}
-			onTouchMove={handleTouchMove}
-			onTouchEnd={handleTouchEnd}
-			onKeyDown={handleKeyDown}
-			tabIndex={0}
-			onContextMenu={async (e) => {
-				e.preventDefault();
-				const menu = await Menu.new({
-					id: "crop-options",
-					items: [
-						{
-							id: "enableRatioSnap",
-							text: "Snap to aspect ratios",
-							checked: snapToRatioEnabled(),
-							action: () => {
-								setSnapToRatioEnabled((v) => !v);
-							},
-						} satisfies CheckMenuItemOptions,
-					],
-				});
-				menu.popup();
-			}}
-		>
-			<CropAreaRenderer
-				bounds={{
-					x: displayScaledCrop().x,
-					y: displayScaledCrop().y,
-					width: displayScaledCrop().width,
-					height: displayScaledCrop().height,
-				}}
-				borderRadius={9}
-				guideLines={props.showGuideLines}
-				handles={true}
-				highlighted={snappedRatio() !== null}
-			>
-				{props.children}
-			</CropAreaRenderer>
-			<div
-				class="absolute"
-				style={{
-					top: `${displayScaledCrop().y}px`,
-					left: `${displayScaledCrop().x}px`,
-					width: `${displayScaledCrop().width}px`,
-					height: `${displayScaledCrop().height}px`,
-					cursor: dragging() ? "grabbing" : "grab",
-				}}
-				onMouseDown={handleDragStart}
-			>
-				<div class="relative w-full">
-					<Transition
-						name="slide"
-						onEnter={(el, done) => {
-							const animation = el.animate(
-								[
-									{ opacity: 0, transform: "translateY(-8px)" },
-									{ opacity: 0.65, transform: "translateY(0)" },
-								],
-								{
-									duration: 100,
-									easing: "ease-out",
-								},
-							);
-							animation.finished.then(done);
-						}}
-						onExit={(el, done) => {
-							const animation = el.animate(
-								[
-									{ opacity: 0.65, transform: "translateY(0)" },
-									{ opacity: 0, transform: "translateY(-8px)" },
-								],
-								{
-									duration: 100,
-									easing: "ease-in",
-								},
-							);
-							animation.finished.then(done);
-						}}
-					>
-						<Show when={snappedRatio() !== null}>
-							<div class="absolute left-0 right-0 mx-auto top-2 bg-gray-3 opacity-80 h-6 w-10 rounded-[7px] text-center text-blue-9 text-sm border border-blue-9 outline outline-1 outline-[#dedede] dark:outline-[#000]">
-								{snappedRatio()![0]}:{snappedRatio()![1]}
-							</div>
-						</Show>
-					</Transition>
-				</div>
-				<For each={HANDLES}>
-					{(handle) => {
-						const isCorner = handle.x !== "c" && handle.y !== "c";
-
-						return isCorner ? (
-							<div
-								role="slider"
-								class="absolute z-10 flex h-[30px] w-[30px] items-center justify-center"
-								style={{
-									...(handle.x === "l"
-										? { left: "-12px" }
-										: handle.x === "r"
-											? { right: "-12px" }
-											: { left: "50%", transform: "translateX(-50%)" }),
-									...(handle.y === "t"
-										? { top: "-12px" }
-										: handle.y === "b"
-											? { bottom: "-12px" }
-											: { top: "50%", transform: "translateY(-50%)" }),
-									cursor: dragging() ? "grabbing" : `${handle.cursor}-resize`,
-								}}
-								onMouseDown={(e) => {
-									e.stopPropagation();
-									handleResizeStart(e.clientX, e.clientY, handle.direction);
-								}}
-								onTouchStart={(e) =>
-									handleResizeStartTouch(e, handle.direction)
-								}
-							/>
-						) : (
-							<div
-								role="slider"
-								class="absolute"
-								style={{
-									...(handle.x === "l"
-										? {
-												left: "0",
-												width: "16px",
-												transform: "translateX(-50%)",
-											}
-										: handle.x === "r"
-											? {
-													right: "0",
-													width: "16px",
-													transform: "translateX(50%)",
-												}
-											: {
-													left: "0",
-													right: "0",
-													transform: "translateY(50%)",
-												}),
-									...(handle.y === "t"
-										? {
-												top: "0",
-												height: "16px",
-												transform: "translateY(-50%)",
-											}
-										: handle.y === "b"
-											? { bottom: "0", height: "16px" }
-											: { top: "0", bottom: "0" }),
-									cursor: `${handle.cursor}-resize`,
-								}}
-								onMouseDown={(e) => {
-									e.stopPropagation();
-									handleResizeStart(e.clientX, e.clientY, handle.direction);
-								}}
-								onTouchStart={(e) =>
-									handleResizeStartTouch(e, handle.direction)
-								}
-							/>
-						);
-					}}
-				</For>
-			</div>
-		</div>
-	);
->>>>>>> cc5ecbfc
 }