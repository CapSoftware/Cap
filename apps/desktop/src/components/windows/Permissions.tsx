--- conflicted
+++ resolved
@@ -3,16 +3,11 @@
 import { Button, LogoBadge } from "@cap/ui";
 import { useEffect, useState } from "react";
 import { savePermissions, getPermissions } from "@/utils/helpers";
-<<<<<<< HEAD
-import * as commands from "@/utils/commands";
-import { invoke } from "@tauri-apps/api/tauri";
 import { useMediaDevices } from "@/utils/recording/MediaDeviceContext";
 import { runTestRecord } from "@/utils/recording/utils";
-import toast from "react-hot-toast";
-=======
 import { commands } from "@/utils/commands";
 import { invoke } from "@tauri-apps/api/core";
->>>>>>> 63719073
+import toast from "react-hot-toast";
 
 export const Permissions = () => {
   const permissionsOpened = {
