--- conflicted
+++ resolved
@@ -6,6 +6,7 @@
 import { Microphone } from "@/components/icons/Microphone";
 import { Screen } from "@/components/icons/Screen";
 import { Window } from "@/components/icons/Window";
+import { ActionButton } from "@/components/recording/ActionButton";
 import { Button } from "@cap/ui";
 import { Logo } from "@/components/icons/Logo";
 import { emit, listen, UnlistenFn } from "@tauri-apps/api/event";
@@ -14,12 +15,6 @@
 import { openLinkInBrowser } from "@/utils/helpers";
 import toast, { Toaster } from "react-hot-toast";
 import { authFetch } from "@/utils/auth/helpers";
-<<<<<<< HEAD
-import { appDataDir, join } from "@tauri-apps/api/path";
-import { open } from "@tauri-apps/api/shell";
-import { ActionButton } from "@/components/windows/inner/ActionButton";
-=======
->>>>>>> f5cb13c5
 
 declare global {
   interface Window {
