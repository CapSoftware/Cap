"use client";

import { useState, useEffect, useRef } from "react";
import {
  Device,
  DeviceKind,
  useMediaDevices,
} from "@/utils/recording/MediaDeviceContext";
import { Video } from "@/components/icons/Video";
import { VideoOff } from "@/components/icons/VideoOff";
import { Microphone } from "@/components/icons/Microphone";
import { MicrophoneOff } from "@/components/icons/MicrophoneOff";
import { Screen } from "@/components/icons/Screen";
import { Window } from "@/components/icons/Window";
import { Logo } from "@/components/icons/Logo";
import { ActionButton } from "./ActionButton";
import { ActionSelect } from "./ActionSelect";
import { Button } from "@cap/ui";
import { emit, listen, UnlistenFn } from "@tauri-apps/api/event";
import { register, unregister } from "@tauri-apps/plugin-global-shortcut";
import {
  getLatestVideoId,
  saveLatestVideoId,
  saveUserId,
  getUserId,
  isUserPro,
} from "@cap/utils";
import { openLinkInBrowser } from "@/utils/helpers";
import { commands } from "@/utils/commands";
import toast, { Toaster } from "react-hot-toast";
import { authFetch } from "@/utils/auth/helpers";
<<<<<<< HEAD
import { NetworkQuality } from "./NetworkQuality";
import { getNetworkQualityDetails, getUploadSpeed } from "@/utils/network/utils";
=======
import { setTrayStopIcon } from "@/utils/tray";
>>>>>>> 63719073

declare global {
  interface Window {
    fathom: any;
  }
}

export const Recorder = () => {
  const {
    devices,
    selectedVideoDevice,
    lastSelectedVideoDevice,
    selectedAudioDevice,
    lastSelectedAudioDevice,
    selectedDisplayType,
    isRecording,
    setIsRecording,
    startingRecording,
    setStartingRecording,
  } = useMediaDevices();
  const [stoppingRecording, setStoppingRecording] = useState(false);
  const [currentStoppingMessage, setCurrentStoppingMessage] =
    useState("Stopping Recording");
  const [recordingTime, setRecordingTime] = useState("00:00");
  const [hasStartedRecording, setHasStartedRecording] = useState(false);
  const tauriWindow = import("@tauri-apps/api/window");
  const proCheckPromise = isUserPro();
  const [proCheck, setProCheck] = useState<boolean>(false);
  const [limitReached, setLimitReached] = useState(false);

  useEffect(() => {
    proCheckPromise.then((result) => setProCheck(Boolean(result)));
  }, [proCheckPromise]);

  const selectDevice = (kind: DeviceKind, device: Device | null) =>
    emit("cap://av/set-device", { type: kind, device: device }).catch((error) =>
      console.log("Failed to emit cap://av/set-device event:", error)
    );

  const createDeviceMenuOptions = (kind: DeviceKind) => [
    {
      value: "_",
      label: `Select ${kind === "videoinput" ? "Video" : "Microphone"}`,
      disabled: true,
    },
    { value: "none", label: `No ${kind === "videoinput" ? "Video" : "Audio"}` },
    ...devices
      .filter((device) => device.kind === kind)
      .map(({ label }) => ({ value: label, label })),
  ];

  const handleSelectInputDevice = async (kind: DeviceKind, label: string) => {
    let device: Device | null = null;
    if (label !== "none")
      device =
        devices.find(
          (device) => device.kind === kind && device.label === label
        ) || null;
    selectDevice(kind, device);
  };

  const prepareVideoData = async () => {
    const session = JSON.parse(localStorage.getItem("session"));
    const token = session?.token;
    const res = await authFetch(
      `${process.env.NEXT_PUBLIC_URL}/api/desktop/video/create?origin=${window.location.origin}&recordingMode=hls`,
      {
        method: "GET",
        credentials: "include",
        cache: "no-store",
        headers: {
          Authorization: `Bearer ${token}`,
        },
      }
    );

    if (res.status === 401) {
      console.error("Unauthorized");
      toast.error("Unauthorized - please sign in again.");
      localStorage.removeItem("session");
      if (typeof window !== "undefined") {
        window.location.reload();
      }
      return;
    }

    const data = await res.json();

    if (!data.id || !data.user_id || !data.aws_region || !data.aws_bucket) {
      console.error("No data received");
      toast.error("No data received - please try again later.");
      return;
    }

    saveLatestVideoId(data.id);
    saveUserId(data.user_id);

    return data;
  };

  useEffect(() => {
    let unlisten: UnlistenFn | null = null;
    const setup = async () => {
      unlisten = await listen<void>("cap://tray/clicked", async (_) => {
        if (isRecording) {
          await handleStopAllRecordings();
        }

        tauriWindow.then(({ getAllWindows }) =>
          getAllWindows().forEach((window) => {
            window.show();
            window.setFocus();
          })
        );
      });
    };
    setup();

    return () => {
      unlisten?.();
    };
  }, [isRecording]);

  const startDualRecording = async (videoData: {
    id: string;
    user_id: string;
    aws_region: string;
    aws_bucket: string;
    video_resolution: string;
  }) => {
    if (hasStartedRecording) {
      console.log("Recording has already started.");
      return;
    }
    console.log("Starting dual recording... with resolution:", videoData.video_resolution);
    setIsRecording(true);
    setStartingRecording(false);
    setHasStartedRecording(true);
    if (window.fathom !== undefined) {
      window.fathom.trackEvent("start_recording");
    }
    tauriWindow.then(({ getAllWindows }) => {
      getAllWindows().forEach((window) => {
        if (window.label !== "camera") {
          window.minimize();
        }
      });
    });
    setTrayStopIcon(true);
    try {
      await commands
        .startDualRecording({
          user_id: videoData.user_id,
          video_id: videoData.id,
          audio_name: selectedAudioDevice?.label ?? "None",
          aws_region: videoData.aws_region,
          aws_bucket: videoData.aws_bucket,
          screen_index: "Capture screen 0",
          video_index: String(selectedVideoDevice?.index),
          video_resolution: videoData.video_resolution,
        })
        .catch((error) => {
          console.error("Error invoking start_screen_recording:", error);
        });
    } catch (error) {
      console.error("Error starting screen recording:", error);
      setStartingRecording(false);
    }
  };

  const handleStartAllRecordings = async () => {
    if (isRecording) return;
    try {
      setStartingRecording(true);
      const uploadMbps = getUploadSpeed();
      const { resolution } = getNetworkQualityDetails(uploadMbps);

      const videoDataBase =
        process.env.NEXT_PUBLIC_LOCAL_MODE &&
        process.env.NEXT_PUBLIC_LOCAL_MODE === "true"
          ? {
              id: "test",
              user_id: "test",
              aws_region: "test",
              aws_bucket: "test",
            }
          : await prepareVideoData();
      const videoData = {
        ...videoDataBase,
        video_resolution: resolution,
      };
      console.log("Video data :", videoData);
      if (videoData) {
        await startDualRecording(videoData);
      } else {
        throw new Error("Failed to prepare video data.");
      }
    } catch (error) {
      console.error("Error starting recordings:", error);
      setStartingRecording(false);
    }
  };

  const handleStopAllRecordings = async () => {
    if (!isRecording) return;
    setStoppingRecording(true);

    try {
      tauriWindow.then(({ Window }) => {
        const main = Window.getByLabel("main");
        if (main?.isMinimized()) main.unminimize();
      });
    } catch (error) {
      console.error("Error unminimizing main window:", error);
    }

    try {
      console.log("Stopping recordings...");

      try {
        await commands.stopAllRecordings(null);
      } catch (error) {
        console.error("Error stopping recording:", error);
      }

      if (window.fathom !== undefined) {
        window.fathom.trackEvent("stop_recording");
      }

      console.log("All recordings stopped...");

      console.log("Opening window...");

      const url =
        process.env.NEXT_PUBLIC_ENVIRONMENT === "development"
          ? `${process.env.NEXT_PUBLIC_URL}/s/${getLatestVideoId()}`
          : `https://cap.link/${getLatestVideoId()}`;

      const audio = new Audio("/recording-end.mp3");
      await audio.play();

      if (
        !process.env.NEXT_PUBLIC_LOCAL_MODE ||
        process.env.NEXT_PUBLIC_LOCAL_MODE !== "true"
      ) {
        await openLinkInBrowser(url);
      }

      setIsRecording(false);
      setHasStartedRecording(false);
      setStoppingRecording(false);
      setTrayStopIcon(false);
    } catch (error) {
      console.error("Error stopping recording:", error);
    }

    setIsRecording(false);
    setStoppingRecording(false);
  };

  useKeybinds(handleStartAllRecordings, handleStopAllRecordings);

  useEffect(() => {
    if (stoppingRecording) {
      const messages = ["Processing video", "Almost done", "Finishing up"];
      let messageIndex = 0;

      const nextMessage = () => {
        setCurrentStoppingMessage(messages[messageIndex % messages.length]);
        messageIndex++;
      };

      nextMessage();

      const intervalId = setInterval(nextMessage, 2500);

      return () => clearInterval(intervalId);
    } else {
      setCurrentStoppingMessage("");
    }
  }, [stoppingRecording]);

  useEffect(() => {
    let intervalId: NodeJS.Timeout;

    if (isRecording && !startingRecording) {
      const startTime = Date.now();

      intervalId = setInterval(() => {
        const seconds = Math.floor((Date.now() - startTime) / 1000);
        const minutes = Math.floor(seconds / 60);
        const formattedSeconds =
          seconds % 60 < 10 ? `0${seconds % 60}` : seconds % 60;
        setRecordingTime(`${minutes}:${formattedSeconds}`);
      }, 1000);
    }
    return () => {
      clearInterval(intervalId);
      setRecordingTime("00:00");
    };
  }, [isRecording, startingRecording]);

  useEffect(() => {
    if (isRecording && !startingRecording && !proCheck && !limitReached) {
      const startTime = Date.now();
      let intervalId: NodeJS.Timeout;

      intervalId = setInterval(() => {
        const seconds = Math.floor((Date.now() - startTime) / 1000);
        if (seconds >= 300) {
          setLimitReached(true);
          tauriWindow.then(({ getCurrentWindow }) => {
            const currentWindow = getCurrentWindow();
            if (currentWindow.isMinimized()) {
              currentWindow.unminimize();
              toast.error(
                "5 minute recording limit reached. Stopping recording in 10 seconds."
              );

              setTimeout(() => {
                handleStopAllRecordings();
                return;
              }, 10000);
            }
          });
        }
      }, 1000);

      return () => {
        clearInterval(intervalId);
        setLimitReached(false);
      };
    }
  }, [isRecording, startingRecording, proCheck, limitReached]);

  return (
    <>
      {/* {countdownActive && (
        <Countdown
          countdownFrom={3}
          onCountdownFinish={handleOverlayFinished}
        />
      )} */}
      <div
        data-tauri-drag-region
        className="w-full h-full px-3 pt-4 relative flex items-center justify-center"
      >
        <div className="w-full">
          <div
            className={`${
              isRecording === true && "blur-sm pointer-events-none"
            } mb-4`}
          >
            <div className="flex items-center justify-between mb-4">
              <div>
                <Logo className="w-24 h-auto" />
              </div>
            </div>
            <div className="space-y-4 mb-4 w-full">
              <div>
                <label className="text-sm font-medium">Display</label>
                <div className="flex items-center space-x-1">
                  <ActionButton
                    handler={() => {
                      console.log("Screen option selected");
                      if (window.fathom !== undefined) {
                        window.fathom.trackEvent("screen_option");
                      }
                    }}
                    icon={<Screen className="w-5 h-5" />}
                    label="Full screen"
                    active={selectedDisplayType === "screen"}
                  />
                  <ActionButton
                    handler={() => {
                      toast.error("This option is coming soon!");
                      if (window.fathom !== undefined) {
                        window.fathom.trackEvent("window_option");
                      }
                    }}
                    icon={<Window className="w-5 h-5" />}
                    label="Window"
                    active={selectedDisplayType === "window"}
                  />
                </div>
              </div>
              <div>
                <label className="text-sm font-medium">Webcam / Video</label>
                <div className="space-y-2">
                  <ActionSelect
                    options={createDeviceMenuOptions("videoinput")}
                    onStatusClick={(status) => {
                      selectDevice(
                        "videoinput",
                        status === "on" ? null : lastSelectedVideoDevice
                      );
                    }}
                    showStatus={true}
                    status={selectedVideoDevice === null ? "off" : "on"}
                    iconEnabled={<Video className="w-5 h-5" />}
                    iconDisabled={<VideoOff className="w-5 h-5" />}
                    selectedValue={selectedVideoDevice?.label}
                    onSelect={(value) =>
                      handleSelectInputDevice("videoinput", value as string)
                    }
                  />
                  <ActionSelect
                    options={createDeviceMenuOptions("audioinput")}
                    onStatusClick={(status) => {
                      selectDevice(
                        "audioinput",
                        status === "on" ? null : lastSelectedAudioDevice
                      );
                    }}
                    showStatus={true}
                    status={selectedAudioDevice === null ? "off" : "on"}
                    iconEnabled={<Microphone className="w-5 h-5" />}
                    iconDisabled={<MicrophoneOff className="w-5 h-5" />}
                    selectedValue={selectedAudioDevice?.label}
                    onSelect={(value) =>
                      handleSelectInputDevice("audioinput", value as string)
                    }
                  />
                </div>
              </div>
            </div>
          </div>
          <Button
            {...(isRecording && { variant: "destructive" })}
            className="w-full flex mx-auto"
            onClick={() => {
              if (isRecording) {
                handleStopAllRecordings();
              } else {
                handleStartAllRecordings();
              }
            }}
            spinner={startingRecording || stoppingRecording}
          >
            {startingRecording
              ? "Starting..."
              : isRecording
              ? stoppingRecording
                ? currentStoppingMessage
                : `Stop - ${recordingTime}`
              : "Start Recording"}
          </Button>
          <div className="text-center mt-3">
            {proCheck === false ? (
              <p className="text-sm text-gray-600">5 min recording limit</p>
            ) : (
              <p className="text-sm text-gray-600">No recording limit</p>
            )}
          </div>
          <div className="flex justify-center mt-3">
            <NetworkQuality />
          </div>
        </div>
        <Toaster />
      </div>
    </>
  );
};

function useKeybinds(startRecording: () => void, stopRecording: () => void) {
  const handlers = useRef({
    startRecording,
    stopRecording,
  });
  handlers.current = {
    startRecording,
    stopRecording,
  };

  useEffect(() => {
    // register("CommandOrControl+Shift+R", () =>
    //   handlers.current.startRecording()
    // );
    // register("CommandOrControl+Shift+S", () =>
    //   handlers.current.stopRecording()
    // );
    // return () => {
    //   unregister(["CommandOrControl+Shift+R", "CommandOrControl+Shift+S"]);
    // };
  }, []);
}<|MERGE_RESOLUTION|>--- conflicted
+++ resolved
@@ -29,12 +29,9 @@
 import { commands } from "@/utils/commands";
 import toast, { Toaster } from "react-hot-toast";
 import { authFetch } from "@/utils/auth/helpers";
-<<<<<<< HEAD
 import { NetworkQuality } from "./NetworkQuality";
 import { getNetworkQualityDetails, getUploadSpeed } from "@/utils/network/utils";
-=======
 import { setTrayStopIcon } from "@/utils/tray";
->>>>>>> 63719073
 
 declare global {
   interface Window {
