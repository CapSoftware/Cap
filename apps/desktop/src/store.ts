--- conflicted
+++ resolved
@@ -1,8 +1,4 @@
-<<<<<<< HEAD
-import { Channel } from "@tauri-apps/api/core";
-=======
-import { createQuery, queryOptions } from "@tanstack/solid-query";
->>>>>>> aa2b02b6
+import { createQuery } from "@tanstack/solid-query";
 import { Store } from "@tauri-apps/plugin-store";
 import { onCleanup } from "solid-js";
 
@@ -23,80 +19,6 @@
   return _store;
 };
 
-<<<<<<< HEAD
-export type PresetsStore = {
-  presets: Array<{
-    name: string;
-    config: Omit<ProjectConfiguration, "timeline">;
-  }>;
-  default?: number;
-};
-
-export const presetsStore = {
-  get: () => store().then((s) => s.get<PresetsStore>("presets")),
-  set: async (value: PresetsStore) => {
-    const s = await store();
-    await s.set("presets", value);
-    await s.save();
-  },
-  listen: (fn: (data?: PresetsStore | undefined) => void) =>
-    store().then((s) => s.onKeyChange<PresetsStore>("presets", fn)),
-};
-
-export const authStore = {
-  get: () => store().then((s) => s.get<AuthStore>("auth")),
-  set: async (value?: AuthStore | undefined) => {
-    const s = await store();
-    await s.set("auth", value);
-    await s.save();
-  },
-  listen: (fn: (data?: AuthStore | undefined) => void) =>
-    store().then((s) => s.onKeyChange<AuthStore>("auth", fn)),
-};
-
-export const hotkeysStore = {
-  get: () => store().then((s) => s.get<HotkeysStore>("hotkeys")),
-  set: async (value: HotkeysStore) => {
-    const s = await store();
-    await s.set("hotkeys", value);
-    await s.save();
-  },
-};
-
-export const generalSettingsStore = {
-  get: () =>
-    store().then((s) => s.get<GeneralSettingsStore>("general_settings")),
-  set: async (value: Partial<GeneralSettingsStore>) => {
-    const s = await store();
-    const current =
-      (await s.get<GeneralSettingsStore>("general_settings")) || {};
-    await s.set("general_settings", {
-      ...current,
-      ...value,
-    });
-    await s.save();
-  },
-  listen: (fn: (data?: GeneralSettingsStore | undefined) => void) =>
-    store().then((s) =>
-      s.onKeyChange<GeneralSettingsStore>("general_settings", fn)
-    ),
-};
-
-function createLiveData<T>(name: string) {
-  return {
-    get: () => {
-      commands.getLiveData(name);
-    },
-    subscribe: (cb: (data: T) => void) => {
-      const channel = new Channel<T>();
-      channel.onmessage = (data) => {
-        cb(data);
-      };
-      commands.subscribeLiveData(name, channel);
-    },
-  };
-}
-=======
 function declareStore<T extends object>(name: string) {
   const get = () => store().then((s) => s.get<T>(name));
   const listen = (fn: (data?: T | undefined) => void) =>
@@ -137,5 +59,4 @@
 export const authStore = declareStore<AuthStore>("auth");
 export const hotkeysStore = declareStore<HotkeysStore>("hotkeys");
 export const generalSettingsStore =
-  declareStore<GeneralSettingsStore>("general_settings");
->>>>>>> aa2b02b6
+  declareStore<GeneralSettingsStore>("general_settings");