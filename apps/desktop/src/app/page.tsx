--- conflicted
+++ resolved
@@ -107,7 +107,6 @@
   }, []);
 
   useEffect(() => {
-<<<<<<< HEAD
     if (isSignedIn && !cameraWindowOpen && permissions.confirmed === true) {
       commands.closeWebview("camera").then(() => {
         if (isSignedIn && !cameraWindowOpen && permissions.confirmed === true) {
@@ -116,14 +115,12 @@
         }
       });
     }
-=======
     commands.closeWebview("camera").then(() => {
       if (isSignedIn && !cameraWindowOpen && permissions.confirmed === true) {
         initializeCameraWindow();
         setCameraWindowOpen(true);
       }
     });
->>>>>>> e642f22b
   }, [isSignedIn, cameraWindowOpen, permissions.confirmed]);
 
   if (process.env.NEXT_PUBLIC_LOCAL_MODE === "true") {
