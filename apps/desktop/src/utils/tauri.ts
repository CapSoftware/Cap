
// This file was generated by [tauri-specta](https://github.com/oscartbeaumont/tauri-specta). Do not edit this file manually.

/** user-defined commands **/


export const commands = {
async setMicInput(label: string | null) : Promise<null> {
    return await TAURI_INVOKE("set_mic_input", { label });
},
async setCameraInput(label: string | null) : Promise<null> {
    return await TAURI_INVOKE("set_camera_input", { label });
},
async startRecording(inputs: StartRecordingInputs) : Promise<null> {
    return await TAURI_INVOKE("start_recording", { inputs });
},
async stopRecording() : Promise<null> {
    return await TAURI_INVOKE("stop_recording");
},
async pauseRecording() : Promise<null> {
    return await TAURI_INVOKE("pause_recording");
},
async resumeRecording() : Promise<null> {
    return await TAURI_INVOKE("resume_recording");
},
async listCameras() : Promise<string[]> {
    return await TAURI_INVOKE("list_cameras");
},
async listCaptureWindows() : Promise<CaptureWindow[]> {
    return await TAURI_INVOKE("list_capture_windows");
},
async listCaptureScreens() : Promise<CaptureScreen[]> {
    return await TAURI_INVOKE("list_capture_screens");
},
async takeScreenshot() : Promise<null> {
    return await TAURI_INVOKE("take_screenshot");
},
async listAudioDevices() : Promise<string[]> {
    return await TAURI_INVOKE("list_audio_devices");
},
async closeRecordingsOverlayWindow() : Promise<void> {
    await TAURI_INVOKE("close_recordings_overlay_window");
},
async setFakeWindowBounds(name: string, bounds: Bounds) : Promise<null> {
    return await TAURI_INVOKE("set_fake_window_bounds", { name, bounds });
},
async removeFakeWindow(name: string) : Promise<null> {
    return await TAURI_INVOKE("remove_fake_window", { name });
},
async focusCapturesPanel() : Promise<void> {
    await TAURI_INVOKE("focus_captures_panel");
},
async getCurrentRecording() : Promise<JsonValue<CurrentRecording | null>> {
    return await TAURI_INVOKE("get_current_recording");
},
async exportVideo(projectPath: string, progress: TAURI_CHANNEL<FramesRendered>, settings: ExportSettings) : Promise<string> {
    return await TAURI_INVOKE("export_video", { projectPath, progress, settings });
},
async getExportEstimates(path: string, resolution: XY<number>, fps: number) : Promise<ExportEstimates> {
    return await TAURI_INVOKE("get_export_estimates", { path, resolution, fps });
},
async copyFileToPath(src: string, dst: string) : Promise<null> {
    return await TAURI_INVOKE("copy_file_to_path", { src, dst });
},
async copyVideoToClipboard(path: string) : Promise<null> {
    return await TAURI_INVOKE("copy_video_to_clipboard", { path });
},
async copyScreenshotToClipboard(path: string) : Promise<null> {
    return await TAURI_INVOKE("copy_screenshot_to_clipboard", { path });
},
async openFilePath(path: string) : Promise<null> {
    return await TAURI_INVOKE("open_file_path", { path });
},
async getVideoMetadata(path: string) : Promise<VideoRecordingMetadata> {
    return await TAURI_INVOKE("get_video_metadata", { path });
},
async createEditorInstance() : Promise<SerializedEditorInstance> {
    return await TAURI_INVOKE("create_editor_instance");
},
async startPlayback(fps: number, resolutionBase: XY<number>) : Promise<null> {
    return await TAURI_INVOKE("start_playback", { fps, resolutionBase });
},
async stopPlayback() : Promise<null> {
    return await TAURI_INVOKE("stop_playback");
},
async setPlayheadPosition(frameNumber: number) : Promise<null> {
    return await TAURI_INVOKE("set_playhead_position", { frameNumber });
},
async setProjectConfig(config: ProjectConfiguration) : Promise<null> {
    return await TAURI_INVOKE("set_project_config", { config });
},
async openPermissionSettings(permission: OSPermission) : Promise<void> {
    await TAURI_INVOKE("open_permission_settings", { permission });
},
async doPermissionsCheck(initialCheck: boolean) : Promise<OSPermissionsCheck> {
    return await TAURI_INVOKE("do_permissions_check", { initialCheck });
},
async requestPermission(permission: OSPermission) : Promise<void> {
    await TAURI_INVOKE("request_permission", { permission });
},
async uploadExportedVideo(path: string, mode: UploadMode) : Promise<UploadResult> {
    return await TAURI_INVOKE("upload_exported_video", { path, mode });
},
async uploadScreenshot(screenshotPath: string) : Promise<UploadResult> {
    return await TAURI_INVOKE("upload_screenshot", { screenshotPath });
},
async getRecordingMeta(path: string, fileType: string) : Promise<RecordingMetaWithType> {
    return await TAURI_INVOKE("get_recording_meta", { path, fileType });
},
async saveFileDialog(fileName: string, fileType: string) : Promise<string | null> {
    return await TAURI_INVOKE("save_file_dialog", { fileName, fileType });
},
async listRecordings() : Promise<([string, RecordingMetaWithType])[]> {
    return await TAURI_INVOKE("list_recordings");
},
async listScreenshots() : Promise<([string, RecordingMeta])[]> {
    return await TAURI_INVOKE("list_screenshots");
},
async checkUpgradedAndUpdate() : Promise<boolean> {
    return await TAURI_INVOKE("check_upgraded_and_update");
},
async openExternalLink(url: string) : Promise<null> {
    return await TAURI_INVOKE("open_external_link", { url });
},
async setHotkey(action: HotkeyAction, hotkey: Hotkey | null) : Promise<null> {
    return await TAURI_INVOKE("set_hotkey", { action, hotkey });
},
<<<<<<< HEAD
async setOauthListeningState(authState: AuthState | null) : Promise<null> {
    return await TAURI_INVOKE("set_oauth_listening_state", { authState });
},
async deleteAuthOpenSignin() : Promise<null> {
    return await TAURI_INVOKE("delete_auth_open_signin");
},
=======
>>>>>>> 75badfc1
async resetCameraPermissions() : Promise<null> {
    return await TAURI_INVOKE("reset_camera_permissions");
},
async resetMicrophonePermissions() : Promise<null> {
    return await TAURI_INVOKE("reset_microphone_permissions");
},
async isCameraWindowOpen() : Promise<boolean> {
    return await TAURI_INVOKE("is_camera_window_open");
},
async seekTo(frameNumber: number) : Promise<null> {
    return await TAURI_INVOKE("seek_to", { frameNumber });
},
async positionTrafficLights(controlsInset: [number, number] | null) : Promise<void> {
    await TAURI_INVOKE("position_traffic_lights", { controlsInset });
},
async setTheme(theme: AppTheme) : Promise<void> {
    await TAURI_INVOKE("set_theme", { theme });
},
async globalMessageDialog(message: string) : Promise<void> {
    await TAURI_INVOKE("global_message_dialog", { message });
},
async showWindow(window: ShowCapWindow) : Promise<null> {
    return await TAURI_INVOKE("show_window", { window });
},
async writeClipboardString(text: string) : Promise<null> {
    return await TAURI_INVOKE("write_clipboard_string", { text });
},
async performHapticFeedback(pattern: HapticPattern | null, time: HapticPerformanceTime | null) : Promise<null> {
    return await TAURI_INVOKE("perform_haptic_feedback", { pattern, time });
},
async listFails() : Promise<{ [key in string]: boolean }> {
    return await TAURI_INVOKE("list_fails");
},
async setFail(name: string, value: boolean) : Promise<void> {
    await TAURI_INVOKE("set_fail", { name, value });
},
async updateAuthPlan() : Promise<void> {
    await TAURI_INVOKE("update_auth_plan");
},
async setWindowTransparent(value: boolean) : Promise<void> {
    await TAURI_INVOKE("set_window_transparent", { value });
},
async getEditorMeta() : Promise<RecordingMeta> {
    return await TAURI_INVOKE("get_editor_meta");
},
async setServerUrl(serverUrl: string) : Promise<null> {
    return await TAURI_INVOKE("set_server_url", { serverUrl });
},
/**
 * Function to handle creating directories for the model
 */
async createDir(path: string, recursive: boolean) : Promise<null> {
    return await TAURI_INVOKE("create_dir", { path, recursive });
},
/**
 * Function to save the model file
 */
async saveModelFile(path: string, data: number[]) : Promise<null> {
    return await TAURI_INVOKE("save_model_file", { path, data });
},
/**
 * Function to transcribe audio from a video file using Whisper
 */
async transcribeAudio(videoPath: string, modelPath: string, language: string) : Promise<CaptionData> {
    return await TAURI_INVOKE("transcribe_audio", { videoPath, modelPath, language });
},
/**
 * Function to save caption data to a file
 */
async saveCaptions(videoId: string, captions: CaptionData) : Promise<null> {
    return await TAURI_INVOKE("save_captions", { videoId, captions });
},
/**
 * Function to load caption data from a file
 */
async loadCaptions(videoId: string) : Promise<CaptionData | null> {
    return await TAURI_INVOKE("load_captions", { videoId });
},
/**
 * Helper function to download a Whisper model from Hugging Face Hub
 */
async downloadWhisperModel(modelName: string, outputPath: string) : Promise<null> {
    return await TAURI_INVOKE("download_whisper_model", { modelName, outputPath });
},
/**
 * Function to check if a model file exists
 */
async checkModelExists(modelPath: string) : Promise<boolean> {
    return await TAURI_INVOKE("check_model_exists", { modelPath });
},
/**
 * Function to delete a downloaded model
 */
async deleteWhisperModel(modelPath: string) : Promise<null> {
    return await TAURI_INVOKE("delete_whisper_model", { modelPath });
},
/**
 * Export captions to an SRT file
 */
async exportCaptionsSrt(videoId: string) : Promise<string | null> {
    return await TAURI_INVOKE("export_captions_srt", { videoId });
}
}

/** user-defined events **/


export const events = __makeEvents__<{
audioInputLevelChange: AudioInputLevelChange,
authenticated: Authenticated,
authenticationInvalid: AuthenticationInvalid,
currentRecordingChanged: CurrentRecordingChanged,
downloadProgress: DownloadProgress,
editorStateChanged: EditorStateChanged,
newNotification: NewNotification,
newScreenshotAdded: NewScreenshotAdded,
newStudioRecordingAdded: NewStudioRecordingAdded,
recordingOptionsChanged: RecordingOptionsChanged,
recordingStarted: RecordingStarted,
recordingStopped: RecordingStopped,
renderFrameEvent: RenderFrameEvent,
requestNewScreenshot: RequestNewScreenshot,
requestOpenSettings: RequestOpenSettings,
requestRestartRecording: RequestRestartRecording,
requestStartRecording: RequestStartRecording,
requestStopRecording: RequestStopRecording,
uploadProgress: UploadProgress
}>({
audioInputLevelChange: "audio-input-level-change",
authenticated: "authenticated",
authenticationInvalid: "authentication-invalid",
currentRecordingChanged: "current-recording-changed",
downloadProgress: "download-progress",
editorStateChanged: "editor-state-changed",
newNotification: "new-notification",
newScreenshotAdded: "new-screenshot-added",
newStudioRecordingAdded: "new-studio-recording-added",
recordingOptionsChanged: "recording-options-changed",
recordingStarted: "recording-started",
recordingStopped: "recording-stopped",
renderFrameEvent: "render-frame-event",
requestNewScreenshot: "request-new-screenshot",
requestOpenSettings: "request-open-settings",
requestRestartRecording: "request-restart-recording",
requestStartRecording: "request-start-recording",
requestStopRecording: "request-stop-recording",
uploadProgress: "upload-progress"
})

/** user-defined constants **/



/** user-defined types **/

export type AppTheme = "system" | "light" | "dark"
export type AspectRatio = "wide" | "vertical" | "square" | "classic" | "tall"
export type Audio = { duration: number; sample_rate: number; channels: number; start_time: number }
export type AudioConfiguration = { mute: boolean; improve: boolean; micVolumeDb?: number; micStereoMode?: StereoMode; systemVolumeDb?: number }
export type AudioInputLevelChange = number
<<<<<<< HEAD
export type AudioMeta = { path: string }
export type AuthState = "Listening"
export type AuthStore = { token: string; user_id: string | null; expires: number; plan: Plan | null }
export type Authenticated = AuthStore
=======
export type AudioMeta = { path: string; 
/**
 * unix time of the first frame
 */
start_time?: number | null }
export type AuthSecret = { api_key: string } | { token: string; expires: number }
export type AuthStore = { secret: AuthSecret; user_id: string | null; plan: Plan | null; intercom_hash: string | null }
>>>>>>> 75badfc1
export type AuthenticationInvalid = null
export type BackgroundConfiguration = { source: BackgroundSource; blur: number; padding: number; rounding: number; inset: number; crop: Crop | null; shadow?: number; advancedShadow?: ShadowConfiguration | null }
export type BackgroundSource = { type: "wallpaper"; path: string | null } | { type: "image"; path: string | null } | { type: "color"; value: [number, number, number] } | { type: "gradient"; from: [number, number, number]; to: [number, number, number]; angle?: number }
export type Bounds = { x: number; y: number; width: number; height: number }
export type Camera = { hide: boolean; mirror: boolean; position: CameraPosition; size: number; zoom_size: number | null; rounding?: number; shadow?: number; advanced_shadow?: ShadowConfiguration | null }
export type CameraPosition = { x: CameraXPosition; y: CameraYPosition }
export type CameraXPosition = "left" | "center" | "right"
export type CameraYPosition = "top" | "bottom"
export type CaptionData = { segments: CaptionSegment[]; settings: CaptionSettings | null }
export type CaptionSegment = { id: string; start: number; end: number; text: string }
export type CaptionSettings = { enabled: boolean; font: string; size: number; color: string; backgroundColor: string; backgroundOpacity: number; position: string; bold: boolean; italic: boolean; outline: boolean; outlineColor: string; exportWithSubtitles: boolean }
export type CaptionsData = { segments: CaptionSegment[]; settings: CaptionSettings }
export type CaptureScreen = { id: number; name: string; refresh_rate: number }
export type CaptureWindow = { id: number; owner_name: string; name: string; bounds: Bounds; refresh_rate: number }
export type CommercialLicense = { licenseKey: string; expiryDate: number | null; refresh: number; activatedOn: number }
export type Crop = { position: XY<number>; size: XY<number> }
export type CurrentRecording = { target: CurrentRecordingTarget; type: RecordingType }
export type CurrentRecordingChanged = null
export type CurrentRecordingTarget = { window: { id: number; bounds: Bounds } } | { screen: { id: number } } | { area: { screen: number; bounds: Bounds } }
export type CursorAnimationStyle = "regular" | "slow" | "fast"
export type CursorConfiguration = { hide?: boolean; hideWhenIdle: boolean; size: number; type: CursorType; animationStyle: CursorAnimationStyle; tension: number; mass: number; friction: number; raw?: boolean; motionBlur?: number }
export type CursorMeta = { imagePath: string; hotspot: XY<number> }
export type CursorType = "pointer" | "circle"
export type Cursors = { [key in string]: string } | { [key in string]: CursorMeta }
export type DownloadProgress = { progress: number; message: string }
export type EditorStateChanged = { playhead_position: number }
export type ExportCompression = "Minimal" | "Social" | "Web" | "Potato"
export type ExportEstimates = { duration_seconds: number; estimated_time_seconds: number; estimated_size_mb: number }
export type ExportSettings = { fps: number; resolution_base: XY<number>; compression: ExportCompression }
export type Flags = { captions: boolean }
export type FramesRendered = { renderedCount: number; totalFrames: number; type: "FramesRendered" }
export type GeneralSettingsStore = { instanceId?: string; uploadIndividualFiles?: boolean; hideDockIcon?: boolean; hapticsEnabled?: boolean; autoCreateShareableLink?: boolean; enableNotifications?: boolean; disableAutoOpenLinks?: boolean; hasCompletedStartup?: boolean; theme?: AppTheme; commercialLicense?: CommercialLicense | null; lastVersion?: string | null; windowTransparency?: boolean; postStudioRecordingBehaviour?: PostStudioRecordingBehaviour; mainWindowRecordingStartBehaviour?: MainWindowRecordingStartBehaviour; customCursorCapture?: boolean; systemAudioCapture?: boolean; serverUrl?: string; 
/**
 * @deprecated
 */
openEditorAfterRecording?: boolean }
export type HapticPattern = "Alignment" | "LevelChange" | "Generic"
export type HapticPerformanceTime = "Default" | "Now" | "DrawCompleted"
export type Hotkey = { code: string; meta: boolean; ctrl: boolean; alt: boolean; shift: boolean }
export type HotkeyAction = "startRecording" | "stopRecording" | "restartRecording"
export type HotkeysConfiguration = { show: boolean }
export type HotkeysStore = { hotkeys: { [key in HotkeyAction]: Hotkey } }
export type InstantRecordingMeta = { fps: number; sample_rate: number | null }
export type JsonValue<T> = [T]
export type MainWindowRecordingStartBehaviour = "close" | "minimise"
export type MultipleSegment = { display: VideoMeta; camera?: VideoMeta | null; mic?: AudioMeta | null; system_audio?: AudioMeta | null; cursor?: string | null }
export type MultipleSegments = { segments: MultipleSegment[]; cursors: Cursors }
export type NewNotification = { title: string; body: string; is_error: boolean }
export type NewScreenshotAdded = { path: string }
export type NewStudioRecordingAdded = { path: string }
export type OSPermission = "screenRecording" | "camera" | "microphone" | "accessibility"
export type OSPermissionStatus = "notNeeded" | "empty" | "granted" | "denied"
export type OSPermissionsCheck = { screenRecording: OSPermissionStatus; microphone: OSPermissionStatus; camera: OSPermissionStatus; accessibility: OSPermissionStatus }
export type Plan = { upgraded: boolean; manual: boolean; last_checked: number }
export type Platform = "MacOS" | "Windows"
export type PostStudioRecordingBehaviour = "openEditor" | "showOverlay"
export type Preset = { name: string; config: ProjectConfiguration }
export type PresetsStore = { presets: Preset[]; default: number | null }
export type ProjectConfiguration = { aspectRatio: AspectRatio | null; background: BackgroundConfiguration; camera: Camera; audio: AudioConfiguration; cursor: CursorConfiguration; hotkeys: HotkeysConfiguration; timeline?: TimelineConfiguration | null; captions?: CaptionsData | null }
export type ProjectRecordings = { segments: SegmentRecordings[] }
export type RecordingMeta = (StudioRecordingMeta | InstantRecordingMeta) & { platform: Platform | null; pretty_name: string; sharing?: SharingMeta | null }
export type RecordingMetaWithType = ((StudioRecordingMeta | InstantRecordingMeta) & { platform: Platform | null; pretty_name: string; sharing?: SharingMeta | null }) & { type: RecordingType }
export type RecordingMode = "studio" | "instant"
export type RecordingOptionsChanged = null
export type RecordingStarted = null
export type RecordingStopped = { path: string }
export type RecordingType = "studio" | "instant"
export type RenderFrameEvent = { frame_number: number; fps: number; resolution_base: XY<number> }
export type RequestNewScreenshot = null
export type RequestOpenSettings = { page: string }
export type RequestRestartRecording = null
export type RequestStartRecording = null
export type RequestStopRecording = null
export type S3UploadMeta = { id: string; user_id: string; aws_region?: string; aws_bucket?: string; aws_endpoint?: string }
export type ScreenCaptureTarget = { variant: "window"; id: number } | { variant: "screen"; id: number } | { variant: "area"; screen: number; bounds: Bounds }
export type SegmentRecordings = { display: Video; camera: Video | null; mic: Audio | null; system_audio: Audio | null }
export type SerializedEditorInstance = { framesSocketUrl: string; recordingDuration: number; savedProjectConfig: ProjectConfiguration; recordings: ProjectRecordings; path: string }
export type ShadowConfiguration = { size: number; opacity: number; blur: number }
export type SharingMeta = { id: string; link: string }
export type ShowCapWindow = "Setup" | "Main" | { Settings: { page: string | null } } | { Editor: { project_path: string } } | "RecordingsOverlay" | { WindowCaptureOccluder: { screen_id: number } } | { CaptureArea: { screen_id: number } } | "Camera" | { InProgressRecording: { position: [number, number] | null } } | "Upgrade" | "ModeSelect"
export type SingleSegment = { display: VideoMeta; camera?: VideoMeta | null; audio?: AudioMeta | null; cursor?: string | null }
export type StartRecordingInputs = { capture_target: ScreenCaptureTarget; capture_system_audio?: boolean; mode: RecordingMode }
export type StereoMode = "stereo" | "monoL" | "monoR"
export type StudioRecordingMeta = { segment: SingleSegment } | { inner: MultipleSegments }
export type TimelineConfiguration = { segments: TimelineSegment[]; zoomSegments: ZoomSegment[] }
export type TimelineSegment = { recordingSegment?: number; timescale: number; start: number; end: number }
export type UploadMode = { Initial: { pre_created_video: VideoUploadInfo | null } } | "Reupload"
export type UploadProgress = { progress: number }
export type UploadResult = { Success: string } | "NotAuthenticated" | "PlanCheckFailed" | "UpgradeRequired"
export type Video = { duration: number; width: number; height: number; fps: number; start_time: number }
export type VideoMeta = { path: string; fps?: number; 
/**
 * unix time of the first frame
 */
start_time?: number | null }
export type VideoRecordingMetadata = { duration: number; size: number }
export type VideoUploadInfo = { id: string; link: string; config: S3UploadMeta }
export type XY<T> = { x: T; y: T }
export type ZoomMode = "auto" | { manual: { x: number; y: number } }
export type ZoomSegment = { start: number; end: number; amount: number; mode: ZoomMode }

/** tauri-specta globals **/

import {
	invoke as TAURI_INVOKE,
	Channel as TAURI_CHANNEL,
} from "@tauri-apps/api/core";
import * as TAURI_API_EVENT from "@tauri-apps/api/event";
import { type WebviewWindow as __WebviewWindow__ } from "@tauri-apps/api/webviewWindow";

type __EventObj__<T> = {
	listen: (
		cb: TAURI_API_EVENT.EventCallback<T>,
	) => ReturnType<typeof TAURI_API_EVENT.listen<T>>;
	once: (
		cb: TAURI_API_EVENT.EventCallback<T>,
	) => ReturnType<typeof TAURI_API_EVENT.once<T>>;
	emit: null extends T
		? (payload?: T) => ReturnType<typeof TAURI_API_EVENT.emit>
		: (payload: T) => ReturnType<typeof TAURI_API_EVENT.emit>;
};

export type Result<T, E> =
	| { status: "ok"; data: T }
	| { status: "error"; error: E };

function __makeEvents__<T extends Record<string, any>>(
	mappings: Record<keyof T, string>,
) {
	return new Proxy(
		{} as unknown as {
			[K in keyof T]: __EventObj__<T[K]> & {
				(handle: __WebviewWindow__): __EventObj__<T[K]>;
			};
		},
		{
			get: (_, event) => {
				const name = mappings[event as keyof T];

				return new Proxy((() => {}) as any, {
					apply: (_, __, [window]: [__WebviewWindow__]) => ({
						listen: (arg: any) => window.listen(name, arg),
						once: (arg: any) => window.once(name, arg),
						emit: (arg: any) => window.emit(name, arg),
					}),
					get: (_, command: keyof __EventObj__<any>) => {
						switch (command) {
							case "listen":
								return (arg: any) => TAURI_API_EVENT.listen(name, arg);
							case "once":
								return (arg: any) => TAURI_API_EVENT.once(name, arg);
							case "emit":
								return (arg: any) => TAURI_API_EVENT.emit(name, arg);
						}
					},
				});
			},
		},
	);
}<|MERGE_RESOLUTION|>--- conflicted
+++ resolved
@@ -125,15 +125,6 @@
 async setHotkey(action: HotkeyAction, hotkey: Hotkey | null) : Promise<null> {
     return await TAURI_INVOKE("set_hotkey", { action, hotkey });
 },
-<<<<<<< HEAD
-async setOauthListeningState(authState: AuthState | null) : Promise<null> {
-    return await TAURI_INVOKE("set_oauth_listening_state", { authState });
-},
-async deleteAuthOpenSignin() : Promise<null> {
-    return await TAURI_INVOKE("delete_auth_open_signin");
-},
-=======
->>>>>>> 75badfc1
 async resetCameraPermissions() : Promise<null> {
     return await TAURI_INVOKE("reset_camera_permissions");
 },
@@ -243,7 +234,6 @@
 
 export const events = __makeEvents__<{
 audioInputLevelChange: AudioInputLevelChange,
-authenticated: Authenticated,
 authenticationInvalid: AuthenticationInvalid,
 currentRecordingChanged: CurrentRecordingChanged,
 downloadProgress: DownloadProgress,
@@ -263,7 +253,6 @@
 uploadProgress: UploadProgress
 }>({
 audioInputLevelChange: "audio-input-level-change",
-authenticated: "authenticated",
 authenticationInvalid: "authentication-invalid",
 currentRecordingChanged: "current-recording-changed",
 downloadProgress: "download-progress",
@@ -294,12 +283,6 @@
 export type Audio = { duration: number; sample_rate: number; channels: number; start_time: number }
 export type AudioConfiguration = { mute: boolean; improve: boolean; micVolumeDb?: number; micStereoMode?: StereoMode; systemVolumeDb?: number }
 export type AudioInputLevelChange = number
-<<<<<<< HEAD
-export type AudioMeta = { path: string }
-export type AuthState = "Listening"
-export type AuthStore = { token: string; user_id: string | null; expires: number; plan: Plan | null }
-export type Authenticated = AuthStore
-=======
 export type AudioMeta = { path: string; 
 /**
  * unix time of the first frame
@@ -307,7 +290,6 @@
 start_time?: number | null }
 export type AuthSecret = { api_key: string } | { token: string; expires: number }
 export type AuthStore = { secret: AuthSecret; user_id: string | null; plan: Plan | null; intercom_hash: string | null }
->>>>>>> 75badfc1
 export type AuthenticationInvalid = null
 export type BackgroundConfiguration = { source: BackgroundSource; blur: number; padding: number; rounding: number; inset: number; crop: Crop | null; shadow?: number; advancedShadow?: ShadowConfiguration | null }
 export type BackgroundSource = { type: "wallpaper"; path: string | null } | { type: "image"; path: string | null } | { type: "color"; value: [number, number, number] } | { type: "gradient"; from: [number, number, number]; to: [number, number, number]; angle?: number }
