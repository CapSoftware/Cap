--- conflicted
+++ resolved
@@ -20,11 +20,6 @@
     body = await resp.text();
   }
 
-<<<<<<< HEAD
-  console.log({ resp, body });
-
-=======
->>>>>>> bc43fbec
   return {
     body,
     status: resp.status,
