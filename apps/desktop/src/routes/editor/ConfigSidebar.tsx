import { NumberField } from "@kobalte/core";
import {
	Collapsible,
	Collapsible as KCollapsible,
} from "@kobalte/core/collapsible";
import {
	RadioGroup as KRadioGroup,
	RadioGroup,
} from "@kobalte/core/radio-group";
import { Select as KSelect } from "@kobalte/core/select";
import { Tabs as KTabs } from "@kobalte/core/tabs";
import { createElementBounds } from "@solid-primitives/bounds";
import { createEventListenerMap } from "@solid-primitives/event-listener";
import { createWritableMemo } from "@solid-primitives/memo";
import { convertFileSrc } from "@tauri-apps/api/core";
import { appDataDir, resolveResource } from "@tauri-apps/api/path";
import { BaseDirectory, writeFile } from "@tauri-apps/plugin-fs";
import { type as ostype } from "@tauri-apps/plugin-os";
import { cx } from "cva";
import {
	batch,
	createEffect,
	createMemo,
	createResource,
	createRoot,
	createSignal,
	For,
	Index,
	on,
	onMount,
	Show,
	Suspense,
	type ValidComponent,
} from "solid-js";
import { createStore, produce } from "solid-js/store";
import { Dynamic } from "solid-js/web";
import toast from "solid-toast";
import colorBg from "~/assets/illustrations/color.webp";
import gradientBg from "~/assets/illustrations/gradient.webp";
import imageBg from "~/assets/illustrations/image.webp";
import transparentBg from "~/assets/illustrations/transparent.webp";
import { Toggle } from "~/components/Toggle";
import { generalSettingsStore } from "~/store";
import {
	type BackgroundSource,
	type CameraShape,
	type ClipOffsets,
	commands,
	type SceneSegment,
	type SplitViewSettings,
	type StereoMode,
	type TimelineSegment,
	type ZoomSegment,
} from "~/utils/tauri";
import IconLucideMonitor from "~icons/lucide/monitor";
import IconLucideSparkles from "~icons/lucide/sparkles";
import { CaptionsTab } from "./CaptionsTab";
import { useEditorContext } from "./context";
import {
	DEFAULT_GRADIENT_FROM,
	DEFAULT_GRADIENT_TO,
	type RGBColor,
} from "./projectConfig";
import { SceneSegmentConfig } from "./SceneSegmentConfig";
import ShadowSettings from "./ShadowSettings";
import { TextInput } from "./TextInput";
import {
	ComingSoonTooltip,
	EditorButton,
	Field,
	MenuItem,
	MenuItemList,
	PopperContent,
	Slider,
	Subfield,
	topSlideAnimateClasses,
} from "./ui";

const BACKGROUND_SOURCES = {
	wallpaper: "Wallpaper",
	image: "Image",
	color: "Color",
	gradient: "Gradient",
} satisfies Record<BackgroundSource["type"], string>;

const BACKGROUND_ICONS = {
	wallpaper: imageBg,
	image: transparentBg,
	color: colorBg,
	gradient: gradientBg,
} satisfies Record<BackgroundSource["type"], string>;

const BACKGROUND_SOURCES_LIST = [
	"wallpaper",
	"image",
	"color",
	"gradient",
] satisfies Array<BackgroundSource["type"]>;

const BACKGROUND_COLORS = [
	"#FF0000", // Red
	"#FF4500", // Orange-Red
	"#FF8C00", // Orange
	"#FFD700", // Gold
	"#FFFF00", // Yellow
	"#ADFF2F", // Green-Yellow
	"#32CD32", // Lime Green
	"#008000", // Green
	"#00CED1", // Dark Turquoise
	"#4785FF", // Dodger Blue
	"#0000FF", // Blue
	"#4B0082", // Indigo
	"#800080", // Purple
	"#A9A9A9", // Dark Gray
	"#FFFFFF", // White
	"#000000", // Black
];

const BACKGROUND_GRADIENTS = [
	{ from: [15, 52, 67], to: [52, 232, 158] }, // Dark Blue to Teal
	{ from: [34, 193, 195], to: [253, 187, 45] }, // Turquoise to Golden Yellow
	{ from: [29, 253, 251], to: [195, 29, 253] }, // Cyan to Purple
	{ from: [69, 104, 220], to: [176, 106, 179] }, // Blue to Violet
	{ from: [106, 130, 251], to: [252, 92, 125] }, // Soft Blue to Pinkish Red
	{ from: [131, 58, 180], to: [253, 29, 29] }, // Purple to Red
	{ from: [249, 212, 35], to: [255, 78, 80] }, // Yellow to Coral Red
	{ from: [255, 94, 0], to: [255, 42, 104] }, // Orange to Reddish Pink
	{ from: [255, 0, 150], to: [0, 204, 255] }, // Pink to Sky Blue
	{ from: [0, 242, 96], to: [5, 117, 230] }, // Green to Blue
	{ from: [238, 205, 163], to: [239, 98, 159] }, // Peach to Soft Pink
	{ from: [44, 62, 80], to: [52, 152, 219] }, // Dark Gray Blue to Light Blue
	{ from: [168, 239, 255], to: [238, 205, 163] }, // Light Blue to Peach
	{ from: [74, 0, 224], to: [143, 0, 255] }, // Deep Blue to Bright Purple
	{ from: [252, 74, 26], to: [247, 183, 51] }, // Deep Orange to Soft Yellow
	{ from: [0, 255, 255], to: [255, 20, 147] }, // Cyan to Deep Pink
	{ from: [255, 127, 0], to: [255, 255, 0] }, // Orange to Yellow
	{ from: [255, 0, 255], to: [0, 255, 0] }, // Magenta to Green
] satisfies Array<{ from: RGBColor; to: RGBColor }>;

const WALLPAPER_NAMES = [
	// macOS wallpapers
	"macOS/sequoia-dark",
	"macOS/sequoia-light",
	"macOS/sonoma-clouds",
	"macOS/sonoma-dark",
	"macOS/sonoma-evening",
	"macOS/sonoma-fromabove",
	"macOS/sonoma-horizon",
	"macOS/sonoma-light",
	"macOS/sonoma-river",
	"macOS/ventura-dark",
	"macOS/ventura-semi-dark",
	"macOS/ventura",
	// Blue wallpapers
	"blue/1",
	"blue/2",
	"blue/3",
	"blue/4",
	"blue/5",
	"blue/6",
	// Purple wallpapers
	"purple/1",
	"purple/2",
	"purple/3",
	"purple/4",
	"purple/5",
	"purple/6",
	// Dark wallpapers
	"dark/1",
	"dark/2",
	"dark/3",
	"dark/4",
	"dark/5",
	"dark/6",
	// Orange wallpapers
	"orange/1",
	"orange/2",
	"orange/3",
	"orange/4",
	"orange/5",
	"orange/6",
	"orange/7",
	"orange/8",
	"orange/9",
] as const;

const STEREO_MODES = [
	{ name: "Stereo", value: "stereo" },
	{ name: "Mono L", value: "monoL" },
	{ name: "Mono R", value: "monoR" },
] satisfies Array<{ name: string; value: StereoMode }>;

const CAMERA_SHAPES = [
	{
		name: "Square",
		value: "square",
	},
	{
		name: "Source",
		value: "source",
	},
] satisfies Array<{ name: string; value: CameraShape }>;

const BACKGROUND_THEMES = {
	macOS: "macOS",
	dark: "Dark",
	blue: "Blue",
	purple: "Purple",
	orange: "Orange",
};

const TAB_IDS = {
	background: "background",
	camera: "camera",
	transcript: "transcript",
	audio: "audio",
	cursor: "cursor",
	hotkeys: "hotkeys",
} as const;

export function ConfigSidebar() {
	const {
		project,
		setProject,
		setEditorState,
		projectActions,
		editorInstance,
		editorState,
		meta,
	} = useEditorContext();

	const [state, setState] = createStore({
		selectedTab: "background" as
			| "background"
			| "camera"
			| "transcript"
			| "audio"
			| "cursor"
			| "hotkeys"
			| "captions",
	});

	let scrollRef!: HTMLDivElement;

	return (
		<KTabs
			value={editorState.timeline.selection ? undefined : state.selectedTab}
			class="flex flex-col min-h-0 shrink-0 flex-1 max-w-[26rem] overflow-hidden rounded-xl z-10 relative bg-gray-1 dark:bg-gray-2 border border-gray-3"
		>
			<KTabs.List class="flex overflow-hidden sticky top-0 z-[60] flex-row items-center h-16 text-lg border-b border-gray-3 shrink-0 bg-gray-1 dark:bg-gray-2">
				<For
					each={[
						{ id: TAB_IDS.background, icon: IconCapImage },
						{
							id: TAB_IDS.camera,
							icon: IconCapCamera,
							disabled: editorInstance.recordings.segments.every(
								(s) => s.camera === null,
							),
						},
						{ id: TAB_IDS.audio, icon: IconCapAudioOn },
						{
							id: TAB_IDS.cursor,
							icon: IconCapCursor,
							disabled: !(
								meta().type === "multiple" && (meta() as any).segments[0].cursor
							),
						},
						window.FLAGS.captions && {
							id: "captions" as const,
							icon: IconCapMessageBubble,
						},
						// { id: "hotkeys" as const, icon: IconCapHotkeys },
					].filter(Boolean)}
				>
					{(item) => (
						<KTabs.Trigger
							value={item.id}
							class={cx(
								"flex relative z-10 flex-1 justify-center items-center px-4 py-2 transition-colors group disabled:opacity-50 focus:outline-none",
								editorState.timeline.selection
									? "text-gray-11"
									: "text-gray-11 ui-selected:text-gray-12",
							)}
							onClick={() => {
								// Clear any active selection first
								if (editorState.timeline.selection) {
									setEditorState("timeline", "selection", null);
								}
								setState("selectedTab", item.id);
								scrollRef.scrollTo({
									top: 0,
								});
							}}
							disabled={item.disabled}
						>
							<div
								class={cx(
									"flex justify-center relative border-transparent border z-10 items-center rounded-md size-9 transition will-change-transform",
									state.selectedTab !== item.id &&
										"group-hover:border-gray-300 group-disabled:border-none",
								)}
							>
								<Dynamic component={item.icon} />
							</div>
						</KTabs.Trigger>
					)}
				</For>

				{/** Center the indicator with the icon */}
				<Show when={!editorState.timeline.selection}>
					<KTabs.Indicator class="absolute top-0 left-0 w-full h-full transition-transform duration-200 ease-in-out pointer-events-none will-change-transform">
						<div class="absolute top-1/2 left-1/2 rounded-lg transform -translate-x-1/2 -translate-y-1/2 bg-gray-3 will-change-transform size-9" />
					</KTabs.Indicator>
				</Show>
			</KTabs.List>
			<div
				ref={scrollRef}
				style={{
					"--margin-top-scroll": "5px",
				}}
				class="p-4 custom-scroll overflow-x-hidden overflow-y-scroll text-[0.875rem] flex-1 min-h-0"
			>
				<BackgroundConfig scrollRef={scrollRef} />
				<CameraConfig scrollRef={scrollRef} />
				<KTabs.Content value="audio" class="flex flex-col gap-6">
					<Field
						name="Audio Controls"
						icon={<IconLucideVolume2 class="size-4" />}
					>
						<Subfield name="Mute Audio">
							<Toggle
								checked={project.audio.mute}
								onChange={(v) => setProject("audio", "mute", v)}
							/>
						</Subfield>
						{editorInstance.recordings.segments[0].mic?.channels === 2 && (
							<Subfield name="Microphone Stereo Mode">
								<KSelect<{ name: string; value: StereoMode }>
									options={STEREO_MODES}
									optionValue="value"
									optionTextValue="name"
									value={STEREO_MODES.find(
										(v) => v.value === project.audio.micStereoMode,
									)}
									onChange={(v) => {
										if (v) setProject("audio", "micStereoMode", v.value);
									}}
									disallowEmptySelection
									itemComponent={(props) => (
										<MenuItem<typeof KSelect.Item>
											as={KSelect.Item}
											item={props.item}
										>
											<KSelect.ItemLabel class="flex-1">
												{props.item.rawValue.name}
											</KSelect.ItemLabel>
										</MenuItem>
									)}
								>
									<KSelect.Trigger class="flex flex-row gap-2 items-center px-2 w-full h-8 rounded-lg transition-colors bg-gray-3 disabled:text-gray-11">
										<KSelect.Value<{
											name: string;
											value: StereoMode;
										}> class="flex-1 text-sm text-left truncate text-[--gray-500] font-normal">
											{(state) => <span>{state.selectedOption().name}</span>}
										</KSelect.Value>
										<KSelect.Icon<ValidComponent>
											as={(props) => (
												<IconCapChevronDown
													{...props}
													class="size-4 shrink-0 transform transition-transform ui-expanded:rotate-180 text-[--gray-500]"
												/>
											)}
										/>
									</KSelect.Trigger>
									<KSelect.Portal>
										<PopperContent<typeof KSelect.Content>
											as={KSelect.Content}
											class={cx(topSlideAnimateClasses, "z-50")}
										>
											<MenuItemList<typeof KSelect.Listbox>
												class="overflow-y-auto max-h-32"
												as={KSelect.Listbox}
											/>
										</PopperContent>
									</KSelect.Portal>
								</KSelect>
							</Subfield>
						)}

						{/* <Subfield name="Mute Audio">
                <Toggle
                  checked={project.audio.mute}
                  onChange={(v) => setProject("audio", "mute", v)}
                />
              </Subfield> */}

						{/* <ComingSoonTooltip>
                <Subfield name="Improve Mic Quality">
                  <Toggle disabled />
                </Subfield>
              </ComingSoonTooltip> */}
					</Field>
					{meta().hasMicrophone && (
						<Field
							name="Microphone Volume"
							icon={<IconCapMicrophone class="size-4" />}
						>
							<Slider
								disabled={project.audio.mute}
								value={[project.audio.micVolumeDb ?? 0]}
								onChange={(v) => setProject("audio", "micVolumeDb", v[0])}
								minValue={-30}
								maxValue={10}
								step={0.1}
								formatTooltip={(v) =>
									v <= -30 ? "Muted" : `${v > 0 ? "+" : ""}${v.toFixed(1)} dB`
								}
							/>
						</Field>
					)}
					{meta().hasSystemAudio && (
						<Field
							name="System Audio Volume"
							icon={<IconLucideMonitor class="size-4" />}
						>
							<Slider
								disabled={project.audio.mute}
								value={[project.audio.systemVolumeDb ?? 0]}
								onChange={(v) => setProject("audio", "systemVolumeDb", v[0])}
								minValue={-30}
								maxValue={10}
								step={0.1}
								formatTooltip={(v) =>
									v <= -30 ? "Muted" : `${v > 0 ? "+" : ""}${v.toFixed(1)} dB`
								}
							/>
						</Field>
					)}
				</KTabs.Content>
				<KTabs.Content value="cursor" class="flex flex-col gap-6">
					<Field
						name="Cursor"
						icon={<IconCapCursor />}
						value={
							<Toggle
								checked={!project.cursor.hide}
								onChange={(v) => {
									setProject("cursor", "hide", !v);
								}}
							/>
						}
					/>
					<Show when={!project.cursor.hide}>
						<Field name="Size" icon={<IconCapEnlarge />}>
							<Slider
								value={[project.cursor.size]}
								onChange={(v) => setProject("cursor", "size", v[0])}
								minValue={20}
								maxValue={300}
								step={1}
							/>
						</Field>
						<KCollapsible open={!project.cursor.raw}>
							<Field
								name="Smooth Movement"
								icon={<IconHugeiconsEaseCurveControlPoints />}
								value={
									<Toggle
										checked={!project.cursor.raw}
										onChange={(value) => {
											setProject("cursor", "raw", !value);
										}}
									/>
								}
							/>
							<KCollapsible.Content class="overflow-hidden border-b opacity-0 transition-opacity border-gray-3 animate-collapsible-up ui-expanded:animate-collapsible-down ui-expanded:opacity-100">
								{/* if Content has padding or margin the animation doesn't look as good */}
								<div class="flex flex-col gap-4 pt-4 pb-6">
									<Field name="Tension">
										<Slider
											value={[project.cursor.tension]}
											onChange={(v) => setProject("cursor", "tension", v[0])}
											minValue={1}
											maxValue={500}
											step={1}
										/>
									</Field>
									<Field name="Friction">
										<Slider
											value={[project.cursor.friction]}
											onChange={(v) => setProject("cursor", "friction", v[0])}
											minValue={0}
											maxValue={50}
											step={0.1}
										/>
									</Field>
									<Field name="Mass">
										<Slider
											value={[project.cursor.mass]}
											onChange={(v) => setProject("cursor", "mass", v[0])}
											minValue={0.1}
											maxValue={10}
											step={0.01}
										/>
									</Field>
								</div>
							</KCollapsible.Content>
						</KCollapsible>
						<Field
							name="High Quality SVG Cursors"
							icon={<IconLucideSparkles />}
							value={
								<Toggle
									checked={(project.cursor as any).useSvg ?? true}
									onChange={(value) => {
										setProject("cursor", "useSvg" as any, value);
									}}
								/>
							}
						/>
					</Show>

					{/* <Field name="Motion Blur">
                <Slider
                  value={[project.cursor.motionBlur]}
                  onChange={(v) => setProject("cursor", "motionBlur", v[0])}
                  minValue={0}
                  maxValue={1}
                  step={0.001}
                />
              </Field> */}
					{/* <Field name="Animation Style" icon={<IconLucideRabbit />}>
            <RadioGroup
              defaultValue="regular"
              value={project.cursor.animationStyle}
              onChange={(value) => {
                setProject(
                  "cursor",
                  "animationStyle",
                  value as CursorAnimationStyle
                );
              }}
              class="flex flex-col gap-2"
              disabled
            >
              {(
                Object.entries(CURSOR_ANIMATION_STYLES) as [
                  CursorAnimationStyle,
                  string
                ][]
              ).map(([value, label]) => (
                <RadioGroup.Item value={value} class="flex items-center">
                  <RadioGroup.ItemInput class="sr-only peer" />
                  <RadioGroup.ItemControl
                    class={cx(
                      "mr-2 w-4 h-4 rounded-full border border-gray-300",
                      "relative after:absolute after:inset-0 after:m-auto after:block after:w-2 after:h-2 after:rounded-full",
                      "after:transition-colors after:duration-200",
                      "peer-checked:border-blue-500 peer-checked:after:bg-blue-400",
                      "peer-focus-visible:ring-2 peer-focus-visible:ring-blue-400/50",
                      "peer-disabled:opacity-50"
                    )}
                  />
                  <span
                    class={cx(
                      "text-gray-12",
                      "peer-checked:text-gray-900",
                      "peer-disabled:opacity-50"
                    )}
                  >
                    {label}
                  </span>
                </RadioGroup.Item>
              ))}
            </RadioGroup>
          </Field> */}
				</KTabs.Content>
				<KTabs.Content value="hotkeys">
					<Field name="Hotkeys" icon={<IconCapHotkeys />}>
						<ComingSoonTooltip>
							<Subfield name="Show hotkeys">
								<Toggle disabled />
							</Subfield>
						</ComingSoonTooltip>
					</Field>
				</KTabs.Content>
				<KTabs.Content value="captions" class="flex flex-col gap-6">
					<CaptionsTab />
				</KTabs.Content>
			</div>
			<Show when={editorState.timeline.selection}>
				{(selection) => (
					<div
						style={{
							"--margin-top-scroll": "5px",
						}}
						class="absolute custom-scroll p-5 top-16 left-0 right-0 bottom-0 text-[0.875rem] space-y-4 bg-gray-1 dark:bg-gray-2 z-50 animate-in slide-in-from-bottom-2 fade-in"
					>
						<Suspense>
							<Show
								when={(() => {
									const zoomSelection = selection();
									if (zoomSelection.type !== "zoom") return;

									const segments = zoomSelection.indices
										.map((index) => ({
											index,
											segment: project.timeline?.zoomSegments?.[index],
										}))
										.filter(
											(item): item is { index: number; segment: ZoomSegment } =>
												item.segment !== undefined,
										);

									if (segments.length === 0) {
										setEditorState("timeline", "selection", null);
										return;
									}
									return { selection: zoomSelection, segments };
								})()}
							>
								{(value) => (
									<div class="space-y-4">
										<div class="flex flex-row justify-between items-center">
											<div class="flex gap-2 items-center">
												<EditorButton
													onClick={() =>
														setEditorState("timeline", "selection", null)
													}
													leftIcon={<IconLucideCheck />}
												>
													Done
												</EditorButton>
												<span class="text-sm text-gray-10">
													{value().segments.length} zoom{" "}
													{value().segments.length === 1
														? "segment"
														: "segments"}{" "}
													selected
												</span>
											</div>
											<EditorButton
												variant="danger"
												onClick={() => {
													projectActions.deleteZoomSegments(
														value().segments.map((s) => s.index),
													);
												}}
												leftIcon={<IconCapTrash />}
											>
												Delete
											</EditorButton>
										</div>
										<Show
											when={value().segments.length === 1}
											fallback={
												<div class="grid grid-cols-3 gap-4">
													<Index each={value().segments}>
														{(item, index) => (
															<div class="p-2.5 rounded-lg border border-gray-4 bg-gray-3">
																<ZoomSegmentPreview
																	segment={item().segment}
																	segmentIndex={index}
																/>
															</div>
														)}
													</Index>
												</div>
											}
										>
											<For each={value().segments}>
												{(item) => (
													<div class="p-4 rounded-lg border border-gray-200">
														<ZoomSegmentConfig
															segment={item.segment}
															segmentIndex={item.index}
														/>
													</div>
												)}
											</For>
										</Show>
									</div>
								)}
							</Show>
							<Show
								when={(() => {
									const sceneSelection = selection();
									if (sceneSelection.type !== "scene") return;

									const segment =
										project.timeline?.sceneSegments?.[sceneSelection.index];
									if (!segment) return;

									return { selection: sceneSelection, segment };
								})()}
							>
								{(value) => (
									<SceneSegmentConfig
										segment={value().segment}
										segmentIndex={value().selection.index}
									/>
								)}
							</Show>
							<Show
								when={(() => {
									const clipSegment = selection();
									if (clipSegment.type !== "clip") return;

									const segment =
										project.timeline?.segments?.[clipSegment.index];
									if (!segment) return;

									return { selection: clipSegment, segment };
								})()}
							>
								{(value) => (
									<ClipSegmentConfig
										segment={value().segment}
										segmentIndex={value().selection.index}
									/>
								)}
							</Show>
						</Suspense>
					</div>
				)}
			</Show>
		</KTabs>
	);
}

function BackgroundConfig(props: { scrollRef: HTMLDivElement }) {
	const { project, setProject, projectHistory } = useEditorContext();

	// Background tabs
	const [backgroundTab, setBackgroundTab] =
		createSignal<keyof typeof BACKGROUND_THEMES>("macOS");

	const [wallpapers] = createResource(async () => {
		// Only load visible wallpapers initially
		const visibleWallpaperPaths = WALLPAPER_NAMES.map(async (id) => {
			try {
				const path = await resolveResource(`assets/backgrounds/${id}.jpg`);
				return { id, path };
			} catch (err) {
				return { id, path: null };
			}
		});

		// Load initial batch
		const initialPaths = await Promise.all(visibleWallpaperPaths);

		return initialPaths
			.filter((p) => p.path !== null)
			.map(({ id, path }) => ({
				id,
				url: convertFileSrc(path!),
				rawPath: path!,
			}));
	});

	// set padding if background is selected
	const ensurePaddingForBackground = () => {
		if (project.background.padding === 0)
			setProject("background", "padding", 10);
	};

	// Validate background source path on mount
	onMount(async () => {
		if (
			project.background.source.type === "wallpaper" ||
			project.background.source.type === "image"
		) {
			const path = project.background.source.path;

			if (path) {
				if (project.background.source.type === "wallpaper") {
					// If the path is just the wallpaper ID (e.g. "sequoia-dark"), get the full path
					if (
						WALLPAPER_NAMES.includes(path as (typeof WALLPAPER_NAMES)[number])
					) {
						// Wait for wallpapers to load
						const loadedWallpapers = wallpapers();
						if (!loadedWallpapers) return;

						// Find the wallpaper with matching ID
						const wallpaper = loadedWallpapers.find((w) => w.id === path);
						if (!wallpaper?.url) return;

						// Directly trigger the radio group's onChange handler
						const radioGroupOnChange = async (photoUrl: string) => {
							try {
								const wallpaper = wallpapers()?.find((w) => w.url === photoUrl);
								if (!wallpaper) return;

								// Get the raw path without any URL prefixes
								const rawPath = decodeURIComponent(
									photoUrl.replace("file://", ""),
								);

								debouncedSetProject(rawPath);
							} catch (err) {
								toast.error("Failed to set wallpaper");
							}
						};

						await radioGroupOnChange(wallpaper.url);
					}
				} else if (project.background.source.type === "image") {
					(async () => {
						try {
							const convertedPath = convertFileSrc(path);
							await fetch(convertedPath, { method: "HEAD" });
						} catch (err) {
							setProject("background", "source", {
								type: "image",
								path: null,
							});
						}
					})();
				}
			}
		}
	});

	const filteredWallpapers = createMemo(() => {
		const currentTab = backgroundTab();
		return wallpapers()?.filter((wp) => wp.id.startsWith(currentTab)) || [];
	});

	const [scrollX, setScrollX] = createSignal(0);
	const [reachedEndOfScroll, setReachedEndOfScroll] = createSignal(false);

	const [backgroundRef, setBackgroundRef] = createSignal<HTMLDivElement>();

	createEventListenerMap(
		() => backgroundRef() ?? [],
		{
			/** Handle background tabs overflowing to show fade */
			scroll: () => {
				const el = backgroundRef();
				if (el) {
					setScrollX(el.scrollLeft);
					const reachedEnd = el.scrollWidth - el.clientWidth - el.scrollLeft;
					setReachedEndOfScroll(reachedEnd === 0);
				}
			},
			//Mouse wheel and touchpad support
			wheel: (e: WheelEvent) => {
				const el = backgroundRef();
				if (el) {
					e.preventDefault();
					el.scrollLeft +=
						Math.abs(e.deltaX) > Math.abs(e.deltaY) ? e.deltaX : e.deltaY;
				}
			},
		},
		{ passive: false },
	);

	let fileInput!: HTMLInputElement;

	// Optimize the debounced set project function
	const debouncedSetProject = (wallpaperPath: string) => {
		const resumeHistory = projectHistory.pause();
		queueMicrotask(() => {
			batch(() => {
				setProject("background", "source", {
					type: "wallpaper",
					path: wallpaperPath,
				} as const);
				resumeHistory();
			});
		});
	};

	const backgrounds: {
		[K in BackgroundSource["type"]]: Extract<BackgroundSource, { type: K }>;
	} = {
		wallpaper: {
			type: "wallpaper",
			path: null,
		},
		image: {
			type: "image",
			path: null,
		},
		color: {
			type: "color",
			value: DEFAULT_GRADIENT_FROM,
		},
		gradient: {
			type: "gradient",
			from: DEFAULT_GRADIENT_FROM,
			to: DEFAULT_GRADIENT_TO,
		},
	};

	const generalSettings = generalSettingsStore.createQuery();
	const hapticsEnabled = () =>
		generalSettings.data?.hapticsEnabled && ostype() === "macos";

	return (
		<KTabs.Content value={TAB_IDS.background} class="flex flex-col gap-6">
			<Field icon={<IconCapImage class="size-4" />} name="Background Image">
				<KTabs
					value={project.background.source.type}
					onChange={(v) => {
						const tab = v as BackgroundSource["type"];
						ensurePaddingForBackground();
						switch (tab) {
							case "image": {
								setProject("background", "source", {
									type: "image",
									path:
										project.background.source.type === "image"
											? project.background.source.path
											: null,
								});
								break;
							}
							case "color": {
								setProject("background", "source", {
									type: "color",
									value:
										project.background.source.type === "color"
											? project.background.source.value
											: DEFAULT_GRADIENT_FROM,
								});
								break;
							}
							case "gradient": {
								setProject("background", "source", {
									type: "gradient",
									from:
										project.background.source.type === "gradient"
											? project.background.source.from
											: DEFAULT_GRADIENT_FROM,
									to:
										project.background.source.type === "gradient"
											? project.background.source.to
											: DEFAULT_GRADIENT_TO,
									angle:
										project.background.source.type === "gradient"
											? project.background.source.angle
											: 90,
								});
								break;
							}
							case "wallpaper": {
								setProject("background", "source", {
									type: "wallpaper",
									path:
										project.background.source.type === "wallpaper"
											? project.background.source.path
											: null,
								});
								break;
							}
						}
					}}
				>
					<KTabs.List class="flex flex-row gap-2 items-center rounded-[0.5rem] relative">
						<For each={BACKGROUND_SOURCES_LIST}>
							{(item) => {
								const el = (props?: object) => (
									<KTabs.Trigger
										class="z-10 flex-1 py-2.5 px-2 text-xs text-gray-11  ui-selected:border-gray-3 ui-selected:bg-gray-3 ui-not-selected:hover:border-gray-7 rounded-[10px] transition-colors duration-200 outline-none border ui-selected:text-gray-12 peer"
										value={item}
										{...props}
									>
										<div class="flex gap-1.5 justify-center items-center">
											{(() => {
												const getGradientBackground = () => {
													const angle =
														project.background.source.type === "gradient"
															? project.background.source.angle
															: 90;
													const fromColor =
														project.background.source.type === "gradient"
															? project.background.source.from
															: DEFAULT_GRADIENT_FROM;
													const toColor =
														project.background.source.type === "gradient"
															? project.background.source.to
															: DEFAULT_GRADIENT_TO;

													return (
														<div
															class="size-3.5 rounded"
															style={{
																background: `linear-gradient(${angle}deg, rgb(${fromColor}), rgb(${toColor}))`,
															}}
														/>
													);
												};

												const getColorBackground = () => {
													const backgroundColor =
														project.background.source.type === "color"
															? project.background.source.value
															: hexToRgb(BACKGROUND_COLORS[9]);

													return (
														<div
															class="size-3.5 rounded-[5px]"
															style={{
																"background-color": `rgb(${backgroundColor})`,
															}}
														/>
													);
												};

												const getImageBackground = () => {
													// Always start with the default icon
													let imageSrc: string = BACKGROUND_ICONS[item];

													// Only override for "image" if a valid path exists
													if (
														item === "image" &&
														project.background.source.type === "image" &&
														project.background.source.path
													) {
														const convertedPath = convertFileSrc(
															project.background.source.path,
														);
														// Only use converted path if it's valid
														if (convertedPath) {
															imageSrc = convertedPath;
														}
													}
													// Only override for "wallpaper" if a valid wallpaper is found
													else if (
														item === "wallpaper" &&
														project.background.source.type === "wallpaper" &&
														project.background.source.path
													) {
														const selectedWallpaper = wallpapers()?.find((w) =>
															(
																project.background.source as { path?: string }
															).path?.includes(w.id),
														);
														// Only use wallpaper URL if it exists
														if (selectedWallpaper?.url) {
															imageSrc = selectedWallpaper.url;
														}
													}

													return (
														<img
															loading="eager"
															alt={BACKGROUND_SOURCES[item]}
															class="size-3.5 rounded"
															src={imageSrc}
														/>
													);
												};

												switch (item) {
													case "gradient":
														return getGradientBackground();
													case "color":
														return getColorBackground();
													case "image":
													case "wallpaper":
														return getImageBackground();
													default:
														return null;
												}
											})()}
											{BACKGROUND_SOURCES[item]}
										</div>
									</KTabs.Trigger>
								);

								return el({});
							}}
						</For>
					</KTabs.List>
					{/** Dashed divider */}
					<div class="my-5 w-full border-t border-dashed border-gray-5" />
					<KTabs.Content value="wallpaper">
						{/** Background Tabs */}
						<KTabs class="overflow-hidden relative" value={backgroundTab()}>
							<KTabs.List
								ref={setBackgroundRef}
								class="flex overflow-x-auto overscroll-contain relative z-10 flex-row gap-2 items-center mb-3 text-xs hide-scroll"
								style={{
									"-webkit-mask-image": `linear-gradient(to right, transparent, black ${
										scrollX() > 0 ? "24px" : "0"
									}, black calc(100% - ${
										reachedEndOfScroll() ? "0px" : "24px"
									}), transparent)`,

									"mask-image": `linear-gradient(to right, transparent, black ${
										scrollX() > 0 ? "24px" : "0"
									}, black calc(100% - ${
										reachedEndOfScroll() ? "0px" : "24px"
									}), transparent);`,
								}}
							>
								<For each={Object.entries(BACKGROUND_THEMES)}>
									{([key, value]) => (
										<>
											<KTabs.Trigger
												onClick={() =>
													setBackgroundTab(
														key as keyof typeof BACKGROUND_THEMES,
													)
												}
												value={key}
												class="flex relative z-10 flex-1 justify-center items-center px-4 py-2 bg-transparent rounded-lg border transition-colors duration-200 text-gray-11 ui-not-selected:hover:border-gray-7 ui-selected:bg-gray-3 ui-selected:border-gray-3 group ui-selected:text-gray-12 disabled:opacity-50 focus:outline-none"
											>
												{value}
											</KTabs.Trigger>
										</>
									)}
								</For>
							</KTabs.List>
						</KTabs>
						{/** End of Background Tabs */}
						<KRadioGroup
							value={
								project.background.source.type === "wallpaper"
									? (wallpapers()?.find((w) =>
											(
												project.background.source as { path?: string }
											).path?.includes(w.id),
										)?.url ?? undefined)
									: undefined
							}
							onChange={(photoUrl) => {
								try {
									const wallpaper = wallpapers()?.find(
										(w) => w.url === photoUrl,
									);
									if (!wallpaper) return;

									// Get the raw path without any URL prefixes

									debouncedSetProject(wallpaper.rawPath);

									ensurePaddingForBackground();
								} catch (err) {
									toast.error("Failed to set wallpaper");
								}
							}}
							class="grid grid-cols-7 gap-2 h-auto"
						>
							<Show
								when={!wallpapers.loading}
								fallback={
									<div class="flex col-span-7 justify-center items-center h-32 text-gray-11">
										<div class="flex flex-col gap-2 items-center">
											<div class="w-6 h-6 rounded-full border-2 animate-spin border-gray-5 border-t-blue-400" />
											<span>Loading wallpapers...</span>
										</div>
									</div>
								}
							>
								<For each={filteredWallpapers().slice(0, 21)}>
									{(photo) => (
										<KRadioGroup.Item
											value={photo.url!}
											class="relative aspect-square group"
										>
											<KRadioGroup.ItemInput class="peer" />
											<KRadioGroup.ItemControl class="overflow-hidden w-full h-full rounded-lg transition cursor-pointer ui-not-checked:ring-offset-1 ui-not-checked:ring-offset-gray-200 ui-not-checked:hover:ring-1 ui-not-checked:hover:ring-gray-400 ui-checked:ring-2 ui-checked:ring-gray-500 ui-checked:ring-offset-2 ui-checked:ring-offset-gray-200">
												<img
													src={photo.url!}
													loading="eager"
													class="object-cover w-full h-full"
													alt="Wallpaper option"
												/>
											</KRadioGroup.ItemControl>
										</KRadioGroup.Item>
									)}
								</For>
								<Collapsible class="col-span-7">
									<Collapsible.Content class="animate-in slide-in-from-top-2 fade-in">
										<div class="grid grid-cols-7 gap-2">
											<For each={filteredWallpapers()}>
												{(photo) => (
													<KRadioGroup.Item
														value={photo.url!}
														class="relative aspect-square group"
													>
														<KRadioGroup.ItemInput class="peer" />
														<KRadioGroup.ItemControl class="overflow-hidden w-full h-full rounded-lg border cursor-pointer border-gray-5 ui-checked:border-blue-9 ui-checked:ring-2 ui-checked:ring-blue-9 peer-focus-visible:border-2 peer-focus-visible:border-blue-9">
															<img
																src={photo.url!}
																alt="Wallpaper option"
																class="object-cover w-full h-full"
																loading="lazy"
															/>
														</KRadioGroup.ItemControl>
													</KRadioGroup.Item>
												)}
											</For>
										</div>
									</Collapsible.Content>
								</Collapsible>
							</Show>
						</KRadioGroup>
					</KTabs.Content>
					<KTabs.Content value="image">
						<Show
							when={
								project.background.source.type === "image" &&
								project.background.source.path
							}
							fallback={
								<button
									type="button"
									onClick={() => fileInput.click()}
									class="p-6 bg-gray-2 text-[13px] w-full rounded-[0.5rem] border border-gray-5 border-dashed flex flex-col items-center justify-center gap-[0.5rem] hover:bg-gray-3 transition-colors duration-100"
								>
									<IconCapImage class="text-gray-11 size-6" />
									<span class="text-gray-12">
										Click to select or drag and drop image
									</span>
								</button>
							}
						>
							{(source) => (
								<div class="overflow-hidden relative w-full h-48 rounded-md border border-gray-3 group">
									<img
										src={convertFileSrc(source())}
										class="object-cover w-full h-full"
										alt="Selected background"
									/>
									<div class="absolute top-2 right-2">
										<button
											type="button"
											onClick={() =>
												setProject("background", "source", {
													type: "image",
													path: null,
												})
											}
											class="p-2 text-white rounded-full transition-colors bg-black/50 hover:bg-black/70"
										>
											<IconCapCircleX class="w-4 h-4" />
										</button>
									</div>
								</div>
							)}
						</Show>
						<input
							type="file"
							ref={fileInput}
							class="hidden"
							accept="image/apng, image/avif, image/jpeg, image/png, image/webp"
							onChange={async (e) => {
								const file = e.currentTarget.files?.[0];
								if (!file) return;

								/*
                    this is a Tauri bug in WebKit so we need to validate the file type manually
                    https://github.com/tauri-apps/tauri/issues/9158
                    */
								const validExtensions = [
									"jpg",
									"jpeg",
									"png",
									"gif",
									"webp",
									"bmp",
								];
								const extension = file.name.split(".").pop()?.toLowerCase();
								if (!extension || !validExtensions.includes(extension)) {
									toast.error("Invalid image file type");
									return;
								}

								try {
									const fileName = `bg-${Date.now()}-${file.name}`;
									const arrayBuffer = await file.arrayBuffer();
									const uint8Array = new Uint8Array(arrayBuffer);

									const fullPath = `${await appDataDir()}/${fileName}`;

									await writeFile(fileName, uint8Array, {
										baseDir: BaseDirectory.AppData,
									});

									setProject("background", "source", {
										type: "image",
										path: fullPath,
									});
								} catch (err) {
									toast.error("Failed to save image");
								}
							}}
						/>
					</KTabs.Content>
					<KTabs.Content value="color">
						<Show
							when={
								project.background.source.type === "color" &&
								project.background.source
							}
						>
							<div class="flex flex-col flex-wrap gap-3">
								<div class="flex flex-row items-center w-full h-10">
									<RgbInput
										value={
											project.background.source.type === "color"
												? project.background.source.value
												: [0, 0, 0]
										}
										onChange={(value) => {
											setProject("background", "source", {
												type: "color",
												value,
											});
										}}
									/>
								</div>

								<div class="flex flex-wrap gap-2">
									<For each={BACKGROUND_COLORS}>
										{(color) => (
											<label class="relative">
												<input
													type="radio"
													class="sr-only peer"
													name="colorPicker"
													onChange={(e) => {
														if (e.target.checked) {
															backgrounds.color = {
																type: "color",
																value: hexToRgb(color) ?? [0, 0, 0],
															};
															setProject(
																"background",
																"source",
																backgrounds.color,
															);
														}
													}}
												/>
												<div
													class="rounded-lg transition-all duration-200 cursor-pointer size-8 peer-checked:hover:opacity-100 peer-hover:opacity-70 peer-checked:ring-2 peer-checked:ring-gray-500 peer-checked:ring-offset-2 peer-checked:ring-offset-gray-200"
													style={{ "background-color": color }}
												/>
											</label>
										)}
									</For>
								</div>
								{/* <Tooltip content="Add custom color">
                      <button
                        class="flex justify-center items-center w-6 h-6 rounded-lg border border-gray-400 border-dashed text-gray-12 hover:border-gray-500"
                        onClick={() => {
                          // Function to add a new color (you can modify this)
                          console.log(
                            "Open color picker or modal to add a color"
                          );
                        }}
                      >
                        +
                      </button>
                    </Tooltip> */}
							</div>
						</Show>
					</KTabs.Content>
					<KTabs.Content value="gradient" class="flex flex-row justify-between">
						<Show
							when={
								project.background.source.type === "gradient" &&
								project.background.source
							}
						>
							{(source) => {
								const max = 360;

								const { projectHistory } = useEditorContext();

								const angle = () => source().angle ?? 90;

								return (
									<>
										<div class="flex flex-col gap-3">
											<div class="flex gap-5 h-10">
												<RgbInput
													value={source().from}
													onChange={(from) => {
														backgrounds.gradient.from = from;
														setProject("background", "source", {
															type: "gradient",
															from,
														});
													}}
												/>
												<RgbInput
													value={source().to}
													onChange={(to) => {
														backgrounds.gradient.to = to;
														setProject("background", "source", {
															type: "gradient",
															to,
														});
													}}
												/>
												<div
													class="flex relative flex-col items-center p-1 ml-auto rounded-full border bg-gray-1 border-gray-3 size-10 cursor-ns-resize shrink-0"
													style={{ transform: `rotate(${angle()}deg)` }}
													onMouseDown={(downEvent) => {
														const start = angle();
														const resumeHistory = projectHistory.pause();

														createRoot((dispose) =>
															createEventListenerMap(window, {
																mouseup: () => dispose(),
																mousemove: (moveEvent) => {
																	const rawNewAngle =
																		Math.round(
																			start +
																				(downEvent.clientY - moveEvent.clientY),
																		) % max;
																	const newAngle = moveEvent.shiftKey
																		? rawNewAngle
																		: Math.round(rawNewAngle / 45) * 45;

																	if (
																		!moveEvent.shiftKey &&
																		hapticsEnabled() &&
																		project.background.source.type ===
																			"gradient" &&
																		project.background.source.angle !== newAngle
																	) {
																		commands.performHapticFeedback(
																			"Alignment",
																			"Now",
																		);
																	}

																	setProject("background", "source", {
																		type: "gradient",
																		angle:
																			newAngle < 0 ? newAngle + max : newAngle,
																	});
																},
															}),
														);
													}}
												>
													<div class="bg-blue-9 rounded-full size-1.5" />
												</div>
											</div>
											<div class="flex flex-wrap gap-2">
												<For each={BACKGROUND_GRADIENTS}>
													{(gradient) => (
														<label class="relative">
															<input
																type="radio"
																class="sr-only peer"
																name="colorPicker"
																onChange={(e) => {
																	if (e.target.checked) {
																		backgrounds.gradient = {
																			type: "gradient",
																			from: gradient.from,
																			to: gradient.to,
																		};
																		setProject(
																			"background",
																			"source",
																			backgrounds.gradient,
																		);
																	}
																}}
															/>
															<div
																class="rounded-lg transition-all duration-200 cursor-pointer size-8 peer-checked:hover:opacity-100 peer-hover:opacity-70 peer-checked:ring-2 peer-checked:ring-gray-500 peer-checked:ring-offset-2 peer-checked:ring-offset-gray-200"
																style={{
																	background: `linear-gradient(${angle()}deg, rgb(${gradient.from.join(
																		",",
																	)}), rgb(${gradient.to.join(",")}))`,
																}}
															/>
														</label>
													)}
												</For>
											</div>
										</div>
									</>
								);
							}}
						</Show>
					</KTabs.Content>
				</KTabs>
			</Field>

			<Field name="Background Blur" icon={<IconCapBgBlur />}>
				<Slider
					value={[project.background.blur]}
					onChange={(v) => setProject("background", "blur", v[0])}
					minValue={0}
					maxValue={100}
					step={0.1}
					formatTooltip="%"
				/>
			</Field>
			{/** Dashed divider */}
			<div class="w-full border-t border-gray-300 border-dashed" />
			<Field name="Padding" icon={<IconCapPadding class="size-4" />}>
				<Slider
					value={[project.background.padding]}
					onChange={(v) => setProject("background", "padding", v[0])}
					minValue={0}
					maxValue={40}
					step={0.1}
					formatTooltip="%"
				/>
			</Field>
			<Field name="Rounded Corners" icon={<IconCapCorners class="size-4" />}>
				<Slider
					value={[project.background.rounding]}
					onChange={(v) => setProject("background", "rounding", v[0])}
					minValue={0}
					maxValue={100}
					step={0.1}
					formatTooltip="%"
				/>
			</Field>
			<Field
				name="Border"
				icon={<IconCapSettings class="size-4" />}
				value={
					<Toggle
						checked={project.background.border?.enabled ?? false}
						onChange={(enabled) => {
							const prev = project.background.border ?? {
								enabled: false,
								width: 5.0,
								color: [0, 0, 0],
								opacity: 50.0,
							};

							setProject("background", "border", {
								...prev,
								enabled,
							});
						}}
					/>
				}
			/>
			<Show when={project.background.border?.enabled}>
				<Field name="Border Width" icon={<IconCapEnlarge class="size-4" />}>
					<Slider
						value={[project.background.border?.width ?? 5.0]}
						onChange={(v) =>
							setProject("background", "border", {
								...(project.background.border ?? {
									enabled: true,
									width: 5.0,
									color: [0, 0, 0],
									opacity: 50.0,
								}),
								width: v[0],
							})
						}
						minValue={1}
						maxValue={20}
						step={0.1}
						formatTooltip="px"
					/>
				</Field>
				<Field name="Border Color" icon={<IconCapImage class="size-4" />}>
					<RgbInput
						value={project.background.border?.color ?? [0, 0, 0]}
						onChange={(color) =>
							setProject("background", "border", {
								...(project.background.border ?? {
									enabled: true,
									width: 5.0,
									color: [0, 0, 0],
									opacity: 50.0,
								}),
								color,
							})
						}
					/>
				</Field>
				<Field name="Border Opacity" icon={<IconCapShadow class="size-4" />}>
					<Slider
						value={[project.background.border?.opacity ?? 50.0]}
						onChange={(v) =>
							setProject("background", "border", {
								...(project.background.border ?? {
									enabled: true,
									width: 5.0,
									color: [0, 0, 0],
									opacity: 50.0,
								}),
								opacity: v[0],
							})
						}
						minValue={0}
						maxValue={100}
						step={0.1}
						formatTooltip="%"
					/>
				</Field>
			</Show>
			<Field name="Shadow" icon={<IconCapShadow class="size-4" />}>
				<Slider
					value={[project.background.shadow!]}
					onChange={(v) => {
						batch(() => {
							setProject("background", "shadow", v[0]);
							// Initialize advanced shadow settings if they don't exist and shadow is enabled
							if (v[0] > 0 && !project.background.advancedShadow) {
								setProject("background", "advancedShadow", {
									size: 50,
									opacity: 18,
									blur: 50,
								});
							}
						});
					}}
					minValue={0}
					maxValue={100}
					step={0.1}
					formatTooltip="%"
				/>
				<ShadowSettings
					scrollRef={props.scrollRef}
					size={{
						value: [project.background.advancedShadow?.size ?? 50],
						onChange: (v) => {
							setProject("background", "advancedShadow", {
								...(project.background.advancedShadow ?? {
									size: 50,
									opacity: 18,
									blur: 50,
								}),
								size: v[0],
							});
						},
					}}
					opacity={{
						value: [project.background.advancedShadow?.opacity ?? 18],
						onChange: (v) => {
							setProject("background", "advancedShadow", {
								...(project.background.advancedShadow ?? {
									size: 50,
									opacity: 18,
									blur: 50,
								}),
								opacity: v[0],
							});
						},
					}}
					blur={{
						value: [project.background.advancedShadow?.blur ?? 50],
						onChange: (v) => {
							setProject("background", "advancedShadow", {
								...(project.background.advancedShadow ?? {
									size: 50,
									opacity: 18,
									blur: 50,
								}),
								blur: v[0],
							});
						},
					}}
				/>
			</Field>
			{/* <ComingSoonTooltip>
            <Field name="Inset" icon={<IconCapInset />}>
              <Slider
                disabled
                value={[project.background.inset]}
                onChange={(v) => setProject("background", "inset", v[0])}
                minValue={0}
                maxValue={100}
              />
            </Field>
          </ComingSoonTooltip> */}
		</KTabs.Content>
	);
}

function CameraConfig(props: { scrollRef: HTMLDivElement }) {
	const { project, setProject } = useEditorContext();

	return (
		<KTabs.Content value={TAB_IDS.camera} class="flex flex-col gap-6">
			<Field icon={<IconCapCamera class="size-4" />} name="Camera">
				<div class="flex flex-col gap-6">
					<div>
						<Subfield name="Position" />
						<KRadioGroup
							value={`${project.camera.position.x}:${project.camera.position.y}`}
							onChange={(v) => {
								const [x, y] = v.split(":");
								setProject("camera", "position", { x, y } as any);
							}}
							class="mt-[0.75rem] rounded-[0.5rem] border border-gray-3 bg-gray-2 w-full h-[7.5rem] relative"
						>
							<For
								each={[
									{ x: "left", y: "top" } as const,
									{ x: "center", y: "top" } as const,
									{ x: "right", y: "top" } as const,
									{ x: "left", y: "bottom" } as const,
									{ x: "center", y: "bottom" } as const,
									{ x: "right", y: "bottom" } as const,
								]}
							>
								{(item) => (
									<RadioGroup.Item value={`${item.x}:${item.y}`}>
										<RadioGroup.ItemInput class="peer" />
										<RadioGroup.ItemControl
											class={cx(
												"cursor-pointer size-6 shrink-0 rounded-[0.375rem] bg-gray-5 absolute flex justify-center items-center ui-checked:bg-blue-9 focus-visible:outline peer-focus-visible:outline outline-2 outline-blue-9 outline-offset-2 transition-colors duration-100",
												item.x === "left"
													? "left-2"
													: item.x === "right"
														? "right-2"
														: "left-1/2 transform -translate-x-1/2",
												item.y === "top" ? "top-2" : "bottom-2",
											)}
											onClick={() => setProject("camera", "position", item)}
										>
											<div class="size-[0.5rem] shrink-0 bg-solid-white rounded-full" />
										</RadioGroup.ItemControl>
									</RadioGroup.Item>
								)}
							</For>
						</KRadioGroup>
					</div>
					<Subfield name="Hide Camera">
						<Toggle
							checked={project.camera.hide}
							onChange={(hide) => setProject("camera", "hide", hide)}
						/>
					</Subfield>
					<Subfield name="Mirror Camera">
						<Toggle
							checked={project.camera.mirror}
							onChange={(mirror) => setProject("camera", "mirror", mirror)}
						/>
					</Subfield>
					<Subfield name="Shape">
						<KSelect<{ name: string; value: CameraShape }>
							options={CAMERA_SHAPES}
							optionValue="value"
							optionTextValue="name"
							value={CAMERA_SHAPES.find(
								(v) => v.value === project.camera.shape,
							)}
							onChange={(v) => {
								if (v) setProject("camera", "shape", v.value);
							}}
							disallowEmptySelection
							itemComponent={(props) => (
								<MenuItem<typeof KSelect.Item>
									as={KSelect.Item}
									item={props.item}
								>
									<KSelect.ItemLabel class="flex-1">
										{props.item.rawValue.name}
									</KSelect.ItemLabel>
								</MenuItem>
							)}
						>
							<KSelect.Trigger class="flex flex-row gap-2 items-center px-2 w-full h-8 rounded-lg transition-colors bg-gray-3 disabled:text-gray-11">
								<KSelect.Value<{
									name: string;
									value: StereoMode;
								}> class="flex-1 text-sm text-left truncate text-[--gray-500] font-normal">
									{(state) => <span>{state.selectedOption().name}</span>}
								</KSelect.Value>
								<KSelect.Icon<ValidComponent>
									as={(props) => (
										<IconCapChevronDown
											{...props}
											class="size-4 shrink-0 transform transition-transform ui-expanded:rotate-180 text-[--gray-500]"
										/>
									)}
								/>
							</KSelect.Trigger>
							<KSelect.Portal>
								<PopperContent<typeof KSelect.Content>
									as={KSelect.Content}
									class={cx(topSlideAnimateClasses, "z-50")}
								>
									<MenuItemList<typeof KSelect.Listbox>
										class="overflow-y-auto max-h-32"
										as={KSelect.Listbox}
									/>
								</PopperContent>
							</KSelect.Portal>
						</KSelect>
					</Subfield>

					{/* <Subfield name="Use Camera Aspect Ratio">
            <Toggle
              checked={project.camera.use_camera_aspect}
              onChange={(v) => setProject("camera", "use_camera_aspect", v)}
            />
          </Subfield> */}
				</div>
			</Field>
			{/** Dashed divider */}
			<div class="w-full border-t border-dashed border-gray-5" />
			<Field name="Size" icon={<IconCapEnlarge class="size-4" />}>
				<Slider
					value={[project.camera.size]}
					onChange={(v) => setProject("camera", "size", v[0])}
					minValue={20}
					maxValue={80}
					step={0.1}
					formatTooltip="%"
				/>
			</Field>
			<Field name="Size During Zoom" icon={<IconCapEnlarge class="size-4" />}>
				<Slider
					value={[project.camera.zoom_size ?? 60]}
					onChange={(v) => setProject("camera", "zoom_size", v[0])}
					minValue={10}
					maxValue={60}
					step={0.1}
					formatTooltip="%"
				/>
			</Field>
			<Field name="Rounded Corners" icon={<IconCapCorners class="size-4" />}>
				<Slider
					value={[project.camera.rounding!]}
					onChange={(v) => setProject("camera", "rounding", v[0])}
					minValue={0}
					maxValue={100}
					step={0.1}
					formatTooltip="%"
				/>
			</Field>
			<Field name="Shadow" icon={<IconCapShadow class="size-4" />}>
				<div class="space-y-8">
					<Slider
						value={[project.camera.shadow!]}
						onChange={(v) => setProject("camera", "shadow", v[0])}
						minValue={0}
						maxValue={100}
						step={0.1}
						formatTooltip="%"
					/>
					<ShadowSettings
						scrollRef={props.scrollRef}
						size={{
							value: [project.camera.advanced_shadow?.size ?? 50],
							onChange: (v) => {
								setProject("camera", "advanced_shadow", {
									...(project.camera.advanced_shadow ?? {
										size: 50,
										opacity: 18,
										blur: 50,
									}),
									size: v[0],
								});
							},
						}}
						opacity={{
							value: [project.camera.advanced_shadow?.opacity ?? 18],
							onChange: (v) => {
								setProject("camera", "advanced_shadow", {
									...(project.camera.advanced_shadow ?? {
										size: 50,
										opacity: 18,
										blur: 50,
									}),
									opacity: v[0],
								});
							},
						}}
						blur={{
							value: [project.camera.advanced_shadow?.blur ?? 50],
							onChange: (v) => {
								setProject("camera", "advanced_shadow", {
									...(project.camera.advanced_shadow ?? {
										size: 50,
										opacity: 18,
										blur: 50,
									}),
									blur: v[0],
								});
							},
						}}
					/>
				</div>
			</Field>
			{/* <ComingSoonTooltip>
            <Field name="Shadow" icon={<IconCapShadow />}>
              <Slider
                disabled
                value={[project.camera.shadow]}
                onChange={(v) => setProject("camera", "shadow", v[0])}
                minValue={0}
                maxValue={100}
              />
            </Field>
          </ComingSoonTooltip> */}
		</KTabs.Content>
	);
}

function ZoomSegmentPreview(props: {
	segmentIndex: number;
	segment: ZoomSegment;
}) {
	const { project, editorInstance } = useEditorContext();

	const start = createMemo(() => props.segment.start);

	const segmentIndex = createMemo(() => {
		const st = start();
		const i = project.timeline?.segments.findIndex(
			(s) => s.start <= st && s.end > st,
		);
		if (i === undefined || i === -1) return 0;
		return i;
	});

	const relativeTime = createMemo(() => {
		const st = start();
		const segment = project.timeline?.segments[segmentIndex()];
		if (!segment) return 0;
		return Math.max(0, st - segment.start);
	});

	const video = document.createElement("video");
	createEffect(() => {
		const path = convertFileSrc(
			`${editorInstance.path}/content/segments/segment-${segmentIndex()}/display.mp4`,
		);
		video.src = path;
		video.preload = "auto";
		video.load();
	});

	createEffect(() => {
		const t = relativeTime();
		if (t === undefined) return;

		if (video.readyState >= 2) {
			video.currentTime = t;
		} else {
			const handleCanPlay = () => {
				video.currentTime = t;
				video.removeEventListener("canplay", handleCanPlay);
			};
			video.addEventListener("canplay", handleCanPlay);
		}
	});

	const render = () => {
		if (!canvasRef || video.readyState < 2) return;

		const ctx = canvasRef.getContext("2d");
		if (!ctx) return;

		ctx.imageSmoothingEnabled = false;
		ctx.clearRect(0, 0, canvasRef.width, canvasRef.height);

		const raw = editorInstance.recordings.segments[0].display;
		const croppedPosition = project.background.crop?.position || { x: 0, y: 0 };
		const croppedSize = project.background.crop?.size || {
			x: raw.width,
			y: raw.height,
		};

		ctx.drawImage(
			video,
			croppedPosition.x,
			croppedPosition.y,
			croppedSize.x,
			croppedSize.y,
			0,
			0,
			canvasRef.width,
			canvasRef.height,
		);
	};

	const [loaded, setLoaded] = createSignal(false);
	video.onloadeddata = () => {
		setLoaded(true);
		render();
	};
	video.onseeked = render;
	video.onerror = () => {
		setTimeout(() => video.load(), 100);
	};

	let canvasRef!: HTMLCanvasElement;

	return (
		<>
			<div class="space-y-1.5">
				<div class="text-xs font-medium text-center text-gray-12">
					Zoom {props.segmentIndex + 1}
				</div>
				<div class="overflow-hidden relative rounded border aspect-video border-gray-3 bg-gray-3">
					<canvas
						ref={canvasRef}
						width={160}
						height={90}
						data-loaded={loaded()}
						class="w-full h-full opacity-0 transition-opacity data-[loaded='true']:opacity-100 duration-200"
					/>
					<Show when={!loaded()}>
						<p class="flex absolute inset-0 justify-center items-center text-xs text-gray-11">
							Loading...
						</p>
					</Show>
				</div>
			</div>
			<div class="flex gap-1 justify-center items-center mt-3 w-full text-xs text-center text-gray-11">
				<IconLucideSearch class="size-3" />
				<p>{props.segment.amount.toFixed(1)}x</p>
			</div>
		</>
	);
}

function ZoomSegmentConfig(props: {
	segmentIndex: number;
	segment: ZoomSegment;
}) {
	const generalSettings = generalSettingsStore.createQuery();
	const {
		project,
		setProject,
		editorInstance,
		setEditorState,
		projectHistory,
	} = useEditorContext();

	const states = {
		manual:
			props.segment.mode === "auto"
				? { x: 0.5, y: 0.5 }
				: props.segment.mode.manual,
	};

	return (
		<>
			<Field
				name={`Zoom ${props.segmentIndex + 1}`}
				icon={<IconLucideSearch />}
			>
				<Slider
					value={[props.segment.amount]}
					onChange={(v) =>
						setProject(
							"timeline",
							"zoomSegments",
							props.segmentIndex,
							"amount",
							v[0],
						)
					}
					minValue={1}
					maxValue={4.5}
					step={0.001}
					formatTooltip="x"
				/>
			</Field>
			<Field name="Zoom Mode" icon={<IconCapSettings />}>
				<KTabs
					class="space-y-6"
					value={props.segment.mode === "auto" ? "auto" : "manual"}
					onChange={(v) => {
						setProject(
							"timeline",
							"zoomSegments",
							props.segmentIndex,
							"mode",
							v === "auto" ? "auto" : { manual: states.manual },
						);
					}}
				>
					<KTabs.List class="flex flex-row items-center rounded-[0.5rem] relative border">
						<KTabs.Trigger
							value="auto"
							class="z-10 flex-1 py-2.5 text-gray-11 transition-colors duration-100 outline-none ui-selected:text-gray-12 peer"
							disabled={!generalSettings.data?.custom_cursor_capture2}
						>
							Auto
						</KTabs.Trigger>
						<KTabs.Trigger
							value="manual"
							class="z-10 flex-1 py-2.5 text-gray-11 transition-colors duration-100 outline-none ui-selected:text-gray-12 peer"
						>
							Manual
						</KTabs.Trigger>
						<KTabs.Indicator class="absolute flex p-px inset-0 transition-transform peer-focus-visible:outline outline-2 outline-blue-9 outline-offset-2 rounded-[0.6rem] overflow-hidden">
							<div class="flex-1 bg-gray-3" />
						</KTabs.Indicator>
					</KTabs.List>
					<KTabs.Content value="manual" tabIndex="">
						<Show
							when={(() => {
								const m = props.segment.mode;
								if (m === "auto") return;

								return m.manual;
							})()}
						>
							{(mode) => {
								const start = createMemo<number>((prev) => {
									if (projectHistory.isPaused()) return prev;

									return props.segment.start;
								}, 0);

								const segmentIndex = createMemo<number>((prev) => {
									if (projectHistory.isPaused()) return prev;

									const st = start();
									const i = project.timeline?.segments.findIndex(
										(s) => s.start <= st && s.end > st,
									);
									if (i === undefined || i === -1) return 0;
									return i;
								}, 0);

								// Calculate the time relative to the video segment
								const relativeTime = createMemo(() => {
									const st = start();
									const segment = project.timeline?.segments[segmentIndex()];
									if (!segment) return 0;
									// The time within the actual video file
									return Math.max(0, st - segment.start);
								});

								const video = document.createElement("video");
								createEffect(() => {
									const path = convertFileSrc(
										// TODO: this shouldn't be so hardcoded
										`${
											editorInstance.path
										}/content/segments/segment-${segmentIndex()}/display.mp4`,
									);
									video.src = path;
									video.preload = "auto";
									// Force reload if video fails to load
									video.load();
								});

								createEffect(() => {
									const t = relativeTime();
									if (t === undefined) return;

									// Ensure video is ready before seeking
									if (video.readyState >= 2) {
										video.currentTime = t;
									} else {
										// Wait for video to be ready, then seek
										const handleCanPlay = () => {
											video.currentTime = t;
											video.removeEventListener("canplay", handleCanPlay);
										};
										video.addEventListener("canplay", handleCanPlay);
									}
								});

								createEffect(
									on(
										() => {
											croppedPosition();
											croppedSize();
										},
										() => {
											if (loaded()) {
												render();
											}
										},
									),
								);

								const render = () => {
									if (!canvasRef || video.readyState < 2) return;

									const ctx = canvasRef.getContext("2d");
									if (!ctx) return;

									ctx.imageSmoothingEnabled = false;
									// Clear canvas first
									ctx.clearRect(0, 0, canvasRef.width, canvasRef.height);
									// Draw video frame
									ctx.drawImage(
										video,
										croppedPosition().x,
										croppedPosition().y,
										croppedSize().x,
										croppedSize().y,
										0,
										0,
										canvasRef.width!,
										canvasRef.height!,
									);
								};

								const [loaded, setLoaded] = createSignal(false);
								video.onloadeddata = () => {
									setLoaded(true);
									render();
								};
								video.onseeked = render;

								// Add error handling
								video.onerror = (e) => {
									console.error("Failed to load video for zoom preview:", e);
									// Try to reload after a short delay
									setTimeout(() => {
										video.load();
									}, 100);
								};

								let canvasRef!: HTMLCanvasElement;

								const [ref, setRef] = createSignal<HTMLDivElement>();
								const bounds = createElementBounds(ref);
								const rawSize = () => {
									const raw = editorInstance.recordings.segments[0].display;
									return { x: raw.width, y: raw.height };
								};

								const croppedPosition = () => {
									const cropped = project.background.crop?.position;
									if (cropped) return cropped;

									return { x: 0, y: 0 };
								};

								const croppedSize = () => {
									const cropped = project.background.crop?.size;
									if (cropped) return cropped;

									return rawSize();
								};

								const visualHeight = () =>
									(bounds.width! / croppedSize().x) * croppedSize().y;

								return (
									<div
										ref={setRef}
										class="relative w-full"
										style={{
											height: `calc(${visualHeight()}px + 0.25rem)`,
										}}
										onMouseDown={(downEvent) => {
											const bounds =
												downEvent.currentTarget.getBoundingClientRect();

											createRoot((dispose) =>
												createEventListenerMap(window, {
													mouseup: () => dispose(),
													mousemove: (moveEvent) => {
														setProject(
															"timeline",
															"zoomSegments",
															props.segmentIndex,
															"mode",
															"manual",
															{
																x: Math.max(
																	Math.min(
																		(moveEvent.clientX - bounds.left) /
																			bounds.width,
																		1,
																	),
																	0,
																),
																y: Math.max(
																	Math.min(
																		(moveEvent.clientY - bounds.top) /
																			bounds.height,
																		1,
																	),
																	0,
																),
															},
														);
													},
												}),
											);
										}}
									>
										<div
											class="absolute z-10 w-6 h-6 rounded-full border border-gray-400 -translate-x-1/2 -translate-y-1/2 bg-gray-1"
											style={{
												left: `${mode().x * 100}%`,
												top: `${mode().y * 100}%`,
											}}
										>
											<div class="size-1.5 bg-gray-5 rounded-full" />
										</div>
										<div class="overflow-hidden relative rounded-lg border border-gray-3 bg-gray-2">
											<canvas
												ref={canvasRef}
												width={croppedSize().x}
												height={croppedSize().y}
												data-loaded={loaded()}
												class="z-10 bg-gray-3 opacity-0 transition-opacity data-[loaded='true']:opacity-100 w-full h-full duration-200"
											/>
											<Show when={!loaded()}>
												<div class="flex absolute inset-0 justify-center items-center bg-gray-2">
													<div class="text-sm text-gray-11">
														Loading preview...
													</div>
												</div>
											</Show>
										</div>
									</div>
								);
							}}
						</Show>
					</KTabs.Content>
				</KTabs>
			</Field>
		</>
	);
}

function ClipSegmentConfig(props: {
	segmentIndex: number;
	segment: TimelineSegment;
}) {
	const { setProject, setEditorState, project, projectActions, meta } =
		useEditorContext();

	// Get current clip configuration
	const clipConfig = () =>
		project.clips?.find((c) => c.index === props.segmentIndex);
	const offsets = () => clipConfig()?.offsets || {};

	function setOffset(type: keyof ClipOffsets, offset: number) {
		if (Number.isNaN(offset)) return;

		setProject(
			produce((proj) => {
				const clips = (proj.clips ??= []);
				let clip = clips.find(
					(clip) => clip.index === (props.segment.recordingSegment ?? 0),
				);
				if (!clip) {
					clip = { index: 0, offsets: {} };
					clips.push(clip);
				}

				clip.offsets[type] = offset / 1000;
			}),
		);
	}

	return (
		<>
			<div class="flex flex-row justify-between items-center">
				<div class="flex gap-2 items-center">
					<EditorButton
						onClick={() => setEditorState("timeline", "selection", null)}
						leftIcon={<IconLucideCheck />}
					>
						Done
					</EditorButton>
				</div>
				<EditorButton
					variant="danger"
					onClick={() => {
						projectActions.deleteClipSegment(props.segmentIndex);
					}}
					disabled={
						(
							project.timeline?.segments.filter(
								(s) => s.recordingSegment === props.segment.recordingSegment,
							) ?? []
						).length < 2
					}
					leftIcon={<IconCapTrash />}
				>
					Delete
				</EditorButton>
			</div>

			<div class="space-y-1">
				<h3 class="font-medium text-gray-12">Clip Settings</h3>
				<p class="text-gray-11">
					These settings apply to all segments for the current clip
				</p>
			</div>

			{meta().hasSystemAudio && (
				<SourceOffsetField
					name="System Audio Offset"
					value={offsets().system_audio}
					onChange={(offset) => {
						setOffset("system_audio", offset);
					}}
				/>
			)}
			{meta().hasMicrophone && (
				<SourceOffsetField
					name="Microphone Offset"
					value={offsets().mic}
					onChange={(offset) => {
						setOffset("mic", offset);
					}}
				/>
			)}
			{meta().hasCamera && (
				<SourceOffsetField
					name="Camera Offset"
					value={offsets().camera}
					onChange={(offset) => {
						setOffset("camera", offset);
					}}
				/>
			)}

			{/*<ComingSoonTooltip>
			<Field name="Hide Cursor" disabled value={<Toggle disabled />} />
		</ComingSoonTooltip>
		<ComingSoonTooltip>
			<Field
				name="Disable Smooth Cursor Movement"
				disabled
				value={<Toggle disabled />}
			/>
		</ComingSoonTooltip>*/}
		</>
	);
}

<<<<<<< HEAD
=======
function SourceOffsetField(props: {
	name: string;
	// seconds
	value?: number;
	onChange: (value: number) => void;
}) {
	const rawValue = () => Math.round((props.value ?? 0) * 1000);

	const [value, setValue] = createSignal(rawValue().toString());

	return (
		<Field name={props.name}>
			<div class="flex flex-row items-center justify-between w-full -mt-2">
				<div class="flex flex-row space-x-1 items-end">
					<NumberField.Root
						value={value()}
						onChange={setValue}
						rawValue={rawValue()}
						onRawValueChange={(v) => {
							props.onChange(v);
						}}
					>
						<NumberField.Input
							onBlur={() => {
								if (!rawValue() || value() === "" || Number.isNaN(rawValue())) {
									setValue("0");
									props.onChange(0);
								}
							}}
							class="w-[5rem] p-[0.375rem] border rounded-[0.5rem] bg-gray-1 focus-visible:outline-none"
						/>
					</NumberField.Root>
					<span class="text-gray-11">ms</span>
				</div>
				<div class="text-gray-11 flex flex-row space-x-1">
					{[-100, -10, 10, 100].map((v) => (
						<button
							type="button"
							onClick={() => {
								const currentValue = rawValue() + v;
								props.onChange(currentValue);
								setValue(currentValue.toString());
							}}
							class="text-gray-11 hover:text-gray-12 text-xs px-1 py-0.5 bg-gray-1 border border-gray-3 rounded"
						>
							{Math.sign(v) > 0 ? "+" : "-"}
							{Math.abs(v)}ms
						</button>
					))}
				</div>
			</div>
		</Field>
	);
}

function SceneSegmentConfig(props: {
	segmentIndex: number;
	segment: SceneSegment;
}) {
	const { setProject, setEditorState, projectActions } = useEditorContext();

	return (
		<>
			<div class="flex flex-row justify-between items-center">
				<div class="flex gap-2 items-center">
					<EditorButton
						onClick={() => setEditorState("timeline", "selection", null)}
						leftIcon={<IconLucideCheck />}
					>
						Done
					</EditorButton>
				</div>
				<EditorButton
					variant="danger"
					onClick={() => {
						projectActions.deleteSceneSegment(props.segmentIndex);
					}}
					leftIcon={<IconCapTrash />}
				>
					Delete
				</EditorButton>
			</div>
			<Field name="Camera Layout" icon={<IconLucideLayout />}>
				<KTabs
					class="space-y-6"
					value={props.segment.mode || "default"}
					onChange={(v) => {
						setProject(
							"timeline",
							"sceneSegments",
							props.segmentIndex,
							"mode",
							v as "default" | "cameraOnly" | "hideCamera",
						);
					}}
				>
					<KTabs.List class="flex flex-col gap-3">
						<div class="flex flex-row items-center rounded-[0.5rem] relative border">
							<KTabs.Trigger
								value="default"
								class="z-10 flex-1 py-2.5 text-gray-11 transition-colors duration-100 outline-none ui-selected:text-gray-12 peer"
							>
								Default
							</KTabs.Trigger>
							<KTabs.Trigger
								value="cameraOnly"
								class="z-10 flex-1 py-2.5 text-gray-11 transition-colors duration-100 outline-none ui-selected:text-gray-12 peer"
							>
								Camera Only
							</KTabs.Trigger>
							<KTabs.Trigger
								value="hideCamera"
								class="z-10 flex-1 py-2.5 text-gray-11 transition-colors duration-100 outline-none ui-selected:text-gray-12 peer"
							>
								Hide Camera
							</KTabs.Trigger>
							<KTabs.Indicator class="absolute flex p-px inset-0 transition-transform peer-focus-visible:outline outline-2 outline-blue-9 outline-offset-2 rounded-[0.6rem] overflow-hidden">
								<div class="flex-1 bg-gray-3" />
							</KTabs.Indicator>
						</div>

						<div class="relative">
							<div
								class="absolute -top-3 w-px h-3 transition-all duration-200 bg-gray-3"
								style={{
									left:
										props.segment.mode === "cameraOnly"
											? "50%"
											: props.segment.mode === "hideCamera"
												? "83.33%"
												: "16.67%",
								}}
							/>
							<div
								class="absolute -top-1 w-2 h-2 rounded-full transition-all duration-200 -translate-x-1/2 bg-gray-3"
								style={{
									left:
										props.segment.mode === "cameraOnly"
											? "50%"
											: props.segment.mode === "hideCamera"
												? "83.33%"
												: "16.67%",
								}}
							/>
							<div class="p-2.5 rounded-md bg-gray-2 border border-gray-3">
								<div class="text-xs text-center text-gray-11">
									{props.segment.mode === "cameraOnly"
										? "Shows only the camera feed"
										: props.segment.mode === "hideCamera"
											? "Shows only the screen recording"
											: "Shows both screen and camera"}
								</div>
							</div>
						</div>
					</KTabs.List>
				</KTabs>
			</Field>
		</>
	);
}

>>>>>>> 57e7b7cb
function RgbInput(props: {
	value: [number, number, number];
	onChange: (value: [number, number, number]) => void;
}) {
	const [text, setText] = createWritableMemo(() => rgbToHex(props.value));
	let prevHex = rgbToHex(props.value);

	let colorInput!: HTMLInputElement;

	return (
		<div class="flex flex-row items-center gap-[0.75rem] relative">
			<button
				type="button"
				class="size-[2rem] rounded-[0.5rem]"
				style={{
					"background-color": rgbToHex(props.value),
				}}
				onClick={() => colorInput.click()}
			/>
			<input
				ref={colorInput}
				type="color"
				class="absolute left-0 bottom-0 w-[3rem] opacity-0"
				value={rgbToHex(props.value)}
				onChange={(e) => {
					const value = hexToRgb(e.target.value);
					if (value) props.onChange(value);
				}}
			/>
			<TextInput
				class="w-[4.60rem] p-[0.375rem] text-gray-12 text-[13px] border rounded-[0.5rem] bg-gray-1 outline-none focus:ring-1 transition-shadows duration-200 focus:ring-gray-500 focus:ring-offset-1 focus:ring-offset-gray-200"
				value={text()}
				onFocus={() => {
					prevHex = rgbToHex(props.value);
				}}
				onInput={(e) => {
					setText(e.currentTarget.value);

					const value = hexToRgb(e.target.value);
					if (value) props.onChange(value);
				}}
				onBlur={(e) => {
					const value = hexToRgb(e.target.value);
					if (value) props.onChange(value);
					else {
						setText(prevHex);
						props.onChange(hexToRgb(text())!);
					}
				}}
			/>
		</div>
	);
}

function rgbToHex(rgb: [number, number, number]) {
	return `#${rgb
		.map((c) => c.toString(16).padStart(2, "0"))
		.join("")
		.toUpperCase()}`;
}

function hexToRgb(hex: string): [number, number, number] | null {
	const match = hex.match(/^#?([a-f\d]{2})([a-f\d]{2})([a-f\d]{2})$/i);
	if (!match) return null;
	return match.slice(1).map((c) => Number.parseInt(c, 16)) as any;
}

// Position control moved to SceneSegmentConfig.tsx for better organization<|MERGE_RESOLUTION|>--- conflicted
+++ resolved
@@ -1,11 +1,11 @@
 import { NumberField } from "@kobalte/core";
 import {
-	Collapsible,
-	Collapsible as KCollapsible,
+  Collapsible,
+  Collapsible as KCollapsible,
 } from "@kobalte/core/collapsible";
 import {
-	RadioGroup as KRadioGroup,
-	RadioGroup,
+  RadioGroup as KRadioGroup,
+  RadioGroup,
 } from "@kobalte/core/radio-group";
 import { Select as KSelect } from "@kobalte/core/select";
 import { Tabs as KTabs } from "@kobalte/core/tabs";
@@ -18,19 +18,19 @@
 import { type as ostype } from "@tauri-apps/plugin-os";
 import { cx } from "cva";
 import {
-	batch,
-	createEffect,
-	createMemo,
-	createResource,
-	createRoot,
-	createSignal,
-	For,
-	Index,
-	on,
-	onMount,
-	Show,
-	Suspense,
-	type ValidComponent,
+  batch,
+  createEffect,
+  createMemo,
+  createResource,
+  createRoot,
+  createSignal,
+  For,
+  Index,
+  on,
+  onMount,
+  Show,
+  Suspense,
+  type ValidComponent,
 } from "solid-js";
 import { createStore, produce } from "solid-js/store";
 import { Dynamic } from "solid-js/web";
@@ -42,2630 +42,2454 @@
 import { Toggle } from "~/components/Toggle";
 import { generalSettingsStore } from "~/store";
 import {
-	type BackgroundSource,
-	type CameraShape,
-	type ClipOffsets,
-	commands,
-	type SceneSegment,
-	type SplitViewSettings,
-	type StereoMode,
-	type TimelineSegment,
-	type ZoomSegment,
+  type BackgroundSource,
+  type CameraShape,
+  type ClipOffsets,
+  commands,
+  type SceneSegment,
+  type SplitViewSettings,
+  type StereoMode,
+  type TimelineSegment,
+  type ZoomSegment,
 } from "~/utils/tauri";
 import IconLucideMonitor from "~icons/lucide/monitor";
 import IconLucideSparkles from "~icons/lucide/sparkles";
 import { CaptionsTab } from "./CaptionsTab";
 import { useEditorContext } from "./context";
 import {
-	DEFAULT_GRADIENT_FROM,
-	DEFAULT_GRADIENT_TO,
-	type RGBColor,
+  DEFAULT_GRADIENT_FROM,
+  DEFAULT_GRADIENT_TO,
+  type RGBColor,
 } from "./projectConfig";
-import { SceneSegmentConfig } from "./SceneSegmentConfig";
+import { SceneSegmentConfig as SceneSegmentConfigComponent } from "./SceneSegmentConfig";
 import ShadowSettings from "./ShadowSettings";
 import { TextInput } from "./TextInput";
 import {
-	ComingSoonTooltip,
-	EditorButton,
-	Field,
-	MenuItem,
-	MenuItemList,
-	PopperContent,
-	Slider,
-	Subfield,
-	topSlideAnimateClasses,
+  ComingSoonTooltip,
+  EditorButton,
+  Field,
+  MenuItem,
+  MenuItemList,
+  PopperContent,
+  Slider,
+  Subfield,
+  topSlideAnimateClasses,
 } from "./ui";
 
 const BACKGROUND_SOURCES = {
-	wallpaper: "Wallpaper",
-	image: "Image",
-	color: "Color",
-	gradient: "Gradient",
+  wallpaper: "Wallpaper",
+  image: "Image",
+  color: "Color",
+  gradient: "Gradient",
 } satisfies Record<BackgroundSource["type"], string>;
 
 const BACKGROUND_ICONS = {
-	wallpaper: imageBg,
-	image: transparentBg,
-	color: colorBg,
-	gradient: gradientBg,
+  wallpaper: imageBg,
+  image: transparentBg,
+  color: colorBg,
+  gradient: gradientBg,
 } satisfies Record<BackgroundSource["type"], string>;
 
 const BACKGROUND_SOURCES_LIST = [
-	"wallpaper",
-	"image",
-	"color",
-	"gradient",
+  "wallpaper",
+  "image",
+  "color",
+  "gradient",
 ] satisfies Array<BackgroundSource["type"]>;
 
 const BACKGROUND_COLORS = [
-	"#FF0000", // Red
-	"#FF4500", // Orange-Red
-	"#FF8C00", // Orange
-	"#FFD700", // Gold
-	"#FFFF00", // Yellow
-	"#ADFF2F", // Green-Yellow
-	"#32CD32", // Lime Green
-	"#008000", // Green
-	"#00CED1", // Dark Turquoise
-	"#4785FF", // Dodger Blue
-	"#0000FF", // Blue
-	"#4B0082", // Indigo
-	"#800080", // Purple
-	"#A9A9A9", // Dark Gray
-	"#FFFFFF", // White
-	"#000000", // Black
+  "#FF0000",
+  "#FF4500",
+  "#FF8C00",
+  "#FFD700",
+  "#FFFF00",
+  "#ADFF2F",
+  "#32CD32",
+  "#008000",
+  "#00CED1",
+  "#4785FF",
+  "#0000FF",
+  "#4B0082",
+  "#800080",
+  "#A9A9A9",
+  "#FFFFFF",
+  "#000000",
 ];
 
 const BACKGROUND_GRADIENTS = [
-	{ from: [15, 52, 67], to: [52, 232, 158] }, // Dark Blue to Teal
-	{ from: [34, 193, 195], to: [253, 187, 45] }, // Turquoise to Golden Yellow
-	{ from: [29, 253, 251], to: [195, 29, 253] }, // Cyan to Purple
-	{ from: [69, 104, 220], to: [176, 106, 179] }, // Blue to Violet
-	{ from: [106, 130, 251], to: [252, 92, 125] }, // Soft Blue to Pinkish Red
-	{ from: [131, 58, 180], to: [253, 29, 29] }, // Purple to Red
-	{ from: [249, 212, 35], to: [255, 78, 80] }, // Yellow to Coral Red
-	{ from: [255, 94, 0], to: [255, 42, 104] }, // Orange to Reddish Pink
-	{ from: [255, 0, 150], to: [0, 204, 255] }, // Pink to Sky Blue
-	{ from: [0, 242, 96], to: [5, 117, 230] }, // Green to Blue
-	{ from: [238, 205, 163], to: [239, 98, 159] }, // Peach to Soft Pink
-	{ from: [44, 62, 80], to: [52, 152, 219] }, // Dark Gray Blue to Light Blue
-	{ from: [168, 239, 255], to: [238, 205, 163] }, // Light Blue to Peach
-	{ from: [74, 0, 224], to: [143, 0, 255] }, // Deep Blue to Bright Purple
-	{ from: [252, 74, 26], to: [247, 183, 51] }, // Deep Orange to Soft Yellow
-	{ from: [0, 255, 255], to: [255, 20, 147] }, // Cyan to Deep Pink
-	{ from: [255, 127, 0], to: [255, 255, 0] }, // Orange to Yellow
-	{ from: [255, 0, 255], to: [0, 255, 0] }, // Magenta to Green
+  { from: [15, 52, 67], to: [52, 232, 158] },
+  { from: [34, 193, 195], to: [253, 187, 45] },
+  { from: [29, 253, 251], to: [195, 29, 253] },
+  { from: [69, 104, 220], to: [176, 106, 179] },
+  { from: [106, 130, 251], to: [252, 92, 125] },
+  { from: [131, 58, 180], to: [253, 29, 29] },
+  { from: [249, 212, 35], to: [255, 78, 80] },
+  { from: [255, 94, 0], to: [255, 42, 104] },
+  { from: [255, 0, 150], to: [0, 204, 255] },
+  { from: [0, 242, 96], to: [5, 117, 230] },
+  { from: [238, 205, 163], to: [239, 98, 159] },
+  { from: [44, 62, 80], to: [52, 152, 219] },
+  { from: [168, 239, 255], to: [238, 205, 163] },
+  { from: [74, 0, 224], to: [143, 0, 255] },
+  { from: [252, 74, 26], to: [247, 183, 51] },
+  { from: [0, 255, 255], to: [255, 20, 147] },
+  { from: [255, 127, 0], to: [255, 255, 0] },
+  { from: [255, 0, 255], to: [0, 255, 0] },
 ] satisfies Array<{ from: RGBColor; to: RGBColor }>;
 
 const WALLPAPER_NAMES = [
-	// macOS wallpapers
-	"macOS/sequoia-dark",
-	"macOS/sequoia-light",
-	"macOS/sonoma-clouds",
-	"macOS/sonoma-dark",
-	"macOS/sonoma-evening",
-	"macOS/sonoma-fromabove",
-	"macOS/sonoma-horizon",
-	"macOS/sonoma-light",
-	"macOS/sonoma-river",
-	"macOS/ventura-dark",
-	"macOS/ventura-semi-dark",
-	"macOS/ventura",
-	// Blue wallpapers
-	"blue/1",
-	"blue/2",
-	"blue/3",
-	"blue/4",
-	"blue/5",
-	"blue/6",
-	// Purple wallpapers
-	"purple/1",
-	"purple/2",
-	"purple/3",
-	"purple/4",
-	"purple/5",
-	"purple/6",
-	// Dark wallpapers
-	"dark/1",
-	"dark/2",
-	"dark/3",
-	"dark/4",
-	"dark/5",
-	"dark/6",
-	// Orange wallpapers
-	"orange/1",
-	"orange/2",
-	"orange/3",
-	"orange/4",
-	"orange/5",
-	"orange/6",
-	"orange/7",
-	"orange/8",
-	"orange/9",
+  "macOS/sequoia-dark",
+  "macOS/sequoia-light",
+  "macOS/sonoma-clouds",
+  "macOS/sonoma-dark",
+  "macOS/sonoma-evening",
+  "macOS/sonoma-fromabove",
+  "macOS/sonoma-horizon",
+  "macOS/sonoma-light",
+  "macOS/sonoma-river",
+  "macOS/ventura-dark",
+  "macOS/ventura-semi-dark",
+  "macOS/ventura",
+  "blue/1",
+  "blue/2",
+  "blue/3",
+  "blue/4",
+  "blue/5",
+  "blue/6",
+  "purple/1",
+  "purple/2",
+  "purple/3",
+  "purple/4",
+  "purple/5",
+  "purple/6",
+  "dark/1",
+  "dark/2",
+  "dark/3",
+  "dark/4",
+  "dark/5",
+  "dark/6",
+  "orange/1",
+  "orange/2",
+  "orange/3",
+  "orange/4",
+  "orange/5",
+  "orange/6",
+  "orange/7",
+  "orange/8",
+  "orange/9",
 ] as const;
 
 const STEREO_MODES = [
-	{ name: "Stereo", value: "stereo" },
-	{ name: "Mono L", value: "monoL" },
-	{ name: "Mono R", value: "monoR" },
+  { name: "Stereo", value: "stereo" },
+  { name: "Mono L", value: "monoL" },
+  { name: "Mono R", value: "monoR" },
 ] satisfies Array<{ name: string; value: StereoMode }>;
 
 const CAMERA_SHAPES = [
-	{
-		name: "Square",
-		value: "square",
-	},
-	{
-		name: "Source",
-		value: "source",
-	},
+  {
+    name: "Square",
+    value: "square",
+  },
+  {
+    name: "Source",
+    value: "source",
+  },
 ] satisfies Array<{ name: string; value: CameraShape }>;
 
 const BACKGROUND_THEMES = {
-	macOS: "macOS",
-	dark: "Dark",
-	blue: "Blue",
-	purple: "Purple",
-	orange: "Orange",
+  macOS: "macOS",
+  dark: "Dark",
+  blue: "Blue",
+  purple: "Purple",
+  orange: "Orange",
 };
 
 const TAB_IDS = {
-	background: "background",
-	camera: "camera",
-	transcript: "transcript",
-	audio: "audio",
-	cursor: "cursor",
-	hotkeys: "hotkeys",
+  background: "background",
+  camera: "camera",
+  transcript: "transcript",
+  audio: "audio",
+  cursor: "cursor",
+  hotkeys: "hotkeys",
 } as const;
 
 export function ConfigSidebar() {
-	const {
-		project,
-		setProject,
-		setEditorState,
-		projectActions,
-		editorInstance,
-		editorState,
-		meta,
-	} = useEditorContext();
-
-	const [state, setState] = createStore({
-		selectedTab: "background" as
-			| "background"
-			| "camera"
-			| "transcript"
-			| "audio"
-			| "cursor"
-			| "hotkeys"
-			| "captions",
-	});
-
-	let scrollRef!: HTMLDivElement;
-
-	return (
-		<KTabs
-			value={editorState.timeline.selection ? undefined : state.selectedTab}
-			class="flex flex-col min-h-0 shrink-0 flex-1 max-w-[26rem] overflow-hidden rounded-xl z-10 relative bg-gray-1 dark:bg-gray-2 border border-gray-3"
-		>
-			<KTabs.List class="flex overflow-hidden sticky top-0 z-[60] flex-row items-center h-16 text-lg border-b border-gray-3 shrink-0 bg-gray-1 dark:bg-gray-2">
-				<For
-					each={[
-						{ id: TAB_IDS.background, icon: IconCapImage },
-						{
-							id: TAB_IDS.camera,
-							icon: IconCapCamera,
-							disabled: editorInstance.recordings.segments.every(
-								(s) => s.camera === null,
-							),
-						},
-						{ id: TAB_IDS.audio, icon: IconCapAudioOn },
-						{
-							id: TAB_IDS.cursor,
-							icon: IconCapCursor,
-							disabled: !(
-								meta().type === "multiple" && (meta() as any).segments[0].cursor
-							),
-						},
-						window.FLAGS.captions && {
-							id: "captions" as const,
-							icon: IconCapMessageBubble,
-						},
-						// { id: "hotkeys" as const, icon: IconCapHotkeys },
-					].filter(Boolean)}
-				>
-					{(item) => (
-						<KTabs.Trigger
-							value={item.id}
-							class={cx(
-								"flex relative z-10 flex-1 justify-center items-center px-4 py-2 transition-colors group disabled:opacity-50 focus:outline-none",
-								editorState.timeline.selection
-									? "text-gray-11"
-									: "text-gray-11 ui-selected:text-gray-12",
-							)}
-							onClick={() => {
-								// Clear any active selection first
-								if (editorState.timeline.selection) {
-									setEditorState("timeline", "selection", null);
-								}
-								setState("selectedTab", item.id);
-								scrollRef.scrollTo({
-									top: 0,
-								});
-							}}
-							disabled={item.disabled}
-						>
-							<div
-								class={cx(
-									"flex justify-center relative border-transparent border z-10 items-center rounded-md size-9 transition will-change-transform",
-									state.selectedTab !== item.id &&
-										"group-hover:border-gray-300 group-disabled:border-none",
-								)}
-							>
-								<Dynamic component={item.icon} />
-							</div>
-						</KTabs.Trigger>
-					)}
-				</For>
-
-				{/** Center the indicator with the icon */}
-				<Show when={!editorState.timeline.selection}>
-					<KTabs.Indicator class="absolute top-0 left-0 w-full h-full transition-transform duration-200 ease-in-out pointer-events-none will-change-transform">
-						<div class="absolute top-1/2 left-1/2 rounded-lg transform -translate-x-1/2 -translate-y-1/2 bg-gray-3 will-change-transform size-9" />
-					</KTabs.Indicator>
-				</Show>
-			</KTabs.List>
-			<div
-				ref={scrollRef}
-				style={{
-					"--margin-top-scroll": "5px",
-				}}
-				class="p-4 custom-scroll overflow-x-hidden overflow-y-scroll text-[0.875rem] flex-1 min-h-0"
-			>
-				<BackgroundConfig scrollRef={scrollRef} />
-				<CameraConfig scrollRef={scrollRef} />
-				<KTabs.Content value="audio" class="flex flex-col gap-6">
-					<Field
-						name="Audio Controls"
-						icon={<IconLucideVolume2 class="size-4" />}
-					>
-						<Subfield name="Mute Audio">
-							<Toggle
-								checked={project.audio.mute}
-								onChange={(v) => setProject("audio", "mute", v)}
-							/>
-						</Subfield>
-						{editorInstance.recordings.segments[0].mic?.channels === 2 && (
-							<Subfield name="Microphone Stereo Mode">
-								<KSelect<{ name: string; value: StereoMode }>
-									options={STEREO_MODES}
-									optionValue="value"
-									optionTextValue="name"
-									value={STEREO_MODES.find(
-										(v) => v.value === project.audio.micStereoMode,
-									)}
-									onChange={(v) => {
-										if (v) setProject("audio", "micStereoMode", v.value);
-									}}
-									disallowEmptySelection
-									itemComponent={(props) => (
-										<MenuItem<typeof KSelect.Item>
-											as={KSelect.Item}
-											item={props.item}
-										>
-											<KSelect.ItemLabel class="flex-1">
-												{props.item.rawValue.name}
-											</KSelect.ItemLabel>
-										</MenuItem>
-									)}
-								>
-									<KSelect.Trigger class="flex flex-row gap-2 items-center px-2 w-full h-8 rounded-lg transition-colors bg-gray-3 disabled:text-gray-11">
-										<KSelect.Value<{
-											name: string;
-											value: StereoMode;
-										}> class="flex-1 text-sm text-left truncate text-[--gray-500] font-normal">
-											{(state) => <span>{state.selectedOption().name}</span>}
-										</KSelect.Value>
-										<KSelect.Icon<ValidComponent>
-											as={(props) => (
-												<IconCapChevronDown
-													{...props}
-													class="size-4 shrink-0 transform transition-transform ui-expanded:rotate-180 text-[--gray-500]"
-												/>
-											)}
-										/>
-									</KSelect.Trigger>
-									<KSelect.Portal>
-										<PopperContent<typeof KSelect.Content>
-											as={KSelect.Content}
-											class={cx(topSlideAnimateClasses, "z-50")}
-										>
-											<MenuItemList<typeof KSelect.Listbox>
-												class="overflow-y-auto max-h-32"
-												as={KSelect.Listbox}
-											/>
-										</PopperContent>
-									</KSelect.Portal>
-								</KSelect>
-							</Subfield>
-						)}
-
-						{/* <Subfield name="Mute Audio">
+  const {
+    project,
+    setProject,
+    setEditorState,
+    projectActions,
+    editorInstance,
+    editorState,
+    meta,
+  } = useEditorContext();
+
+  const [state, setState] = createStore({
+    selectedTab: "background" as
+      | "background"
+      | "camera"
+      | "transcript"
+      | "audio"
+      | "cursor"
+      | "hotkeys"
+      | "captions",
+  });
+
+  let scrollRef!: HTMLDivElement;
+
+  return (
+    <KTabs
+      value={editorState.timeline.selection ? undefined : state.selectedTab}
+      class="flex flex-col min-h-0 shrink-0 flex-1 max-w-[26rem] overflow-hidden rounded-xl z-10 relative bg-gray-1 dark:bg-gray-2 border border-gray-3"
+    >
+      <KTabs.List class="flex overflow-hidden sticky top-0 z-[60] flex-row items-center h-16 text-lg border-b border-gray-3 shrink-0 bg-gray-1 dark:bg-gray-2">
+        <For
+          each={[
+            { id: TAB_IDS.background, icon: IconCapImage },
+            {
+              id: TAB_IDS.camera,
+              icon: IconCapCamera,
+              disabled: editorInstance.recordings.segments.every(
+                (s) => s.camera === null
+              ),
+            },
+            { id: TAB_IDS.audio, icon: IconCapAudioOn },
+            {
+              id: TAB_IDS.cursor,
+              icon: IconCapCursor,
+              disabled: !(
+                meta().type === "multiple" && (meta() as any).segments[0].cursor
+              ),
+            },
+            window.FLAGS.captions && {
+              id: "captions" as const,
+              icon: IconCapMessageBubble,
+            },
+          ].filter(Boolean)}
+        >
+          {(item) => (
+            <KTabs.Trigger
+              value={item.id}
+              class={cx(
+                "flex relative z-10 flex-1 justify-center items-center px-4 py-2 transition-colors group disabled:opacity-50 focus:outline-none",
+                editorState.timeline.selection
+                  ? "text-gray-11"
+                  : "text-gray-11 ui-selected:text-gray-12"
+              )}
+              onClick={() => {
+                if (editorState.timeline.selection) {
+                  setEditorState("timeline", "selection", null);
+                }
+                setState("selectedTab", item.id);
+                scrollRef.scrollTo({
+                  top: 0,
+                });
+              }}
+              disabled={item.disabled}
+            >
+              <div
+                class={cx(
+                  "flex justify-center relative border-transparent border z-10 items-center rounded-md size-9 transition will-change-transform",
+                  state.selectedTab !== item.id &&
+                    "group-hover:border-gray-300 group-disabled:border-none"
+                )}
+              >
+                <Dynamic component={item.icon} />
+              </div>
+            </KTabs.Trigger>
+          )}
+        </For>
+
+        <Show when={!editorState.timeline.selection}>
+          <KTabs.Indicator class="absolute top-0 left-0 w-full h-full transition-transform duration-200 ease-in-out pointer-events-none will-change-transform">
+            <div class="absolute top-1/2 left-1/2 rounded-lg transform -translate-x-1/2 -translate-y-1/2 bg-gray-3 will-change-transform size-9" />
+          </KTabs.Indicator>
+        </Show>
+      </KTabs.List>
+      <div
+        ref={scrollRef}
+        style={{
+          "--margin-top-scroll": "5px",
+        }}
+        class="p-4 custom-scroll overflow-x-hidden overflow-y-scroll text-[0.875rem] flex-1 min-h-0"
+      >
+        <BackgroundConfig scrollRef={scrollRef} />
+        <CameraConfig scrollRef={scrollRef} />
+        <KTabs.Content value="audio" class="flex flex-col gap-6">
+          <Field
+            name="Audio Controls"
+            icon={<IconLucideVolume2 class="size-4" />}
+          >
+            <Subfield name="Mute Audio">
+              <Toggle
+                checked={project.audio.mute}
+                onChange={(v) => setProject("audio", "mute", v)}
+              />
+            </Subfield>
+            {editorInstance.recordings.segments[0].mic?.channels === 2 && (
+              <Subfield name="Microphone Stereo Mode">
+                <KSelect<{ name: string; value: StereoMode }>
+                  options={STEREO_MODES}
+                  optionValue="value"
+                  optionTextValue="name"
+                  value={STEREO_MODES.find(
+                    (v) => v.value === project.audio.micStereoMode
+                  )}
+                  onChange={(v) => {
+                    if (v) setProject("audio", "micStereoMode", v.value);
+                  }}
+                  disallowEmptySelection
+                  itemComponent={(props) => (
+                    <MenuItem<typeof KSelect.Item>
+                      as={KSelect.Item}
+                      item={props.item}
+                    >
+                      <KSelect.ItemLabel class="flex-1">
+                        {props.item.rawValue.name}
+                      </KSelect.ItemLabel>
+                    </MenuItem>
+                  )}
+                >
+                  <KSelect.Trigger class="flex flex-row gap-2 items-center px-2 w-full h-8 rounded-lg transition-colors bg-gray-3 disabled:text-gray-11">
+                    <KSelect.Value<{
+                      name: string;
+                      value: StereoMode;
+                    }> class="flex-1 text-sm text-left truncate text-[--gray-500] font-normal">
+                      {(state) => <span>{state.selectedOption().name}</span>}
+                    </KSelect.Value>
+                    <KSelect.Icon<ValidComponent>
+                      as={(props) => (
+                        <IconCapChevronDown
+                          {...props}
+                          class="size-4 shrink-0 transform transition-transform ui-expanded:rotate-180 text-[--gray-500]"
+                        />
+                      )}
+                    />
+                  </KSelect.Trigger>
+                  <KSelect.Portal>
+                    <PopperContent<typeof KSelect.Content>
+                      as={KSelect.Content}
+                      class={cx(topSlideAnimateClasses, "z-50")}
+                    >
+                      <MenuItemList<typeof KSelect.Listbox>
+                        class="overflow-y-auto max-h-32"
+                        as={KSelect.Listbox}
+                      />
+                    </PopperContent>
+                  </KSelect.Portal>
+                </KSelect>
+              </Subfield>
+            )}
+          </Field>
+          {meta().hasMicrophone && (
+            <Field
+              name="Microphone Volume"
+              icon={<IconCapMicrophone class="size-4" />}
+            >
+              <Slider
+                disabled={project.audio.mute}
+                value={[project.audio.micVolumeDb ?? 0]}
+                onChange={(v) => setProject("audio", "micVolumeDb", v[0])}
+                minValue={-30}
+                maxValue={10}
+                step={0.1}
+                formatTooltip={(v) =>
+                  v <= -30 ? "Muted" : `${v > 0 ? "+" : ""}${v.toFixed(1)} dB`
+                }
+              />
+            </Field>
+          )}
+          {meta().hasSystemAudio && (
+            <Field
+              name="System Audio Volume"
+              icon={<IconLucideMonitor class="size-4" />}
+            >
+              <Slider
+                disabled={project.audio.mute}
+                value={[project.audio.systemVolumeDb ?? 0]}
+                onChange={(v) => setProject("audio", "systemVolumeDb", v[0])}
+                minValue={-30}
+                maxValue={10}
+                step={0.1}
+                formatTooltip={(v) =>
+                  v <= -30 ? "Muted" : `${v > 0 ? "+" : ""}${v.toFixed(1)} dB`
+                }
+              />
+            </Field>
+          )}
+        </KTabs.Content>
+        <KTabs.Content value="cursor" class="flex flex-col gap-6">
+          <Field
+            name="Cursor"
+            icon={<IconCapCursor />}
+            value={
+              <Toggle
+                checked={!project.cursor.hide}
+                onChange={(v) => {
+                  setProject("cursor", "hide", !v);
+                }}
+              />
+            }
+          />
+          <Show when={!project.cursor.hide}>
+            <Field name="Size" icon={<IconCapEnlarge />}>
+              <Slider
+                value={[project.cursor.size]}
+                onChange={(v) => setProject("cursor", "size", v[0])}
+                minValue={20}
+                maxValue={300}
+                step={1}
+              />
+            </Field>
+            <KCollapsible open={!project.cursor.raw}>
+              <Field
+                name="Smooth Movement"
+                icon={<IconHugeiconsEaseCurveControlPoints />}
+                value={
+                  <Toggle
+                    checked={!project.cursor.raw}
+                    onChange={(value) => {
+                      setProject("cursor", "raw", !value);
+                    }}
+                  />
+                }
+              />
+              <KCollapsible.Content class="overflow-hidden border-b opacity-0 transition-opacity border-gray-3 animate-collapsible-up ui-expanded:animate-collapsible-down ui-expanded:opacity-100">
+                <div class="flex flex-col gap-4 pt-4 pb-6">
+                  <Field name="Tension">
+                    <Slider
+                      value={[project.cursor.tension]}
+                      onChange={(v) => setProject("cursor", "tension", v[0])}
+                      minValue={1}
+                      maxValue={500}
+                      step={1}
+                    />
+                  </Field>
+                  <Field name="Friction">
+                    <Slider
+                      value={[project.cursor.friction]}
+                      onChange={(v) => setProject("cursor", "friction", v[0])}
+                      minValue={0}
+                      maxValue={50}
+                      step={0.1}
+                    />
+                  </Field>
+                  <Field name="Mass">
+                    <Slider
+                      value={[project.cursor.mass]}
+                      onChange={(v) => setProject("cursor", "mass", v[0])}
+                      minValue={0.1}
+                      maxValue={10}
+                      step={0.01}
+                    />
+                  </Field>
+                </div>
+              </KCollapsible.Content>
+            </KCollapsible>
+            <Field
+              name="High Quality SVG Cursors"
+              icon={<IconLucideSparkles />}
+              value={
                 <Toggle
-                  checked={project.audio.mute}
-                  onChange={(v) => setProject("audio", "mute", v)}
+                  checked={(project.cursor as any).useSvg ?? true}
+                  onChange={(value) => {
+                    setProject("cursor", "useSvg" as any, value);
+                  }}
                 />
-              </Subfield> */}
-
-						{/* <ComingSoonTooltip>
-                <Subfield name="Improve Mic Quality">
-                  <Toggle disabled />
-                </Subfield>
-              </ComingSoonTooltip> */}
-					</Field>
-					{meta().hasMicrophone && (
-						<Field
-							name="Microphone Volume"
-							icon={<IconCapMicrophone class="size-4" />}
-						>
-							<Slider
-								disabled={project.audio.mute}
-								value={[project.audio.micVolumeDb ?? 0]}
-								onChange={(v) => setProject("audio", "micVolumeDb", v[0])}
-								minValue={-30}
-								maxValue={10}
-								step={0.1}
-								formatTooltip={(v) =>
-									v <= -30 ? "Muted" : `${v > 0 ? "+" : ""}${v.toFixed(1)} dB`
-								}
-							/>
-						</Field>
-					)}
-					{meta().hasSystemAudio && (
-						<Field
-							name="System Audio Volume"
-							icon={<IconLucideMonitor class="size-4" />}
-						>
-							<Slider
-								disabled={project.audio.mute}
-								value={[project.audio.systemVolumeDb ?? 0]}
-								onChange={(v) => setProject("audio", "systemVolumeDb", v[0])}
-								minValue={-30}
-								maxValue={10}
-								step={0.1}
-								formatTooltip={(v) =>
-									v <= -30 ? "Muted" : `${v > 0 ? "+" : ""}${v.toFixed(1)} dB`
-								}
-							/>
-						</Field>
-					)}
-				</KTabs.Content>
-				<KTabs.Content value="cursor" class="flex flex-col gap-6">
-					<Field
-						name="Cursor"
-						icon={<IconCapCursor />}
-						value={
-							<Toggle
-								checked={!project.cursor.hide}
-								onChange={(v) => {
-									setProject("cursor", "hide", !v);
-								}}
-							/>
-						}
-					/>
-					<Show when={!project.cursor.hide}>
-						<Field name="Size" icon={<IconCapEnlarge />}>
-							<Slider
-								value={[project.cursor.size]}
-								onChange={(v) => setProject("cursor", "size", v[0])}
-								minValue={20}
-								maxValue={300}
-								step={1}
-							/>
-						</Field>
-						<KCollapsible open={!project.cursor.raw}>
-							<Field
-								name="Smooth Movement"
-								icon={<IconHugeiconsEaseCurveControlPoints />}
-								value={
-									<Toggle
-										checked={!project.cursor.raw}
-										onChange={(value) => {
-											setProject("cursor", "raw", !value);
-										}}
-									/>
-								}
-							/>
-							<KCollapsible.Content class="overflow-hidden border-b opacity-0 transition-opacity border-gray-3 animate-collapsible-up ui-expanded:animate-collapsible-down ui-expanded:opacity-100">
-								{/* if Content has padding or margin the animation doesn't look as good */}
-								<div class="flex flex-col gap-4 pt-4 pb-6">
-									<Field name="Tension">
-										<Slider
-											value={[project.cursor.tension]}
-											onChange={(v) => setProject("cursor", "tension", v[0])}
-											minValue={1}
-											maxValue={500}
-											step={1}
-										/>
-									</Field>
-									<Field name="Friction">
-										<Slider
-											value={[project.cursor.friction]}
-											onChange={(v) => setProject("cursor", "friction", v[0])}
-											minValue={0}
-											maxValue={50}
-											step={0.1}
-										/>
-									</Field>
-									<Field name="Mass">
-										<Slider
-											value={[project.cursor.mass]}
-											onChange={(v) => setProject("cursor", "mass", v[0])}
-											minValue={0.1}
-											maxValue={10}
-											step={0.01}
-										/>
-									</Field>
-								</div>
-							</KCollapsible.Content>
-						</KCollapsible>
-						<Field
-							name="High Quality SVG Cursors"
-							icon={<IconLucideSparkles />}
-							value={
-								<Toggle
-									checked={(project.cursor as any).useSvg ?? true}
-									onChange={(value) => {
-										setProject("cursor", "useSvg" as any, value);
-									}}
-								/>
-							}
-						/>
-					</Show>
-
-					{/* <Field name="Motion Blur">
-                <Slider
-                  value={[project.cursor.motionBlur]}
-                  onChange={(v) => setProject("cursor", "motionBlur", v[0])}
-                  minValue={0}
-                  maxValue={1}
-                  step={0.001}
-                />
-              </Field> */}
-					{/* <Field name="Animation Style" icon={<IconLucideRabbit />}>
-            <RadioGroup
-              defaultValue="regular"
-              value={project.cursor.animationStyle}
-              onChange={(value) => {
-                setProject(
-                  "cursor",
-                  "animationStyle",
-                  value as CursorAnimationStyle
+              }
+            />
+          </Show>
+        </KTabs.Content>
+        <KTabs.Content value="hotkeys">
+          <Field name="Hotkeys" icon={<IconCapHotkeys />}>
+            <ComingSoonTooltip>
+              <Subfield name="Show hotkeys">
+                <Toggle disabled />
+              </Subfield>
+            </ComingSoonTooltip>
+          </Field>
+        </KTabs.Content>
+        <KTabs.Content value="captions" class="flex flex-col gap-6">
+          <CaptionsTab />
+        </KTabs.Content>
+      </div>
+      <Show when={editorState.timeline.selection}>
+        {(selection) => (
+          <div
+            style={{
+              "--margin-top-scroll": "5px",
+            }}
+            class="absolute custom-scroll p-5 top-16 left-0 right-0 bottom-0 text-[0.875rem] space-y-4 bg-gray-1 dark:bg-gray-2 z-50 animate-in slide-in-from-bottom-2 fade-in"
+          >
+            <Suspense>
+              <Show
+                when={(() => {
+                  const zoomSelection = selection();
+                  if (zoomSelection.type !== "zoom") return;
+
+                  const segments = zoomSelection.indices
+                    .map((index) => ({
+                      index,
+                      segment: project.timeline?.zoomSegments?.[index],
+                    }))
+                    .filter(
+                      (item): item is { index: number; segment: ZoomSegment } =>
+                        item.segment !== undefined
+                    );
+
+                  if (segments.length === 0) {
+                    setEditorState("timeline", "selection", null);
+                    return;
+                  }
+                  return { selection: zoomSelection, segments };
+                })()}
+              >
+                {(value) => (
+                  <div class="space-y-4">
+                    <div class="flex flex-row justify-between items-center">
+                      <div class="flex gap-2 items-center">
+                        <EditorButton
+                          onClick={() =>
+                            setEditorState("timeline", "selection", null)
+                          }
+                          leftIcon={<IconLucideCheck />}
+                        >
+                          Done
+                        </EditorButton>
+                        <span class="text-sm text-gray-10">
+                          {value().segments.length} zoom{" "}
+                          {value().segments.length === 1
+                            ? "segment"
+                            : "segments"}{" "}
+                          selected
+                        </span>
+                      </div>
+                      <EditorButton
+                        variant="danger"
+                        onClick={() => {
+                          projectActions.deleteZoomSegments(
+                            value().segments.map((s) => s.index)
+                          );
+                        }}
+                        leftIcon={<IconCapTrash />}
+                      >
+                        Delete
+                      </EditorButton>
+                    </div>
+                    <Show
+                      when={value().segments.length === 1}
+                      fallback={
+                        <div class="grid grid-cols-3 gap-4">
+                          <Index each={value().segments}>
+                            {(item, index) => (
+                              <div class="p-2.5 rounded-lg border border-gray-4 bg-gray-3">
+                                <ZoomSegmentPreview
+                                  segment={item().segment}
+                                  segmentIndex={index}
+                                />
+                              </div>
+                            )}
+                          </Index>
+                        </div>
+                      }
+                    >
+                      <For each={value().segments}>
+                        {(item) => (
+                          <div class="p-4 rounded-lg border border-gray-200">
+                            <ZoomSegmentConfig
+                              segment={item.segment}
+                              segmentIndex={item.index}
+                            />
+                          </div>
+                        )}
+                      </For>
+                    </Show>
+                  </div>
+                )}
+              </Show>
+              <Show
+                when={(() => {
+                  const sceneSelection = selection();
+                  if (sceneSelection.type !== "scene") return;
+
+                  const segment =
+                    project.timeline?.sceneSegments?.[sceneSelection.index];
+                  if (!segment) return;
+
+                  return { selection: sceneSelection, segment };
+                })()}
+              >
+                {(value) => (
+                  <SceneSegmentConfig
+                    segment={value().segment}
+                    segmentIndex={value().selection.index}
+                  />
+                )}
+              </Show>
+              <Show
+                when={(() => {
+                  const clipSegment = selection();
+                  if (clipSegment.type !== "clip") return;
+
+                  const segment =
+                    project.timeline?.segments?.[clipSegment.index];
+                  if (!segment) return;
+
+                  return { selection: clipSegment, segment };
+                })()}
+              >
+                {(value) => (
+                  <ClipSegmentConfig
+                    segment={value().segment}
+                    segmentIndex={value().selection.index}
+                  />
+                )}
+              </Show>
+            </Suspense>
+          </div>
+        )}
+      </Show>
+    </KTabs>
+  );
+}
+
+function BackgroundConfig(props: { scrollRef: HTMLDivElement }) {
+  const { project, setProject, projectHistory } = useEditorContext();
+
+  const [backgroundTab, setBackgroundTab] =
+    createSignal<keyof typeof BACKGROUND_THEMES>("macOS");
+
+  const [wallpapers] = createResource(async () => {
+    const visibleWallpaperPaths = WALLPAPER_NAMES.map(async (id) => {
+      try {
+        const path = await resolveResource(`assets/backgrounds/${id}.jpg`);
+        return { id, path };
+      } catch (err) {
+        return { id, path: null };
+      }
+    });
+
+    const initialPaths = await Promise.all(visibleWallpaperPaths);
+
+    return initialPaths
+      .filter((p) => p.path !== null)
+      .map(({ id, path }) => ({
+        id,
+        url: convertFileSrc(path!),
+        rawPath: path!,
+      }));
+  });
+
+  const ensurePaddingForBackground = () => {
+    if (project.background.padding === 0)
+      setProject("background", "padding", 10);
+  };
+
+  onMount(async () => {
+    if (
+      project.background.source.type === "wallpaper" ||
+      project.background.source.type === "image"
+    ) {
+      const path = project.background.source.path;
+
+      if (path) {
+        if (project.background.source.type === "wallpaper") {
+          if (
+            WALLPAPER_NAMES.includes(path as (typeof WALLPAPER_NAMES)[number])
+          ) {
+            const loadedWallpapers = wallpapers();
+            if (!loadedWallpapers) return;
+
+            const wallpaper = loadedWallpapers.find((w) => w.id === path);
+            if (!wallpaper?.url) return;
+
+            const radioGroupOnChange = async (photoUrl: string) => {
+              try {
+                const wallpaper = wallpapers()?.find((w) => w.url === photoUrl);
+                if (!wallpaper) return;
+
+                const rawPath = decodeURIComponent(
+                  photoUrl.replace("file://", "")
+                );
+
+                debouncedSetProject(rawPath);
+              } catch (err) {
+                toast.error("Failed to set wallpaper");
+              }
+            };
+
+            await radioGroupOnChange(wallpaper.url);
+          }
+        } else if (project.background.source.type === "image") {
+          (async () => {
+            try {
+              const convertedPath = convertFileSrc(path);
+              await fetch(convertedPath, { method: "HEAD" });
+            } catch (err) {
+              setProject("background", "source", {
+                type: "image",
+                path: null,
+              });
+            }
+          })();
+        }
+      }
+    }
+  });
+
+  const filteredWallpapers = createMemo(() => {
+    const currentTab = backgroundTab();
+    return wallpapers()?.filter((wp) => wp.id.startsWith(currentTab)) || [];
+  });
+
+  const [scrollX, setScrollX] = createSignal(0);
+  const [reachedEndOfScroll, setReachedEndOfScroll] = createSignal(false);
+
+  const [backgroundRef, setBackgroundRef] = createSignal<HTMLDivElement>();
+
+  createEventListenerMap(
+    () => backgroundRef() ?? [],
+    {
+      /** Handle background tabs overflowing to show fade */
+      scroll: () => {
+        const el = backgroundRef();
+        if (el) {
+          setScrollX(el.scrollLeft);
+          const reachedEnd = el.scrollWidth - el.clientWidth - el.scrollLeft;
+          setReachedEndOfScroll(reachedEnd === 0);
+        }
+      },
+      wheel: (e: WheelEvent) => {
+        const el = backgroundRef();
+        if (el) {
+          e.preventDefault();
+          el.scrollLeft +=
+            Math.abs(e.deltaX) > Math.abs(e.deltaY) ? e.deltaX : e.deltaY;
+        }
+      },
+    },
+    { passive: false }
+  );
+
+  let fileInput!: HTMLInputElement;
+
+  const debouncedSetProject = (wallpaperPath: string) => {
+    const resumeHistory = projectHistory.pause();
+    queueMicrotask(() => {
+      batch(() => {
+        setProject("background", "source", {
+          type: "wallpaper",
+          path: wallpaperPath,
+        } as const);
+        resumeHistory();
+      });
+    });
+  };
+
+  const backgrounds: {
+    [K in BackgroundSource["type"]]: Extract<BackgroundSource, { type: K }>;
+  } = {
+    wallpaper: {
+      type: "wallpaper",
+      path: null,
+    },
+    image: {
+      type: "image",
+      path: null,
+    },
+    color: {
+      type: "color",
+      value: DEFAULT_GRADIENT_FROM,
+    },
+    gradient: {
+      type: "gradient",
+      from: DEFAULT_GRADIENT_FROM,
+      to: DEFAULT_GRADIENT_TO,
+    },
+  };
+
+  const generalSettings = generalSettingsStore.createQuery();
+  const hapticsEnabled = () =>
+    generalSettings.data?.hapticsEnabled && ostype() === "macos";
+
+  return (
+    <KTabs.Content value={TAB_IDS.background} class="flex flex-col gap-6">
+      <Field icon={<IconCapImage class="size-4" />} name="Background Image">
+        <KTabs
+          value={project.background.source.type}
+          onChange={(v) => {
+            const tab = v as BackgroundSource["type"];
+            ensurePaddingForBackground();
+            switch (tab) {
+              case "image": {
+                setProject("background", "source", {
+                  type: "image",
+                  path:
+                    project.background.source.type === "image"
+                      ? project.background.source.path
+                      : null,
+                });
+                break;
+              }
+              case "color": {
+                setProject("background", "source", {
+                  type: "color",
+                  value:
+                    project.background.source.type === "color"
+                      ? project.background.source.value
+                      : DEFAULT_GRADIENT_FROM,
+                });
+                break;
+              }
+              case "gradient": {
+                setProject("background", "source", {
+                  type: "gradient",
+                  from:
+                    project.background.source.type === "gradient"
+                      ? project.background.source.from
+                      : DEFAULT_GRADIENT_FROM,
+                  to:
+                    project.background.source.type === "gradient"
+                      ? project.background.source.to
+                      : DEFAULT_GRADIENT_TO,
+                  angle:
+                    project.background.source.type === "gradient"
+                      ? project.background.source.angle
+                      : 90,
+                });
+                break;
+              }
+              case "wallpaper": {
+                setProject("background", "source", {
+                  type: "wallpaper",
+                  path:
+                    project.background.source.type === "wallpaper"
+                      ? project.background.source.path
+                      : null,
+                });
+                break;
+              }
+            }
+          }}
+        >
+          <KTabs.List class="flex flex-row gap-2 items-center rounded-[0.5rem] relative">
+            <For each={BACKGROUND_SOURCES_LIST}>
+              {(item) => {
+                const el = (props?: object) => (
+                  <KTabs.Trigger
+                    class="z-10 flex-1 py-2.5 px-2 text-xs text-gray-11  ui-selected:border-gray-3 ui-selected:bg-gray-3 ui-not-selected:hover:border-gray-7 rounded-[10px] transition-colors duration-200 outline-none border ui-selected:text-gray-12 peer"
+                    value={item}
+                    {...props}
+                  >
+                    <div class="flex gap-1.5 justify-center items-center">
+                      {(() => {
+                        const getGradientBackground = () => {
+                          const angle =
+                            project.background.source.type === "gradient"
+                              ? project.background.source.angle
+                              : 90;
+                          const fromColor =
+                            project.background.source.type === "gradient"
+                              ? project.background.source.from
+                              : DEFAULT_GRADIENT_FROM;
+                          const toColor =
+                            project.background.source.type === "gradient"
+                              ? project.background.source.to
+                              : DEFAULT_GRADIENT_TO;
+
+                          return (
+                            <div
+                              class="size-3.5 rounded"
+                              style={{
+                                background: `linear-gradient(${angle}deg, rgb(${fromColor}), rgb(${toColor}))`,
+                              }}
+                            />
+                          );
+                        };
+
+                        const getColorBackground = () => {
+                          const backgroundColor =
+                            project.background.source.type === "color"
+                              ? project.background.source.value
+                              : hexToRgb(BACKGROUND_COLORS[9]);
+
+                          return (
+                            <div
+                              class="size-3.5 rounded-[5px]"
+                              style={{
+                                "background-color": `rgb(${backgroundColor})`,
+                              }}
+                            />
+                          );
+                        };
+
+                        const getImageBackground = () => {
+                          let imageSrc: string = BACKGROUND_ICONS[item];
+
+                          if (
+                            item === "image" &&
+                            project.background.source.type === "image" &&
+                            project.background.source.path
+                          ) {
+                            const convertedPath = convertFileSrc(
+                              project.background.source.path
+                            );
+                            if (convertedPath) {
+                              imageSrc = convertedPath;
+                            }
+                          } else if (
+                            item === "wallpaper" &&
+                            project.background.source.type === "wallpaper" &&
+                            project.background.source.path
+                          ) {
+                            const selectedWallpaper = wallpapers()?.find((w) =>
+                              (
+                                project.background.source as { path?: string }
+                              ).path?.includes(w.id)
+                            );
+                            if (selectedWallpaper?.url) {
+                              imageSrc = selectedWallpaper.url;
+                            }
+                          }
+
+                          return (
+                            <img
+                              loading="eager"
+                              alt={BACKGROUND_SOURCES[item]}
+                              class="size-3.5 rounded"
+                              src={imageSrc}
+                            />
+                          );
+                        };
+
+                        switch (item) {
+                          case "gradient":
+                            return getGradientBackground();
+                          case "color":
+                            return getColorBackground();
+                          case "image":
+                          case "wallpaper":
+                            return getImageBackground();
+                          default:
+                            return null;
+                        }
+                      })()}
+                      {BACKGROUND_SOURCES[item]}
+                    </div>
+                  </KTabs.Trigger>
+                );
+
+                return el({});
+              }}
+            </For>
+          </KTabs.List>
+          <div class="my-5 w-full border-t border-dashed border-gray-5" />
+          <KTabs.Content value="wallpaper">
+            <KTabs class="overflow-hidden relative" value={backgroundTab()}>
+              <KTabs.List
+                ref={setBackgroundRef}
+                class="flex overflow-x-auto overscroll-contain relative z-10 flex-row gap-2 items-center mb-3 text-xs hide-scroll"
+                style={{
+                  "-webkit-mask-image": `linear-gradient(to right, transparent, black ${
+                    scrollX() > 0 ? "24px" : "0"
+                  }, black calc(100% - ${
+                    reachedEndOfScroll() ? "0px" : "24px"
+                  }), transparent)`,
+
+                  "mask-image": `linear-gradient(to right, transparent, black ${
+                    scrollX() > 0 ? "24px" : "0"
+                  }, black calc(100% - ${
+                    reachedEndOfScroll() ? "0px" : "24px"
+                  }), transparent);`,
+                }}
+              >
+                <For each={Object.entries(BACKGROUND_THEMES)}>
+                  {([key, value]) => (
+                    <>
+                      <KTabs.Trigger
+                        onClick={() =>
+                          setBackgroundTab(
+                            key as keyof typeof BACKGROUND_THEMES
+                          )
+                        }
+                        value={key}
+                        class="flex relative z-10 flex-1 justify-center items-center px-4 py-2 bg-transparent rounded-lg border transition-colors duration-200 text-gray-11 ui-not-selected:hover:border-gray-7 ui-selected:bg-gray-3 ui-selected:border-gray-3 group ui-selected:text-gray-12 disabled:opacity-50 focus:outline-none"
+                      >
+                        {value}
+                      </KTabs.Trigger>
+                    </>
+                  )}
+                </For>
+              </KTabs.List>
+            </KTabs>
+            <KRadioGroup
+              value={
+                project.background.source.type === "wallpaper"
+                  ? wallpapers()?.find((w) =>
+                      (
+                        project.background.source as { path?: string }
+                      ).path?.includes(w.id)
+                    )?.url ?? undefined
+                  : undefined
+              }
+              onChange={(photoUrl) => {
+                try {
+                  const wallpaper = wallpapers()?.find(
+                    (w) => w.url === photoUrl
+                  );
+                  if (!wallpaper) return;
+
+                  debouncedSetProject(wallpaper.rawPath);
+
+                  ensurePaddingForBackground();
+                } catch (err) {
+                  toast.error("Failed to set wallpaper");
+                }
+              }}
+              class="grid grid-cols-7 gap-2 h-auto"
+            >
+              <Show
+                when={!wallpapers.loading}
+                fallback={
+                  <div class="flex col-span-7 justify-center items-center h-32 text-gray-11">
+                    <div class="flex flex-col gap-2 items-center">
+                      <div class="w-6 h-6 rounded-full border-2 animate-spin border-gray-5 border-t-blue-400" />
+                      <span>Loading wallpapers...</span>
+                    </div>
+                  </div>
+                }
+              >
+                <For each={filteredWallpapers().slice(0, 21)}>
+                  {(photo) => (
+                    <KRadioGroup.Item
+                      value={photo.url!}
+                      class="relative aspect-square group"
+                    >
+                      <KRadioGroup.ItemInput class="peer" />
+                      <KRadioGroup.ItemControl class="overflow-hidden w-full h-full rounded-lg transition cursor-pointer ui-not-checked:ring-offset-1 ui-not-checked:ring-offset-gray-200 ui-not-checked:hover:ring-1 ui-not-checked:hover:ring-gray-400 ui-checked:ring-2 ui-checked:ring-gray-500 ui-checked:ring-offset-2 ui-checked:ring-offset-gray-200">
+                        <img
+                          src={photo.url!}
+                          loading="eager"
+                          class="object-cover w-full h-full"
+                          alt="Wallpaper option"
+                        />
+                      </KRadioGroup.ItemControl>
+                    </KRadioGroup.Item>
+                  )}
+                </For>
+                <Collapsible class="col-span-7">
+                  <Collapsible.Content class="animate-in slide-in-from-top-2 fade-in">
+                    <div class="grid grid-cols-7 gap-2">
+                      <For each={filteredWallpapers()}>
+                        {(photo) => (
+                          <KRadioGroup.Item
+                            value={photo.url!}
+                            class="relative aspect-square group"
+                          >
+                            <KRadioGroup.ItemInput class="peer" />
+                            <KRadioGroup.ItemControl class="overflow-hidden w-full h-full rounded-lg border cursor-pointer border-gray-5 ui-checked:border-blue-9 ui-checked:ring-2 ui-checked:ring-blue-9 peer-focus-visible:border-2 peer-focus-visible:border-blue-9">
+                              <img
+                                src={photo.url!}
+                                alt="Wallpaper option"
+                                class="object-cover w-full h-full"
+                                loading="lazy"
+                              />
+                            </KRadioGroup.ItemControl>
+                          </KRadioGroup.Item>
+                        )}
+                      </For>
+                    </div>
+                  </Collapsible.Content>
+                </Collapsible>
+              </Show>
+            </KRadioGroup>
+          </KTabs.Content>
+          <KTabs.Content value="image">
+            <Show
+              when={
+                project.background.source.type === "image" &&
+                project.background.source.path
+              }
+              fallback={
+                <button
+                  type="button"
+                  onClick={() => fileInput.click()}
+                  class="p-6 bg-gray-2 text-[13px] w-full rounded-[0.5rem] border border-gray-5 border-dashed flex flex-col items-center justify-center gap-[0.5rem] hover:bg-gray-3 transition-colors duration-100"
+                >
+                  <IconCapImage class="text-gray-11 size-6" />
+                  <span class="text-gray-12">
+                    Click to select or drag and drop image
+                  </span>
+                </button>
+              }
+            >
+              {(source) => (
+                <div class="overflow-hidden relative w-full h-48 rounded-md border border-gray-3 group">
+                  <img
+                    src={convertFileSrc(source())}
+                    class="object-cover w-full h-full"
+                    alt="Selected background"
+                  />
+                  <div class="absolute top-2 right-2">
+                    <button
+                      type="button"
+                      onClick={() =>
+                        setProject("background", "source", {
+                          type: "image",
+                          path: null,
+                        })
+                      }
+                      class="p-2 text-white rounded-full transition-colors bg-black/50 hover:bg-black/70"
+                    >
+                      <IconCapCircleX class="w-4 h-4" />
+                    </button>
+                  </div>
+                </div>
+              )}
+            </Show>
+            <input
+              type="file"
+              ref={fileInput}
+              class="hidden"
+              accept="image/apng, image/avif, image/jpeg, image/png, image/webp"
+              onChange={async (e) => {
+                const file = e.currentTarget.files?.[0];
+                if (!file) return;
+
+                const validExtensions = [
+                  "jpg",
+                  "jpeg",
+                  "png",
+                  "gif",
+                  "webp",
+                  "bmp",
+                ];
+                const extension = file.name.split(".").pop()?.toLowerCase();
+                if (!extension || !validExtensions.includes(extension)) {
+                  toast.error("Invalid image file type");
+                  return;
+                }
+
+                try {
+                  const fileName = `bg-${Date.now()}-${file.name}`;
+                  const arrayBuffer = await file.arrayBuffer();
+                  const uint8Array = new Uint8Array(arrayBuffer);
+
+                  const fullPath = `${await appDataDir()}/${fileName}`;
+
+                  await writeFile(fileName, uint8Array, {
+                    baseDir: BaseDirectory.AppData,
+                  });
+
+                  setProject("background", "source", {
+                    type: "image",
+                    path: fullPath,
+                  });
+                } catch (err) {
+                  toast.error("Failed to save image");
+                }
+              }}
+            />
+          </KTabs.Content>
+          <KTabs.Content value="color">
+            <Show
+              when={
+                project.background.source.type === "color" &&
+                project.background.source
+              }
+            >
+              <div class="flex flex-col flex-wrap gap-3">
+                <div class="flex flex-row items-center w-full h-10">
+                  <RgbInput
+                    value={
+                      project.background.source.type === "color"
+                        ? project.background.source.value
+                        : [0, 0, 0]
+                    }
+                    onChange={(value) => {
+                      setProject("background", "source", {
+                        type: "color",
+                        value,
+                      });
+                    }}
+                  />
+                </div>
+
+                <div class="flex flex-wrap gap-2">
+                  <For each={BACKGROUND_COLORS}>
+                    {(color) => (
+                      <label class="relative">
+                        <input
+                          type="radio"
+                          class="sr-only peer"
+                          name="colorPicker"
+                          onChange={(e) => {
+                            if (e.target.checked) {
+                              backgrounds.color = {
+                                type: "color",
+                                value: hexToRgb(color) ?? [0, 0, 0],
+                              };
+                              setProject(
+                                "background",
+                                "source",
+                                backgrounds.color
+                              );
+                            }
+                          }}
+                        />
+                        <div
+                          class="rounded-lg transition-all duration-200 cursor-pointer size-8 peer-checked:hover:opacity-100 peer-hover:opacity-70 peer-checked:ring-2 peer-checked:ring-gray-500 peer-checked:ring-offset-2 peer-checked:ring-offset-gray-200"
+                          style={{ "background-color": color }}
+                        />
+                      </label>
+                    )}
+                  </For>
+                </div>
+              </div>
+            </Show>
+          </KTabs.Content>
+          <KTabs.Content value="gradient" class="flex flex-row justify-between">
+            <Show
+              when={
+                project.background.source.type === "gradient" &&
+                project.background.source
+              }
+            >
+              {(source) => {
+                const max = 360;
+
+                const { projectHistory } = useEditorContext();
+
+                const angle = () => source().angle ?? 90;
+
+                return (
+                  <>
+                    <div class="flex flex-col gap-3">
+                      <div class="flex gap-5 h-10">
+                        <RgbInput
+                          value={source().from}
+                          onChange={(from) => {
+                            backgrounds.gradient.from = from;
+                            setProject("background", "source", {
+                              type: "gradient",
+                              from,
+                            });
+                          }}
+                        />
+                        <RgbInput
+                          value={source().to}
+                          onChange={(to) => {
+                            backgrounds.gradient.to = to;
+                            setProject("background", "source", {
+                              type: "gradient",
+                              to,
+                            });
+                          }}
+                        />
+                        <div
+                          class="flex relative flex-col items-center p-1 ml-auto rounded-full border bg-gray-1 border-gray-3 size-10 cursor-ns-resize shrink-0"
+                          style={{ transform: `rotate(${angle()}deg)` }}
+                          onMouseDown={(downEvent) => {
+                            const start = angle();
+                            const resumeHistory = projectHistory.pause();
+
+                            createRoot((dispose) =>
+                              createEventListenerMap(window, {
+                                mouseup: () => dispose(),
+                                mousemove: (moveEvent) => {
+                                  const rawNewAngle =
+                                    Math.round(
+                                      start +
+                                        (downEvent.clientY - moveEvent.clientY)
+                                    ) % max;
+                                  const newAngle = moveEvent.shiftKey
+                                    ? rawNewAngle
+                                    : Math.round(rawNewAngle / 45) * 45;
+
+                                  if (
+                                    !moveEvent.shiftKey &&
+                                    hapticsEnabled() &&
+                                    project.background.source.type ===
+                                      "gradient" &&
+                                    project.background.source.angle !== newAngle
+                                  ) {
+                                    commands.performHapticFeedback(
+                                      "Alignment",
+                                      "Now"
+                                    );
+                                  }
+
+                                  setProject("background", "source", {
+                                    type: "gradient",
+                                    angle:
+                                      newAngle < 0 ? newAngle + max : newAngle,
+                                  });
+                                },
+                              })
+                            );
+                          }}
+                        >
+                          <div class="bg-blue-9 rounded-full size-1.5" />
+                        </div>
+                      </div>
+                      <div class="flex flex-wrap gap-2">
+                        <For each={BACKGROUND_GRADIENTS}>
+                          {(gradient) => (
+                            <label class="relative">
+                              <input
+                                type="radio"
+                                class="sr-only peer"
+                                name="colorPicker"
+                                onChange={(e) => {
+                                  if (e.target.checked) {
+                                    backgrounds.gradient = {
+                                      type: "gradient",
+                                      from: gradient.from,
+                                      to: gradient.to,
+                                    };
+                                    setProject(
+                                      "background",
+                                      "source",
+                                      backgrounds.gradient
+                                    );
+                                  }
+                                }}
+                              />
+                              <div
+                                class="rounded-lg transition-all duration-200 cursor-pointer size-8 peer-checked:hover:opacity-100 peer-hover:opacity-70 peer-checked:ring-2 peer-checked:ring-gray-500 peer-checked:ring-offset-2 peer-checked:ring-offset-gray-200"
+                                style={{
+                                  background: `linear-gradient(${angle()}deg, rgb(${gradient.from.join(
+                                    ","
+                                  )}), rgb(${gradient.to.join(",")}))`,
+                                }}
+                              />
+                            </label>
+                          )}
+                        </For>
+                      </div>
+                    </div>
+                  </>
                 );
               }}
-              class="flex flex-col gap-2"
-              disabled
+            </Show>
+          </KTabs.Content>
+        </KTabs>
+      </Field>
+
+      <Field name="Background Blur" icon={<IconCapBgBlur />}>
+        <Slider
+          value={[project.background.blur]}
+          onChange={(v) => setProject("background", "blur", v[0])}
+          minValue={0}
+          maxValue={100}
+          step={0.1}
+          formatTooltip="%"
+        />
+      </Field>
+      <div class="w-full border-t border-gray-300 border-dashed" />
+      <Field name="Padding" icon={<IconCapPadding class="size-4" />}>
+        <Slider
+          value={[project.background.padding]}
+          onChange={(v) => setProject("background", "padding", v[0])}
+          minValue={0}
+          maxValue={40}
+          step={0.1}
+          formatTooltip="%"
+        />
+      </Field>
+      <Field name="Rounded Corners" icon={<IconCapCorners class="size-4" />}>
+        <Slider
+          value={[project.background.rounding]}
+          onChange={(v) => setProject("background", "rounding", v[0])}
+          minValue={0}
+          maxValue={100}
+          step={0.1}
+          formatTooltip="%"
+        />
+      </Field>
+      <Field
+        name="Border"
+        icon={<IconCapSettings class="size-4" />}
+        value={
+          <Toggle
+            checked={project.background.border?.enabled ?? false}
+            onChange={(enabled) => {
+              const prev = project.background.border ?? {
+                enabled: false,
+                width: 5.0,
+                color: [0, 0, 0],
+                opacity: 50.0,
+              };
+
+              setProject("background", "border", {
+                ...prev,
+                enabled,
+              });
+            }}
+          />
+        }
+      />
+      <Show when={project.background.border?.enabled}>
+        <Field name="Border Width" icon={<IconCapEnlarge class="size-4" />}>
+          <Slider
+            value={[project.background.border?.width ?? 5.0]}
+            onChange={(v) =>
+              setProject("background", "border", {
+                ...(project.background.border ?? {
+                  enabled: true,
+                  width: 5.0,
+                  color: [0, 0, 0],
+                  opacity: 50.0,
+                }),
+                width: v[0],
+              })
+            }
+            minValue={1}
+            maxValue={20}
+            step={0.1}
+            formatTooltip="px"
+          />
+        </Field>
+        <Field name="Border Color" icon={<IconCapImage class="size-4" />}>
+          <RgbInput
+            value={project.background.border?.color ?? [0, 0, 0]}
+            onChange={(color) =>
+              setProject("background", "border", {
+                ...(project.background.border ?? {
+                  enabled: true,
+                  width: 5.0,
+                  color: [0, 0, 0],
+                  opacity: 50.0,
+                }),
+                color,
+              })
+            }
+          />
+        </Field>
+        <Field name="Border Opacity" icon={<IconCapShadow class="size-4" />}>
+          <Slider
+            value={[project.background.border?.opacity ?? 50.0]}
+            onChange={(v) =>
+              setProject("background", "border", {
+                ...(project.background.border ?? {
+                  enabled: true,
+                  width: 5.0,
+                  color: [0, 0, 0],
+                  opacity: 50.0,
+                }),
+                opacity: v[0],
+              })
+            }
+            minValue={0}
+            maxValue={100}
+            step={0.1}
+            formatTooltip="%"
+          />
+        </Field>
+      </Show>
+      <Field name="Shadow" icon={<IconCapShadow class="size-4" />}>
+        <Slider
+          value={[project.background.shadow!]}
+          onChange={(v) => {
+            batch(() => {
+              setProject("background", "shadow", v[0]);
+              if (v[0] > 0 && !project.background.advancedShadow) {
+                setProject("background", "advancedShadow", {
+                  size: 50,
+                  opacity: 18,
+                  blur: 50,
+                });
+              }
+            });
+          }}
+          minValue={0}
+          maxValue={100}
+          step={0.1}
+          formatTooltip="%"
+        />
+        <ShadowSettings
+          scrollRef={props.scrollRef}
+          size={{
+            value: [project.background.advancedShadow?.size ?? 50],
+            onChange: (v) => {
+              setProject("background", "advancedShadow", {
+                ...(project.background.advancedShadow ?? {
+                  size: 50,
+                  opacity: 18,
+                  blur: 50,
+                }),
+                size: v[0],
+              });
+            },
+          }}
+          opacity={{
+            value: [project.background.advancedShadow?.opacity ?? 18],
+            onChange: (v) => {
+              setProject("background", "advancedShadow", {
+                ...(project.background.advancedShadow ?? {
+                  size: 50,
+                  opacity: 18,
+                  blur: 50,
+                }),
+                opacity: v[0],
+              });
+            },
+          }}
+          blur={{
+            value: [project.background.advancedShadow?.blur ?? 50],
+            onChange: (v) => {
+              setProject("background", "advancedShadow", {
+                ...(project.background.advancedShadow ?? {
+                  size: 50,
+                  opacity: 18,
+                  blur: 50,
+                }),
+                blur: v[0],
+              });
+            },
+          }}
+        />
+      </Field>
+    </KTabs.Content>
+  );
+}
+
+function CameraConfig(props: { scrollRef: HTMLDivElement }) {
+  const { project, setProject } = useEditorContext();
+
+  return (
+    <KTabs.Content value={TAB_IDS.camera} class="flex flex-col gap-6">
+      <Field icon={<IconCapCamera class="size-4" />} name="Camera">
+        <div class="flex flex-col gap-6">
+          <div>
+            <Subfield name="Position" />
+            <KRadioGroup
+              value={`${project.camera.position.x}:${project.camera.position.y}`}
+              onChange={(v) => {
+                const [x, y] = v.split(":");
+                setProject("camera", "position", { x, y } as any);
+              }}
+              class="mt-[0.75rem] rounded-[0.5rem] border border-gray-3 bg-gray-2 w-full h-[7.5rem] relative"
             >
-              {(
-                Object.entries(CURSOR_ANIMATION_STYLES) as [
-                  CursorAnimationStyle,
-                  string
-                ][]
-              ).map(([value, label]) => (
-                <RadioGroup.Item value={value} class="flex items-center">
-                  <RadioGroup.ItemInput class="sr-only peer" />
-                  <RadioGroup.ItemControl
-                    class={cx(
-                      "mr-2 w-4 h-4 rounded-full border border-gray-300",
-                      "relative after:absolute after:inset-0 after:m-auto after:block after:w-2 after:h-2 after:rounded-full",
-                      "after:transition-colors after:duration-200",
-                      "peer-checked:border-blue-500 peer-checked:after:bg-blue-400",
-                      "peer-focus-visible:ring-2 peer-focus-visible:ring-blue-400/50",
-                      "peer-disabled:opacity-50"
-                    )}
+              <For
+                each={[
+                  { x: "left", y: "top" } as const,
+                  { x: "center", y: "top" } as const,
+                  { x: "right", y: "top" } as const,
+                  { x: "left", y: "bottom" } as const,
+                  { x: "center", y: "bottom" } as const,
+                  { x: "right", y: "bottom" } as const,
+                ]}
+              >
+                {(item) => (
+                  <RadioGroup.Item value={`${item.x}:${item.y}`}>
+                    <RadioGroup.ItemInput class="peer" />
+                    <RadioGroup.ItemControl
+                      class={cx(
+                        "cursor-pointer size-6 shrink-0 rounded-[0.375rem] bg-gray-5 absolute flex justify-center items-center ui-checked:bg-blue-9 focus-visible:outline peer-focus-visible:outline outline-2 outline-blue-9 outline-offset-2 transition-colors duration-100",
+                        item.x === "left"
+                          ? "left-2"
+                          : item.x === "right"
+                          ? "right-2"
+                          : "left-1/2 transform -translate-x-1/2",
+                        item.y === "top" ? "top-2" : "bottom-2"
+                      )}
+                      onClick={() => setProject("camera", "position", item)}
+                    >
+                      <div class="size-[0.5rem] shrink-0 bg-solid-white rounded-full" />
+                    </RadioGroup.ItemControl>
+                  </RadioGroup.Item>
+                )}
+              </For>
+            </KRadioGroup>
+          </div>
+          <Subfield name="Hide Camera">
+            <Toggle
+              checked={project.camera.hide}
+              onChange={(hide) => setProject("camera", "hide", hide)}
+            />
+          </Subfield>
+          <Subfield name="Mirror Camera">
+            <Toggle
+              checked={project.camera.mirror}
+              onChange={(mirror) => setProject("camera", "mirror", mirror)}
+            />
+          </Subfield>
+          <Subfield name="Shape">
+            <KSelect<{ name: string; value: CameraShape }>
+              options={CAMERA_SHAPES}
+              optionValue="value"
+              optionTextValue="name"
+              value={CAMERA_SHAPES.find(
+                (v) => v.value === project.camera.shape
+              )}
+              onChange={(v) => {
+                if (v) setProject("camera", "shape", v.value);
+              }}
+              disallowEmptySelection
+              itemComponent={(props) => (
+                <MenuItem<typeof KSelect.Item>
+                  as={KSelect.Item}
+                  item={props.item}
+                >
+                  <KSelect.ItemLabel class="flex-1">
+                    {props.item.rawValue.name}
+                  </KSelect.ItemLabel>
+                </MenuItem>
+              )}
+            >
+              <KSelect.Trigger class="flex flex-row gap-2 items-center px-2 w-full h-8 rounded-lg transition-colors bg-gray-3 disabled:text-gray-11">
+                <KSelect.Value<{
+                  name: string;
+                  value: StereoMode;
+                }> class="flex-1 text-sm text-left truncate text-[--gray-500] font-normal">
+                  {(state) => <span>{state.selectedOption().name}</span>}
+                </KSelect.Value>
+                <KSelect.Icon<ValidComponent>
+                  as={(props) => (
+                    <IconCapChevronDown
+                      {...props}
+                      class="size-4 shrink-0 transform transition-transform ui-expanded:rotate-180 text-[--gray-500]"
+                    />
+                  )}
+                />
+              </KSelect.Trigger>
+              <KSelect.Portal>
+                <PopperContent<typeof KSelect.Content>
+                  as={KSelect.Content}
+                  class={cx(topSlideAnimateClasses, "z-50")}
+                >
+                  <MenuItemList<typeof KSelect.Listbox>
+                    class="overflow-y-auto max-h-32"
+                    as={KSelect.Listbox}
                   />
-                  <span
-                    class={cx(
-                      "text-gray-12",
-                      "peer-checked:text-gray-900",
-                      "peer-disabled:opacity-50"
-                    )}
+                </PopperContent>
+              </KSelect.Portal>
+            </KSelect>
+          </Subfield>
+        </div>
+      </Field>
+      <div class="w-full border-t border-dashed border-gray-5" />
+      <Field name="Size" icon={<IconCapEnlarge class="size-4" />}>
+        <Slider
+          value={[project.camera.size]}
+          onChange={(v) => setProject("camera", "size", v[0])}
+          minValue={20}
+          maxValue={80}
+          step={0.1}
+          formatTooltip="%"
+        />
+      </Field>
+      <Field name="Size During Zoom" icon={<IconCapEnlarge class="size-4" />}>
+        <Slider
+          value={[project.camera.zoom_size ?? 60]}
+          onChange={(v) => setProject("camera", "zoom_size", v[0])}
+          minValue={10}
+          maxValue={60}
+          step={0.1}
+          formatTooltip="%"
+        />
+      </Field>
+      <Field name="Rounded Corners" icon={<IconCapCorners class="size-4" />}>
+        <Slider
+          value={[project.camera.rounding!]}
+          onChange={(v) => setProject("camera", "rounding", v[0])}
+          minValue={0}
+          maxValue={100}
+          step={0.1}
+          formatTooltip="%"
+        />
+      </Field>
+      <Field name="Shadow" icon={<IconCapShadow class="size-4" />}>
+        <div class="space-y-8">
+          <Slider
+            value={[project.camera.shadow!]}
+            onChange={(v) => setProject("camera", "shadow", v[0])}
+            minValue={0}
+            maxValue={100}
+            step={0.1}
+            formatTooltip="%"
+          />
+          <ShadowSettings
+            scrollRef={props.scrollRef}
+            size={{
+              value: [project.camera.advanced_shadow?.size ?? 50],
+              onChange: (v) => {
+                setProject("camera", "advanced_shadow", {
+                  ...(project.camera.advanced_shadow ?? {
+                    size: 50,
+                    opacity: 18,
+                    blur: 50,
+                  }),
+                  size: v[0],
+                });
+              },
+            }}
+            opacity={{
+              value: [project.camera.advanced_shadow?.opacity ?? 18],
+              onChange: (v) => {
+                setProject("camera", "advanced_shadow", {
+                  ...(project.camera.advanced_shadow ?? {
+                    size: 50,
+                    opacity: 18,
+                    blur: 50,
+                  }),
+                  opacity: v[0],
+                });
+              },
+            }}
+            blur={{
+              value: [project.camera.advanced_shadow?.blur ?? 50],
+              onChange: (v) => {
+                setProject("camera", "advanced_shadow", {
+                  ...(project.camera.advanced_shadow ?? {
+                    size: 50,
+                    opacity: 18,
+                    blur: 50,
+                  }),
+                  blur: v[0],
+                });
+              },
+            }}
+          />
+        </div>
+      </Field>
+    </KTabs.Content>
+  );
+}
+
+function ZoomSegmentPreview(props: {
+  segmentIndex: number;
+  segment: ZoomSegment;
+}) {
+  const { project, editorInstance } = useEditorContext();
+
+  const start = createMemo(() => props.segment.start);
+
+  const segmentIndex = createMemo(() => {
+    const st = start();
+    const i = project.timeline?.segments.findIndex(
+      (s) => s.start <= st && s.end > st
+    );
+    if (i === undefined || i === -1) return 0;
+    return i;
+  });
+
+  const relativeTime = createMemo(() => {
+    const st = start();
+    const segment = project.timeline?.segments[segmentIndex()];
+    if (!segment) return 0;
+    return Math.max(0, st - segment.start);
+  });
+
+  const video = document.createElement("video");
+  createEffect(() => {
+    const path = convertFileSrc(
+      `${
+        editorInstance.path
+      }/content/segments/segment-${segmentIndex()}/display.mp4`
+    );
+    video.src = path;
+    video.preload = "auto";
+    video.load();
+  });
+
+  createEffect(() => {
+    const t = relativeTime();
+    if (t === undefined) return;
+
+    if (video.readyState >= 2) {
+      video.currentTime = t;
+    } else {
+      const handleCanPlay = () => {
+        video.currentTime = t;
+        video.removeEventListener("canplay", handleCanPlay);
+      };
+      video.addEventListener("canplay", handleCanPlay);
+    }
+  });
+
+  const render = () => {
+    if (!canvasRef || video.readyState < 2) return;
+
+    const ctx = canvasRef.getContext("2d");
+    if (!ctx) return;
+
+    ctx.imageSmoothingEnabled = false;
+    ctx.clearRect(0, 0, canvasRef.width, canvasRef.height);
+
+    const raw = editorInstance.recordings.segments[0].display;
+    const croppedPosition = project.background.crop?.position || { x: 0, y: 0 };
+    const croppedSize = project.background.crop?.size || {
+      x: raw.width,
+      y: raw.height,
+    };
+
+    ctx.drawImage(
+      video,
+      croppedPosition.x,
+      croppedPosition.y,
+      croppedSize.x,
+      croppedSize.y,
+      0,
+      0,
+      canvasRef.width,
+      canvasRef.height
+    );
+  };
+
+  const [loaded, setLoaded] = createSignal(false);
+  video.onloadeddata = () => {
+    setLoaded(true);
+    render();
+  };
+  video.onseeked = render;
+  video.onerror = () => {
+    setTimeout(() => video.load(), 100);
+  };
+
+  let canvasRef!: HTMLCanvasElement;
+
+  return (
+    <>
+      <div class="space-y-1.5">
+        <div class="text-xs font-medium text-center text-gray-12">
+          Zoom {props.segmentIndex + 1}
+        </div>
+        <div class="overflow-hidden relative rounded border aspect-video border-gray-3 bg-gray-3">
+          <canvas
+            ref={canvasRef}
+            width={160}
+            height={90}
+            data-loaded={loaded()}
+            class="w-full h-full opacity-0 transition-opacity data-[loaded='true']:opacity-100 duration-200"
+          />
+          <Show when={!loaded()}>
+            <p class="flex absolute inset-0 justify-center items-center text-xs text-gray-11">
+              Loading...
+            </p>
+          </Show>
+        </div>
+      </div>
+      <div class="flex gap-1 justify-center items-center mt-3 w-full text-xs text-center text-gray-11">
+        <IconLucideSearch class="size-3" />
+        <p>{props.segment.amount.toFixed(1)}x</p>
+      </div>
+    </>
+  );
+}
+
+function ZoomSegmentConfig(props: {
+  segmentIndex: number;
+  segment: ZoomSegment;
+}) {
+  const generalSettings = generalSettingsStore.createQuery();
+  const {
+    project,
+    setProject,
+    editorInstance,
+    setEditorState,
+    projectHistory,
+  } = useEditorContext();
+
+  const states = {
+    manual:
+      props.segment.mode === "auto"
+        ? { x: 0.5, y: 0.5 }
+        : props.segment.mode.manual,
+  };
+
+  return (
+    <>
+      <Field
+        name={`Zoom ${props.segmentIndex + 1}`}
+        icon={<IconLucideSearch />}
+      >
+        <Slider
+          value={[props.segment.amount]}
+          onChange={(v) =>
+            setProject(
+              "timeline",
+              "zoomSegments",
+              props.segmentIndex,
+              "amount",
+              v[0]
+            )
+          }
+          minValue={1}
+          maxValue={4.5}
+          step={0.001}
+          formatTooltip="x"
+        />
+      </Field>
+      <Field name="Zoom Mode" icon={<IconCapSettings />}>
+        <KTabs
+          class="space-y-6"
+          value={props.segment.mode === "auto" ? "auto" : "manual"}
+          onChange={(v) => {
+            setProject(
+              "timeline",
+              "zoomSegments",
+              props.segmentIndex,
+              "mode",
+              v === "auto" ? "auto" : { manual: states.manual }
+            );
+          }}
+        >
+          <KTabs.List class="flex flex-row items-center rounded-[0.5rem] relative border">
+            <KTabs.Trigger
+              value="auto"
+              class="z-10 flex-1 py-2.5 text-gray-11 transition-colors duration-100 outline-none ui-selected:text-gray-12 peer"
+              disabled={!generalSettings.data?.custom_cursor_capture2}
+            >
+              Auto
+            </KTabs.Trigger>
+            <KTabs.Trigger
+              value="manual"
+              class="z-10 flex-1 py-2.5 text-gray-11 transition-colors duration-100 outline-none ui-selected:text-gray-12 peer"
+            >
+              Manual
+            </KTabs.Trigger>
+            <KTabs.Indicator class="absolute flex p-px inset-0 transition-transform peer-focus-visible:outline outline-2 outline-blue-9 outline-offset-2 rounded-[0.6rem] overflow-hidden">
+              <div class="flex-1 bg-gray-3" />
+            </KTabs.Indicator>
+          </KTabs.List>
+          <KTabs.Content value="manual" tabIndex="">
+            <Show
+              when={(() => {
+                const m = props.segment.mode;
+                if (m === "auto") return;
+
+                return m.manual;
+              })()}
+            >
+              {(mode) => {
+                const start = createMemo<number>((prev) => {
+                  if (projectHistory.isPaused()) return prev;
+
+                  return props.segment.start;
+                }, 0);
+
+                const segmentIndex = createMemo<number>((prev) => {
+                  if (projectHistory.isPaused()) return prev;
+
+                  const st = start();
+                  const i = project.timeline?.segments.findIndex(
+                    (s) => s.start <= st && s.end > st
+                  );
+                  if (i === undefined || i === -1) return 0;
+                  return i;
+                }, 0);
+
+                const relativeTime = createMemo(() => {
+                  const st = start();
+                  const segment = project.timeline?.segments[segmentIndex()];
+                  if (!segment) return 0;
+                  return Math.max(0, st - segment.start);
+                });
+
+                const video = document.createElement("video");
+                createEffect(() => {
+                  const path = convertFileSrc(
+                    `${
+                      editorInstance.path
+                    }/content/segments/segment-${segmentIndex()}/display.mp4`
+                  );
+                  video.src = path;
+                  video.preload = "auto";
+                  video.load();
+                });
+
+                createEffect(() => {
+                  const t = relativeTime();
+                  if (t === undefined) return;
+
+                  if (video.readyState >= 2) {
+                    video.currentTime = t;
+                  } else {
+                    const handleCanPlay = () => {
+                      video.currentTime = t;
+                      video.removeEventListener("canplay", handleCanPlay);
+                    };
+                    video.addEventListener("canplay", handleCanPlay);
+                  }
+                });
+
+                createEffect(
+                  on(
+                    () => {
+                      croppedPosition();
+                      croppedSize();
+                    },
+                    () => {
+                      if (loaded()) {
+                        render();
+                      }
+                    }
+                  )
+                );
+
+                const render = () => {
+                  if (!canvasRef || video.readyState < 2) return;
+
+                  const ctx = canvasRef.getContext("2d");
+                  if (!ctx) return;
+
+                  ctx.imageSmoothingEnabled = false;
+                  ctx.clearRect(0, 0, canvasRef.width, canvasRef.height);
+                  ctx.drawImage(
+                    video,
+                    croppedPosition().x,
+                    croppedPosition().y,
+                    croppedSize().x,
+                    croppedSize().y,
+                    0,
+                    0,
+                    canvasRef.width!,
+                    canvasRef.height!
+                  );
+                };
+
+                const [loaded, setLoaded] = createSignal(false);
+                video.onloadeddata = () => {
+                  setLoaded(true);
+                  render();
+                };
+                video.onseeked = render;
+
+                video.onerror = (e) => {
+                  console.error("Failed to load video for zoom preview:", e);
+                  setTimeout(() => {
+                    video.load();
+                  }, 100);
+                };
+
+                let canvasRef!: HTMLCanvasElement;
+
+                const [ref, setRef] = createSignal<HTMLDivElement>();
+                const bounds = createElementBounds(ref);
+                const rawSize = () => {
+                  const raw = editorInstance.recordings.segments[0].display;
+                  return { x: raw.width, y: raw.height };
+                };
+
+                const croppedPosition = () => {
+                  const cropped = project.background.crop?.position;
+                  if (cropped) return cropped;
+
+                  return { x: 0, y: 0 };
+                };
+
+                const croppedSize = () => {
+                  const cropped = project.background.crop?.size;
+                  if (cropped) return cropped;
+
+                  return rawSize();
+                };
+
+                const visualHeight = () =>
+                  (bounds.width! / croppedSize().x) * croppedSize().y;
+
+                return (
+                  <div
+                    ref={setRef}
+                    class="relative w-full"
+                    style={{
+                      height: `calc(${visualHeight()}px + 0.25rem)`,
+                    }}
+                    onMouseDown={(downEvent) => {
+                      const bounds =
+                        downEvent.currentTarget.getBoundingClientRect();
+
+                      createRoot((dispose) =>
+                        createEventListenerMap(window, {
+                          mouseup: () => dispose(),
+                          mousemove: (moveEvent) => {
+                            setProject(
+                              "timeline",
+                              "zoomSegments",
+                              props.segmentIndex,
+                              "mode",
+                              "manual",
+                              {
+                                x: Math.max(
+                                  Math.min(
+                                    (moveEvent.clientX - bounds.left) /
+                                      bounds.width,
+                                    1
+                                  ),
+                                  0
+                                ),
+                                y: Math.max(
+                                  Math.min(
+                                    (moveEvent.clientY - bounds.top) /
+                                      bounds.height,
+                                    1
+                                  ),
+                                  0
+                                ),
+                              }
+                            );
+                          },
+                        })
+                      );
+                    }}
                   >
-                    {label}
-                  </span>
-                </RadioGroup.Item>
-              ))}
-            </RadioGroup>
-          </Field> */}
-				</KTabs.Content>
-				<KTabs.Content value="hotkeys">
-					<Field name="Hotkeys" icon={<IconCapHotkeys />}>
-						<ComingSoonTooltip>
-							<Subfield name="Show hotkeys">
-								<Toggle disabled />
-							</Subfield>
-						</ComingSoonTooltip>
-					</Field>
-				</KTabs.Content>
-				<KTabs.Content value="captions" class="flex flex-col gap-6">
-					<CaptionsTab />
-				</KTabs.Content>
-			</div>
-			<Show when={editorState.timeline.selection}>
-				{(selection) => (
-					<div
-						style={{
-							"--margin-top-scroll": "5px",
-						}}
-						class="absolute custom-scroll p-5 top-16 left-0 right-0 bottom-0 text-[0.875rem] space-y-4 bg-gray-1 dark:bg-gray-2 z-50 animate-in slide-in-from-bottom-2 fade-in"
-					>
-						<Suspense>
-							<Show
-								when={(() => {
-									const zoomSelection = selection();
-									if (zoomSelection.type !== "zoom") return;
-
-									const segments = zoomSelection.indices
-										.map((index) => ({
-											index,
-											segment: project.timeline?.zoomSegments?.[index],
-										}))
-										.filter(
-											(item): item is { index: number; segment: ZoomSegment } =>
-												item.segment !== undefined,
-										);
-
-									if (segments.length === 0) {
-										setEditorState("timeline", "selection", null);
-										return;
-									}
-									return { selection: zoomSelection, segments };
-								})()}
-							>
-								{(value) => (
-									<div class="space-y-4">
-										<div class="flex flex-row justify-between items-center">
-											<div class="flex gap-2 items-center">
-												<EditorButton
-													onClick={() =>
-														setEditorState("timeline", "selection", null)
-													}
-													leftIcon={<IconLucideCheck />}
-												>
-													Done
-												</EditorButton>
-												<span class="text-sm text-gray-10">
-													{value().segments.length} zoom{" "}
-													{value().segments.length === 1
-														? "segment"
-														: "segments"}{" "}
-													selected
-												</span>
-											</div>
-											<EditorButton
-												variant="danger"
-												onClick={() => {
-													projectActions.deleteZoomSegments(
-														value().segments.map((s) => s.index),
-													);
-												}}
-												leftIcon={<IconCapTrash />}
-											>
-												Delete
-											</EditorButton>
-										</div>
-										<Show
-											when={value().segments.length === 1}
-											fallback={
-												<div class="grid grid-cols-3 gap-4">
-													<Index each={value().segments}>
-														{(item, index) => (
-															<div class="p-2.5 rounded-lg border border-gray-4 bg-gray-3">
-																<ZoomSegmentPreview
-																	segment={item().segment}
-																	segmentIndex={index}
-																/>
-															</div>
-														)}
-													</Index>
-												</div>
-											}
-										>
-											<For each={value().segments}>
-												{(item) => (
-													<div class="p-4 rounded-lg border border-gray-200">
-														<ZoomSegmentConfig
-															segment={item.segment}
-															segmentIndex={item.index}
-														/>
-													</div>
-												)}
-											</For>
-										</Show>
-									</div>
-								)}
-							</Show>
-							<Show
-								when={(() => {
-									const sceneSelection = selection();
-									if (sceneSelection.type !== "scene") return;
-
-									const segment =
-										project.timeline?.sceneSegments?.[sceneSelection.index];
-									if (!segment) return;
-
-									return { selection: sceneSelection, segment };
-								})()}
-							>
-								{(value) => (
-									<SceneSegmentConfig
-										segment={value().segment}
-										segmentIndex={value().selection.index}
-									/>
-								)}
-							</Show>
-							<Show
-								when={(() => {
-									const clipSegment = selection();
-									if (clipSegment.type !== "clip") return;
-
-									const segment =
-										project.timeline?.segments?.[clipSegment.index];
-									if (!segment) return;
-
-									return { selection: clipSegment, segment };
-								})()}
-							>
-								{(value) => (
-									<ClipSegmentConfig
-										segment={value().segment}
-										segmentIndex={value().selection.index}
-									/>
-								)}
-							</Show>
-						</Suspense>
-					</div>
-				)}
-			</Show>
-		</KTabs>
-	);
+                    <div
+                      class="absolute z-10 w-6 h-6 rounded-full border border-gray-400 -translate-x-1/2 -translate-y-1/2 bg-gray-1"
+                      style={{
+                        left: `${mode().x * 100}%`,
+                        top: `${mode().y * 100}%`,
+                      }}
+                    >
+                      <div class="size-1.5 bg-gray-5 rounded-full" />
+                    </div>
+                    <div class="overflow-hidden relative rounded-lg border border-gray-3 bg-gray-2">
+                      <canvas
+                        ref={canvasRef}
+                        width={croppedSize().x}
+                        height={croppedSize().y}
+                        data-loaded={loaded()}
+                        class="z-10 bg-gray-3 opacity-0 transition-opacity data-[loaded='true']:opacity-100 w-full h-full duration-200"
+                      />
+                      <Show when={!loaded()}>
+                        <div class="flex absolute inset-0 justify-center items-center bg-gray-2">
+                          <div class="text-sm text-gray-11">
+                            Loading preview...
+                          </div>
+                        </div>
+                      </Show>
+                    </div>
+                  </div>
+                );
+              }}
+            </Show>
+          </KTabs.Content>
+        </KTabs>
+      </Field>
+    </>
+  );
 }
 
-function BackgroundConfig(props: { scrollRef: HTMLDivElement }) {
-	const { project, setProject, projectHistory } = useEditorContext();
-
-	// Background tabs
-	const [backgroundTab, setBackgroundTab] =
-		createSignal<keyof typeof BACKGROUND_THEMES>("macOS");
-
-	const [wallpapers] = createResource(async () => {
-		// Only load visible wallpapers initially
-		const visibleWallpaperPaths = WALLPAPER_NAMES.map(async (id) => {
-			try {
-				const path = await resolveResource(`assets/backgrounds/${id}.jpg`);
-				return { id, path };
-			} catch (err) {
-				return { id, path: null };
-			}
-		});
-
-		// Load initial batch
-		const initialPaths = await Promise.all(visibleWallpaperPaths);
-
-		return initialPaths
-			.filter((p) => p.path !== null)
-			.map(({ id, path }) => ({
-				id,
-				url: convertFileSrc(path!),
-				rawPath: path!,
-			}));
-	});
-
-	// set padding if background is selected
-	const ensurePaddingForBackground = () => {
-		if (project.background.padding === 0)
-			setProject("background", "padding", 10);
-	};
-
-	// Validate background source path on mount
-	onMount(async () => {
-		if (
-			project.background.source.type === "wallpaper" ||
-			project.background.source.type === "image"
-		) {
-			const path = project.background.source.path;
-
-			if (path) {
-				if (project.background.source.type === "wallpaper") {
-					// If the path is just the wallpaper ID (e.g. "sequoia-dark"), get the full path
-					if (
-						WALLPAPER_NAMES.includes(path as (typeof WALLPAPER_NAMES)[number])
-					) {
-						// Wait for wallpapers to load
-						const loadedWallpapers = wallpapers();
-						if (!loadedWallpapers) return;
-
-						// Find the wallpaper with matching ID
-						const wallpaper = loadedWallpapers.find((w) => w.id === path);
-						if (!wallpaper?.url) return;
-
-						// Directly trigger the radio group's onChange handler
-						const radioGroupOnChange = async (photoUrl: string) => {
-							try {
-								const wallpaper = wallpapers()?.find((w) => w.url === photoUrl);
-								if (!wallpaper) return;
-
-								// Get the raw path without any URL prefixes
-								const rawPath = decodeURIComponent(
-									photoUrl.replace("file://", ""),
-								);
-
-								debouncedSetProject(rawPath);
-							} catch (err) {
-								toast.error("Failed to set wallpaper");
-							}
-						};
-
-						await radioGroupOnChange(wallpaper.url);
-					}
-				} else if (project.background.source.type === "image") {
-					(async () => {
-						try {
-							const convertedPath = convertFileSrc(path);
-							await fetch(convertedPath, { method: "HEAD" });
-						} catch (err) {
-							setProject("background", "source", {
-								type: "image",
-								path: null,
-							});
-						}
-					})();
-				}
-			}
-		}
-	});
-
-	const filteredWallpapers = createMemo(() => {
-		const currentTab = backgroundTab();
-		return wallpapers()?.filter((wp) => wp.id.startsWith(currentTab)) || [];
-	});
-
-	const [scrollX, setScrollX] = createSignal(0);
-	const [reachedEndOfScroll, setReachedEndOfScroll] = createSignal(false);
-
-	const [backgroundRef, setBackgroundRef] = createSignal<HTMLDivElement>();
-
-	createEventListenerMap(
-		() => backgroundRef() ?? [],
-		{
-			/** Handle background tabs overflowing to show fade */
-			scroll: () => {
-				const el = backgroundRef();
-				if (el) {
-					setScrollX(el.scrollLeft);
-					const reachedEnd = el.scrollWidth - el.clientWidth - el.scrollLeft;
-					setReachedEndOfScroll(reachedEnd === 0);
-				}
-			},
-			//Mouse wheel and touchpad support
-			wheel: (e: WheelEvent) => {
-				const el = backgroundRef();
-				if (el) {
-					e.preventDefault();
-					el.scrollLeft +=
-						Math.abs(e.deltaX) > Math.abs(e.deltaY) ? e.deltaX : e.deltaY;
-				}
-			},
-		},
-		{ passive: false },
-	);
-
-	let fileInput!: HTMLInputElement;
-
-	// Optimize the debounced set project function
-	const debouncedSetProject = (wallpaperPath: string) => {
-		const resumeHistory = projectHistory.pause();
-		queueMicrotask(() => {
-			batch(() => {
-				setProject("background", "source", {
-					type: "wallpaper",
-					path: wallpaperPath,
-				} as const);
-				resumeHistory();
-			});
-		});
-	};
-
-	const backgrounds: {
-		[K in BackgroundSource["type"]]: Extract<BackgroundSource, { type: K }>;
-	} = {
-		wallpaper: {
-			type: "wallpaper",
-			path: null,
-		},
-		image: {
-			type: "image",
-			path: null,
-		},
-		color: {
-			type: "color",
-			value: DEFAULT_GRADIENT_FROM,
-		},
-		gradient: {
-			type: "gradient",
-			from: DEFAULT_GRADIENT_FROM,
-			to: DEFAULT_GRADIENT_TO,
-		},
-	};
-
-	const generalSettings = generalSettingsStore.createQuery();
-	const hapticsEnabled = () =>
-		generalSettings.data?.hapticsEnabled && ostype() === "macos";
-
-	return (
-		<KTabs.Content value={TAB_IDS.background} class="flex flex-col gap-6">
-			<Field icon={<IconCapImage class="size-4" />} name="Background Image">
-				<KTabs
-					value={project.background.source.type}
-					onChange={(v) => {
-						const tab = v as BackgroundSource["type"];
-						ensurePaddingForBackground();
-						switch (tab) {
-							case "image": {
-								setProject("background", "source", {
-									type: "image",
-									path:
-										project.background.source.type === "image"
-											? project.background.source.path
-											: null,
-								});
-								break;
-							}
-							case "color": {
-								setProject("background", "source", {
-									type: "color",
-									value:
-										project.background.source.type === "color"
-											? project.background.source.value
-											: DEFAULT_GRADIENT_FROM,
-								});
-								break;
-							}
-							case "gradient": {
-								setProject("background", "source", {
-									type: "gradient",
-									from:
-										project.background.source.type === "gradient"
-											? project.background.source.from
-											: DEFAULT_GRADIENT_FROM,
-									to:
-										project.background.source.type === "gradient"
-											? project.background.source.to
-											: DEFAULT_GRADIENT_TO,
-									angle:
-										project.background.source.type === "gradient"
-											? project.background.source.angle
-											: 90,
-								});
-								break;
-							}
-							case "wallpaper": {
-								setProject("background", "source", {
-									type: "wallpaper",
-									path:
-										project.background.source.type === "wallpaper"
-											? project.background.source.path
-											: null,
-								});
-								break;
-							}
-						}
-					}}
-				>
-					<KTabs.List class="flex flex-row gap-2 items-center rounded-[0.5rem] relative">
-						<For each={BACKGROUND_SOURCES_LIST}>
-							{(item) => {
-								const el = (props?: object) => (
-									<KTabs.Trigger
-										class="z-10 flex-1 py-2.5 px-2 text-xs text-gray-11  ui-selected:border-gray-3 ui-selected:bg-gray-3 ui-not-selected:hover:border-gray-7 rounded-[10px] transition-colors duration-200 outline-none border ui-selected:text-gray-12 peer"
-										value={item}
-										{...props}
-									>
-										<div class="flex gap-1.5 justify-center items-center">
-											{(() => {
-												const getGradientBackground = () => {
-													const angle =
-														project.background.source.type === "gradient"
-															? project.background.source.angle
-															: 90;
-													const fromColor =
-														project.background.source.type === "gradient"
-															? project.background.source.from
-															: DEFAULT_GRADIENT_FROM;
-													const toColor =
-														project.background.source.type === "gradient"
-															? project.background.source.to
-															: DEFAULT_GRADIENT_TO;
-
-													return (
-														<div
-															class="size-3.5 rounded"
-															style={{
-																background: `linear-gradient(${angle}deg, rgb(${fromColor}), rgb(${toColor}))`,
-															}}
-														/>
-													);
-												};
-
-												const getColorBackground = () => {
-													const backgroundColor =
-														project.background.source.type === "color"
-															? project.background.source.value
-															: hexToRgb(BACKGROUND_COLORS[9]);
-
-													return (
-														<div
-															class="size-3.5 rounded-[5px]"
-															style={{
-																"background-color": `rgb(${backgroundColor})`,
-															}}
-														/>
-													);
-												};
-
-												const getImageBackground = () => {
-													// Always start with the default icon
-													let imageSrc: string = BACKGROUND_ICONS[item];
-
-													// Only override for "image" if a valid path exists
-													if (
-														item === "image" &&
-														project.background.source.type === "image" &&
-														project.background.source.path
-													) {
-														const convertedPath = convertFileSrc(
-															project.background.source.path,
-														);
-														// Only use converted path if it's valid
-														if (convertedPath) {
-															imageSrc = convertedPath;
-														}
-													}
-													// Only override for "wallpaper" if a valid wallpaper is found
-													else if (
-														item === "wallpaper" &&
-														project.background.source.type === "wallpaper" &&
-														project.background.source.path
-													) {
-														const selectedWallpaper = wallpapers()?.find((w) =>
-															(
-																project.background.source as { path?: string }
-															).path?.includes(w.id),
-														);
-														// Only use wallpaper URL if it exists
-														if (selectedWallpaper?.url) {
-															imageSrc = selectedWallpaper.url;
-														}
-													}
-
-													return (
-														<img
-															loading="eager"
-															alt={BACKGROUND_SOURCES[item]}
-															class="size-3.5 rounded"
-															src={imageSrc}
-														/>
-													);
-												};
-
-												switch (item) {
-													case "gradient":
-														return getGradientBackground();
-													case "color":
-														return getColorBackground();
-													case "image":
-													case "wallpaper":
-														return getImageBackground();
-													default:
-														return null;
-												}
-											})()}
-											{BACKGROUND_SOURCES[item]}
-										</div>
-									</KTabs.Trigger>
-								);
-
-								return el({});
-							}}
-						</For>
-					</KTabs.List>
-					{/** Dashed divider */}
-					<div class="my-5 w-full border-t border-dashed border-gray-5" />
-					<KTabs.Content value="wallpaper">
-						{/** Background Tabs */}
-						<KTabs class="overflow-hidden relative" value={backgroundTab()}>
-							<KTabs.List
-								ref={setBackgroundRef}
-								class="flex overflow-x-auto overscroll-contain relative z-10 flex-row gap-2 items-center mb-3 text-xs hide-scroll"
-								style={{
-									"-webkit-mask-image": `linear-gradient(to right, transparent, black ${
-										scrollX() > 0 ? "24px" : "0"
-									}, black calc(100% - ${
-										reachedEndOfScroll() ? "0px" : "24px"
-									}), transparent)`,
-
-									"mask-image": `linear-gradient(to right, transparent, black ${
-										scrollX() > 0 ? "24px" : "0"
-									}, black calc(100% - ${
-										reachedEndOfScroll() ? "0px" : "24px"
-									}), transparent);`,
-								}}
-							>
-								<For each={Object.entries(BACKGROUND_THEMES)}>
-									{([key, value]) => (
-										<>
-											<KTabs.Trigger
-												onClick={() =>
-													setBackgroundTab(
-														key as keyof typeof BACKGROUND_THEMES,
-													)
-												}
-												value={key}
-												class="flex relative z-10 flex-1 justify-center items-center px-4 py-2 bg-transparent rounded-lg border transition-colors duration-200 text-gray-11 ui-not-selected:hover:border-gray-7 ui-selected:bg-gray-3 ui-selected:border-gray-3 group ui-selected:text-gray-12 disabled:opacity-50 focus:outline-none"
-											>
-												{value}
-											</KTabs.Trigger>
-										</>
-									)}
-								</For>
-							</KTabs.List>
-						</KTabs>
-						{/** End of Background Tabs */}
-						<KRadioGroup
-							value={
-								project.background.source.type === "wallpaper"
-									? (wallpapers()?.find((w) =>
-											(
-												project.background.source as { path?: string }
-											).path?.includes(w.id),
-										)?.url ?? undefined)
-									: undefined
-							}
-							onChange={(photoUrl) => {
-								try {
-									const wallpaper = wallpapers()?.find(
-										(w) => w.url === photoUrl,
-									);
-									if (!wallpaper) return;
-
-									// Get the raw path without any URL prefixes
-
-									debouncedSetProject(wallpaper.rawPath);
-
-									ensurePaddingForBackground();
-								} catch (err) {
-									toast.error("Failed to set wallpaper");
-								}
-							}}
-							class="grid grid-cols-7 gap-2 h-auto"
-						>
-							<Show
-								when={!wallpapers.loading}
-								fallback={
-									<div class="flex col-span-7 justify-center items-center h-32 text-gray-11">
-										<div class="flex flex-col gap-2 items-center">
-											<div class="w-6 h-6 rounded-full border-2 animate-spin border-gray-5 border-t-blue-400" />
-											<span>Loading wallpapers...</span>
-										</div>
-									</div>
-								}
-							>
-								<For each={filteredWallpapers().slice(0, 21)}>
-									{(photo) => (
-										<KRadioGroup.Item
-											value={photo.url!}
-											class="relative aspect-square group"
-										>
-											<KRadioGroup.ItemInput class="peer" />
-											<KRadioGroup.ItemControl class="overflow-hidden w-full h-full rounded-lg transition cursor-pointer ui-not-checked:ring-offset-1 ui-not-checked:ring-offset-gray-200 ui-not-checked:hover:ring-1 ui-not-checked:hover:ring-gray-400 ui-checked:ring-2 ui-checked:ring-gray-500 ui-checked:ring-offset-2 ui-checked:ring-offset-gray-200">
-												<img
-													src={photo.url!}
-													loading="eager"
-													class="object-cover w-full h-full"
-													alt="Wallpaper option"
-												/>
-											</KRadioGroup.ItemControl>
-										</KRadioGroup.Item>
-									)}
-								</For>
-								<Collapsible class="col-span-7">
-									<Collapsible.Content class="animate-in slide-in-from-top-2 fade-in">
-										<div class="grid grid-cols-7 gap-2">
-											<For each={filteredWallpapers()}>
-												{(photo) => (
-													<KRadioGroup.Item
-														value={photo.url!}
-														class="relative aspect-square group"
-													>
-														<KRadioGroup.ItemInput class="peer" />
-														<KRadioGroup.ItemControl class="overflow-hidden w-full h-full rounded-lg border cursor-pointer border-gray-5 ui-checked:border-blue-9 ui-checked:ring-2 ui-checked:ring-blue-9 peer-focus-visible:border-2 peer-focus-visible:border-blue-9">
-															<img
-																src={photo.url!}
-																alt="Wallpaper option"
-																class="object-cover w-full h-full"
-																loading="lazy"
-															/>
-														</KRadioGroup.ItemControl>
-													</KRadioGroup.Item>
-												)}
-											</For>
-										</div>
-									</Collapsible.Content>
-								</Collapsible>
-							</Show>
-						</KRadioGroup>
-					</KTabs.Content>
-					<KTabs.Content value="image">
-						<Show
-							when={
-								project.background.source.type === "image" &&
-								project.background.source.path
-							}
-							fallback={
-								<button
-									type="button"
-									onClick={() => fileInput.click()}
-									class="p-6 bg-gray-2 text-[13px] w-full rounded-[0.5rem] border border-gray-5 border-dashed flex flex-col items-center justify-center gap-[0.5rem] hover:bg-gray-3 transition-colors duration-100"
-								>
-									<IconCapImage class="text-gray-11 size-6" />
-									<span class="text-gray-12">
-										Click to select or drag and drop image
-									</span>
-								</button>
-							}
-						>
-							{(source) => (
-								<div class="overflow-hidden relative w-full h-48 rounded-md border border-gray-3 group">
-									<img
-										src={convertFileSrc(source())}
-										class="object-cover w-full h-full"
-										alt="Selected background"
-									/>
-									<div class="absolute top-2 right-2">
-										<button
-											type="button"
-											onClick={() =>
-												setProject("background", "source", {
-													type: "image",
-													path: null,
-												})
-											}
-											class="p-2 text-white rounded-full transition-colors bg-black/50 hover:bg-black/70"
-										>
-											<IconCapCircleX class="w-4 h-4" />
-										</button>
-									</div>
-								</div>
-							)}
-						</Show>
-						<input
-							type="file"
-							ref={fileInput}
-							class="hidden"
-							accept="image/apng, image/avif, image/jpeg, image/png, image/webp"
-							onChange={async (e) => {
-								const file = e.currentTarget.files?.[0];
-								if (!file) return;
-
-								/*
-                    this is a Tauri bug in WebKit so we need to validate the file type manually
-                    https://github.com/tauri-apps/tauri/issues/9158
-                    */
-								const validExtensions = [
-									"jpg",
-									"jpeg",
-									"png",
-									"gif",
-									"webp",
-									"bmp",
-								];
-								const extension = file.name.split(".").pop()?.toLowerCase();
-								if (!extension || !validExtensions.includes(extension)) {
-									toast.error("Invalid image file type");
-									return;
-								}
-
-								try {
-									const fileName = `bg-${Date.now()}-${file.name}`;
-									const arrayBuffer = await file.arrayBuffer();
-									const uint8Array = new Uint8Array(arrayBuffer);
-
-									const fullPath = `${await appDataDir()}/${fileName}`;
-
-									await writeFile(fileName, uint8Array, {
-										baseDir: BaseDirectory.AppData,
-									});
-
-									setProject("background", "source", {
-										type: "image",
-										path: fullPath,
-									});
-								} catch (err) {
-									toast.error("Failed to save image");
-								}
-							}}
-						/>
-					</KTabs.Content>
-					<KTabs.Content value="color">
-						<Show
-							when={
-								project.background.source.type === "color" &&
-								project.background.source
-							}
-						>
-							<div class="flex flex-col flex-wrap gap-3">
-								<div class="flex flex-row items-center w-full h-10">
-									<RgbInput
-										value={
-											project.background.source.type === "color"
-												? project.background.source.value
-												: [0, 0, 0]
-										}
-										onChange={(value) => {
-											setProject("background", "source", {
-												type: "color",
-												value,
-											});
-										}}
-									/>
-								</div>
-
-								<div class="flex flex-wrap gap-2">
-									<For each={BACKGROUND_COLORS}>
-										{(color) => (
-											<label class="relative">
-												<input
-													type="radio"
-													class="sr-only peer"
-													name="colorPicker"
-													onChange={(e) => {
-														if (e.target.checked) {
-															backgrounds.color = {
-																type: "color",
-																value: hexToRgb(color) ?? [0, 0, 0],
-															};
-															setProject(
-																"background",
-																"source",
-																backgrounds.color,
-															);
-														}
-													}}
-												/>
-												<div
-													class="rounded-lg transition-all duration-200 cursor-pointer size-8 peer-checked:hover:opacity-100 peer-hover:opacity-70 peer-checked:ring-2 peer-checked:ring-gray-500 peer-checked:ring-offset-2 peer-checked:ring-offset-gray-200"
-													style={{ "background-color": color }}
-												/>
-											</label>
-										)}
-									</For>
-								</div>
-								{/* <Tooltip content="Add custom color">
-                      <button
-                        class="flex justify-center items-center w-6 h-6 rounded-lg border border-gray-400 border-dashed text-gray-12 hover:border-gray-500"
-                        onClick={() => {
-                          // Function to add a new color (you can modify this)
-                          console.log(
-                            "Open color picker or modal to add a color"
-                          );
-                        }}
-                      >
-                        +
-                      </button>
-                    </Tooltip> */}
-							</div>
-						</Show>
-					</KTabs.Content>
-					<KTabs.Content value="gradient" class="flex flex-row justify-between">
-						<Show
-							when={
-								project.background.source.type === "gradient" &&
-								project.background.source
-							}
-						>
-							{(source) => {
-								const max = 360;
-
-								const { projectHistory } = useEditorContext();
-
-								const angle = () => source().angle ?? 90;
-
-								return (
-									<>
-										<div class="flex flex-col gap-3">
-											<div class="flex gap-5 h-10">
-												<RgbInput
-													value={source().from}
-													onChange={(from) => {
-														backgrounds.gradient.from = from;
-														setProject("background", "source", {
-															type: "gradient",
-															from,
-														});
-													}}
-												/>
-												<RgbInput
-													value={source().to}
-													onChange={(to) => {
-														backgrounds.gradient.to = to;
-														setProject("background", "source", {
-															type: "gradient",
-															to,
-														});
-													}}
-												/>
-												<div
-													class="flex relative flex-col items-center p-1 ml-auto rounded-full border bg-gray-1 border-gray-3 size-10 cursor-ns-resize shrink-0"
-													style={{ transform: `rotate(${angle()}deg)` }}
-													onMouseDown={(downEvent) => {
-														const start = angle();
-														const resumeHistory = projectHistory.pause();
-
-														createRoot((dispose) =>
-															createEventListenerMap(window, {
-																mouseup: () => dispose(),
-																mousemove: (moveEvent) => {
-																	const rawNewAngle =
-																		Math.round(
-																			start +
-																				(downEvent.clientY - moveEvent.clientY),
-																		) % max;
-																	const newAngle = moveEvent.shiftKey
-																		? rawNewAngle
-																		: Math.round(rawNewAngle / 45) * 45;
-
-																	if (
-																		!moveEvent.shiftKey &&
-																		hapticsEnabled() &&
-																		project.background.source.type ===
-																			"gradient" &&
-																		project.background.source.angle !== newAngle
-																	) {
-																		commands.performHapticFeedback(
-																			"Alignment",
-																			"Now",
-																		);
-																	}
-
-																	setProject("background", "source", {
-																		type: "gradient",
-																		angle:
-																			newAngle < 0 ? newAngle + max : newAngle,
-																	});
-																},
-															}),
-														);
-													}}
-												>
-													<div class="bg-blue-9 rounded-full size-1.5" />
-												</div>
-											</div>
-											<div class="flex flex-wrap gap-2">
-												<For each={BACKGROUND_GRADIENTS}>
-													{(gradient) => (
-														<label class="relative">
-															<input
-																type="radio"
-																class="sr-only peer"
-																name="colorPicker"
-																onChange={(e) => {
-																	if (e.target.checked) {
-																		backgrounds.gradient = {
-																			type: "gradient",
-																			from: gradient.from,
-																			to: gradient.to,
-																		};
-																		setProject(
-																			"background",
-																			"source",
-																			backgrounds.gradient,
-																		);
-																	}
-																}}
-															/>
-															<div
-																class="rounded-lg transition-all duration-200 cursor-pointer size-8 peer-checked:hover:opacity-100 peer-hover:opacity-70 peer-checked:ring-2 peer-checked:ring-gray-500 peer-checked:ring-offset-2 peer-checked:ring-offset-gray-200"
-																style={{
-																	background: `linear-gradient(${angle()}deg, rgb(${gradient.from.join(
-																		",",
-																	)}), rgb(${gradient.to.join(",")}))`,
-																}}
-															/>
-														</label>
-													)}
-												</For>
-											</div>
-										</div>
-									</>
-								);
-							}}
-						</Show>
-					</KTabs.Content>
-				</KTabs>
-			</Field>
-
-			<Field name="Background Blur" icon={<IconCapBgBlur />}>
-				<Slider
-					value={[project.background.blur]}
-					onChange={(v) => setProject("background", "blur", v[0])}
-					minValue={0}
-					maxValue={100}
-					step={0.1}
-					formatTooltip="%"
-				/>
-			</Field>
-			{/** Dashed divider */}
-			<div class="w-full border-t border-gray-300 border-dashed" />
-			<Field name="Padding" icon={<IconCapPadding class="size-4" />}>
-				<Slider
-					value={[project.background.padding]}
-					onChange={(v) => setProject("background", "padding", v[0])}
-					minValue={0}
-					maxValue={40}
-					step={0.1}
-					formatTooltip="%"
-				/>
-			</Field>
-			<Field name="Rounded Corners" icon={<IconCapCorners class="size-4" />}>
-				<Slider
-					value={[project.background.rounding]}
-					onChange={(v) => setProject("background", "rounding", v[0])}
-					minValue={0}
-					maxValue={100}
-					step={0.1}
-					formatTooltip="%"
-				/>
-			</Field>
-			<Field
-				name="Border"
-				icon={<IconCapSettings class="size-4" />}
-				value={
-					<Toggle
-						checked={project.background.border?.enabled ?? false}
-						onChange={(enabled) => {
-							const prev = project.background.border ?? {
-								enabled: false,
-								width: 5.0,
-								color: [0, 0, 0],
-								opacity: 50.0,
-							};
-
-							setProject("background", "border", {
-								...prev,
-								enabled,
-							});
-						}}
-					/>
-				}
-			/>
-			<Show when={project.background.border?.enabled}>
-				<Field name="Border Width" icon={<IconCapEnlarge class="size-4" />}>
-					<Slider
-						value={[project.background.border?.width ?? 5.0]}
-						onChange={(v) =>
-							setProject("background", "border", {
-								...(project.background.border ?? {
-									enabled: true,
-									width: 5.0,
-									color: [0, 0, 0],
-									opacity: 50.0,
-								}),
-								width: v[0],
-							})
-						}
-						minValue={1}
-						maxValue={20}
-						step={0.1}
-						formatTooltip="px"
-					/>
-				</Field>
-				<Field name="Border Color" icon={<IconCapImage class="size-4" />}>
-					<RgbInput
-						value={project.background.border?.color ?? [0, 0, 0]}
-						onChange={(color) =>
-							setProject("background", "border", {
-								...(project.background.border ?? {
-									enabled: true,
-									width: 5.0,
-									color: [0, 0, 0],
-									opacity: 50.0,
-								}),
-								color,
-							})
-						}
-					/>
-				</Field>
-				<Field name="Border Opacity" icon={<IconCapShadow class="size-4" />}>
-					<Slider
-						value={[project.background.border?.opacity ?? 50.0]}
-						onChange={(v) =>
-							setProject("background", "border", {
-								...(project.background.border ?? {
-									enabled: true,
-									width: 5.0,
-									color: [0, 0, 0],
-									opacity: 50.0,
-								}),
-								opacity: v[0],
-							})
-						}
-						minValue={0}
-						maxValue={100}
-						step={0.1}
-						formatTooltip="%"
-					/>
-				</Field>
-			</Show>
-			<Field name="Shadow" icon={<IconCapShadow class="size-4" />}>
-				<Slider
-					value={[project.background.shadow!]}
-					onChange={(v) => {
-						batch(() => {
-							setProject("background", "shadow", v[0]);
-							// Initialize advanced shadow settings if they don't exist and shadow is enabled
-							if (v[0] > 0 && !project.background.advancedShadow) {
-								setProject("background", "advancedShadow", {
-									size: 50,
-									opacity: 18,
-									blur: 50,
-								});
-							}
-						});
-					}}
-					minValue={0}
-					maxValue={100}
-					step={0.1}
-					formatTooltip="%"
-				/>
-				<ShadowSettings
-					scrollRef={props.scrollRef}
-					size={{
-						value: [project.background.advancedShadow?.size ?? 50],
-						onChange: (v) => {
-							setProject("background", "advancedShadow", {
-								...(project.background.advancedShadow ?? {
-									size: 50,
-									opacity: 18,
-									blur: 50,
-								}),
-								size: v[0],
-							});
-						},
-					}}
-					opacity={{
-						value: [project.background.advancedShadow?.opacity ?? 18],
-						onChange: (v) => {
-							setProject("background", "advancedShadow", {
-								...(project.background.advancedShadow ?? {
-									size: 50,
-									opacity: 18,
-									blur: 50,
-								}),
-								opacity: v[0],
-							});
-						},
-					}}
-					blur={{
-						value: [project.background.advancedShadow?.blur ?? 50],
-						onChange: (v) => {
-							setProject("background", "advancedShadow", {
-								...(project.background.advancedShadow ?? {
-									size: 50,
-									opacity: 18,
-									blur: 50,
-								}),
-								blur: v[0],
-							});
-						},
-					}}
-				/>
-			</Field>
-			{/* <ComingSoonTooltip>
-            <Field name="Inset" icon={<IconCapInset />}>
-              <Slider
-                disabled
-                value={[project.background.inset]}
-                onChange={(v) => setProject("background", "inset", v[0])}
-                minValue={0}
-                maxValue={100}
+function ClipSegmentConfig(props: {
+  segmentIndex: number;
+  segment: TimelineSegment;
+}) {
+  const { setProject, setEditorState, project, projectActions, meta } =
+    useEditorContext();
+
+  const clipConfig = () =>
+    project.clips?.find((c) => c.index === props.segmentIndex);
+  const offsets = () => clipConfig()?.offsets || {};
+
+  function setOffset(type: keyof ClipOffsets, offset: number) {
+    if (Number.isNaN(offset)) return;
+
+    setProject(
+      produce((proj) => {
+        const clips = proj.clips ?? [];
+        let clip = clips.find(
+          (clip) => clip.index === (props.segment.recordingSegment ?? 0)
+        );
+        if (!clip) {
+          clip = { index: 0, offsets: {} };
+          clips.push(clip);
+        }
+
+        clip.offsets[type] = offset / 1000;
+      })
+    );
+  }
+
+  return (
+    <>
+      <div class="flex flex-row justify-between items-center">
+        <div class="flex gap-2 items-center">
+          <EditorButton
+            onClick={() => setEditorState("timeline", "selection", null)}
+            leftIcon={<IconLucideCheck />}
+          >
+            Done
+          </EditorButton>
+        </div>
+        <EditorButton
+          variant="danger"
+          onClick={() => {
+            projectActions.deleteClipSegment(props.segmentIndex);
+          }}
+          disabled={
+            (
+              project.timeline?.segments.filter(
+                (s) => s.recordingSegment === props.segment.recordingSegment
+              ) ?? []
+            ).length < 2
+          }
+          leftIcon={<IconCapTrash />}
+        >
+          Delete
+        </EditorButton>
+      </div>
+
+      <div class="space-y-1">
+        <h3 class="font-medium text-gray-12">Clip Settings</h3>
+        <p class="text-gray-11">
+          These settings apply to all segments for the current clip
+        </p>
+      </div>
+
+      {meta().hasSystemAudio && (
+        <SourceOffsetField
+          name="System Audio Offset"
+          value={offsets().system_audio}
+          onChange={(offset) => {
+            setOffset("system_audio", offset);
+          }}
+        />
+      )}
+      {meta().hasMicrophone && (
+        <SourceOffsetField
+          name="Microphone Offset"
+          value={offsets().mic}
+          onChange={(offset) => {
+            setOffset("mic", offset);
+          }}
+        />
+      )}
+      {meta().hasCamera && (
+        <SourceOffsetField
+          name="Camera Offset"
+          value={offsets().camera}
+          onChange={(offset) => {
+            setOffset("camera", offset);
+          }}
+        />
+      )}
+    </>
+  );
+}
+
+function SourceOffsetField(props: {
+  name: string;
+  value?: number;
+  onChange: (value: number) => void;
+}) {
+  const rawValue = () => Math.round((props.value ?? 0) * 1000);
+
+  const [value, setValue] = createSignal(rawValue().toString());
+
+  return (
+    <Field name={props.name}>
+      <div class="flex flex-row items-center justify-between w-full -mt-2">
+        <div class="flex flex-row space-x-1 items-end">
+          <NumberField.Root
+            value={value()}
+            onChange={setValue}
+            rawValue={rawValue()}
+            onRawValueChange={(v) => {
+              props.onChange(v);
+            }}
+          >
+            <NumberField.Input
+              onBlur={() => {
+                if (!rawValue() || value() === "" || Number.isNaN(rawValue())) {
+                  setValue("0");
+                  props.onChange(0);
+                }
+              }}
+              class="w-[5rem] p-[0.375rem] border rounded-[0.5rem] bg-gray-1 focus-visible:outline-none"
+            />
+          </NumberField.Root>
+          <span class="text-gray-11">ms</span>
+        </div>
+        <div class="text-gray-11 flex flex-row space-x-1">
+          {[-100, -10, 10, 100].map((v) => (
+            <button
+              type="button"
+              onClick={() => {
+                const currentValue = rawValue() + v;
+                props.onChange(currentValue);
+                setValue(currentValue.toString());
+              }}
+              class="text-gray-11 hover:text-gray-12 text-xs px-1 py-0.5 bg-gray-1 border border-gray-3 rounded"
+            >
+              {Math.sign(v) > 0 ? "+" : "-"}
+              {Math.abs(v)}ms
+            </button>
+          ))}
+        </div>
+      </div>
+    </Field>
+  );
+}
+
+function SceneSegmentConfig(props: {
+  segmentIndex: number;
+  segment: SceneSegment;
+}) {
+  const { setProject, setEditorState, projectActions } = useEditorContext();
+
+  return (
+    <>
+      <div class="flex flex-row justify-between items-center">
+        <div class="flex gap-2 items-center">
+          <EditorButton
+            onClick={() => setEditorState("timeline", "selection", null)}
+            leftIcon={<IconLucideCheck />}
+          >
+            Done
+          </EditorButton>
+        </div>
+        <EditorButton
+          variant="danger"
+          onClick={() => {
+            projectActions.deleteSceneSegment(props.segmentIndex);
+          }}
+          leftIcon={<IconCapTrash />}
+        >
+          Delete
+        </EditorButton>
+      </div>
+      <Field name="Camera Layout" icon={<IconLucideLayout />}>
+        <KTabs
+          class="space-y-6"
+          value={props.segment.mode || "default"}
+          onChange={(v) => {
+            setProject(
+              "timeline",
+              "sceneSegments",
+              props.segmentIndex,
+              "mode",
+              v as "default" | "cameraOnly" | "hideCamera"
+            );
+          }}
+        >
+          <KTabs.List class="flex flex-col gap-3">
+            <div class="flex flex-row items-center rounded-[0.5rem] relative border">
+              <KTabs.Trigger
+                value="default"
+                class="z-10 flex-1 py-2.5 text-gray-11 transition-colors duration-100 outline-none ui-selected:text-gray-12 peer"
+              >
+                Default
+              </KTabs.Trigger>
+              <KTabs.Trigger
+                value="cameraOnly"
+                class="z-10 flex-1 py-2.5 text-gray-11 transition-colors duration-100 outline-none ui-selected:text-gray-12 peer"
+              >
+                Camera Only
+              </KTabs.Trigger>
+              <KTabs.Trigger
+                value="hideCamera"
+                class="z-10 flex-1 py-2.5 text-gray-11 transition-colors duration-100 outline-none ui-selected:text-gray-12 peer"
+              >
+                Hide Camera
+              </KTabs.Trigger>
+              <KTabs.Indicator class="absolute flex p-px inset-0 transition-transform peer-focus-visible:outline outline-2 outline-blue-9 outline-offset-2 rounded-[0.6rem] overflow-hidden">
+                <div class="flex-1 bg-gray-3" />
+              </KTabs.Indicator>
+            </div>
+
+            <div class="relative">
+              <div
+                class="absolute -top-3 w-px h-3 transition-all duration-200 bg-gray-3"
+                style={{
+                  left:
+                    props.segment.mode === "cameraOnly"
+                      ? "50%"
+                      : props.segment.mode === "hideCamera"
+                      ? "83.33%"
+                      : "16.67%",
+                }}
               />
-            </Field>
-          </ComingSoonTooltip> */}
-		</KTabs.Content>
-	);
+              <div
+                class="absolute -top-1 w-2 h-2 rounded-full transition-all duration-200 -translate-x-1/2 bg-gray-3"
+                style={{
+                  left:
+                    props.segment.mode === "cameraOnly"
+                      ? "50%"
+                      : props.segment.mode === "hideCamera"
+                      ? "83.33%"
+                      : "16.67%",
+                }}
+              />
+              <div class="p-2.5 rounded-md bg-gray-2 border border-gray-3">
+                <div class="text-xs text-center text-gray-11">
+                  {props.segment.mode === "cameraOnly"
+                    ? "Shows only the camera feed"
+                    : props.segment.mode === "hideCamera"
+                    ? "Shows only the screen recording"
+                    : "Shows both screen and camera"}
+                </div>
+              </div>
+            </div>
+          </KTabs.List>
+        </KTabs>
+      </Field>
+    </>
+  );
 }
-
-function CameraConfig(props: { scrollRef: HTMLDivElement }) {
-	const { project, setProject } = useEditorContext();
-
-	return (
-		<KTabs.Content value={TAB_IDS.camera} class="flex flex-col gap-6">
-			<Field icon={<IconCapCamera class="size-4" />} name="Camera">
-				<div class="flex flex-col gap-6">
-					<div>
-						<Subfield name="Position" />
-						<KRadioGroup
-							value={`${project.camera.position.x}:${project.camera.position.y}`}
-							onChange={(v) => {
-								const [x, y] = v.split(":");
-								setProject("camera", "position", { x, y } as any);
-							}}
-							class="mt-[0.75rem] rounded-[0.5rem] border border-gray-3 bg-gray-2 w-full h-[7.5rem] relative"
-						>
-							<For
-								each={[
-									{ x: "left", y: "top" } as const,
-									{ x: "center", y: "top" } as const,
-									{ x: "right", y: "top" } as const,
-									{ x: "left", y: "bottom" } as const,
-									{ x: "center", y: "bottom" } as const,
-									{ x: "right", y: "bottom" } as const,
-								]}
-							>
-								{(item) => (
-									<RadioGroup.Item value={`${item.x}:${item.y}`}>
-										<RadioGroup.ItemInput class="peer" />
-										<RadioGroup.ItemControl
-											class={cx(
-												"cursor-pointer size-6 shrink-0 rounded-[0.375rem] bg-gray-5 absolute flex justify-center items-center ui-checked:bg-blue-9 focus-visible:outline peer-focus-visible:outline outline-2 outline-blue-9 outline-offset-2 transition-colors duration-100",
-												item.x === "left"
-													? "left-2"
-													: item.x === "right"
-														? "right-2"
-														: "left-1/2 transform -translate-x-1/2",
-												item.y === "top" ? "top-2" : "bottom-2",
-											)}
-											onClick={() => setProject("camera", "position", item)}
-										>
-											<div class="size-[0.5rem] shrink-0 bg-solid-white rounded-full" />
-										</RadioGroup.ItemControl>
-									</RadioGroup.Item>
-								)}
-							</For>
-						</KRadioGroup>
-					</div>
-					<Subfield name="Hide Camera">
-						<Toggle
-							checked={project.camera.hide}
-							onChange={(hide) => setProject("camera", "hide", hide)}
-						/>
-					</Subfield>
-					<Subfield name="Mirror Camera">
-						<Toggle
-							checked={project.camera.mirror}
-							onChange={(mirror) => setProject("camera", "mirror", mirror)}
-						/>
-					</Subfield>
-					<Subfield name="Shape">
-						<KSelect<{ name: string; value: CameraShape }>
-							options={CAMERA_SHAPES}
-							optionValue="value"
-							optionTextValue="name"
-							value={CAMERA_SHAPES.find(
-								(v) => v.value === project.camera.shape,
-							)}
-							onChange={(v) => {
-								if (v) setProject("camera", "shape", v.value);
-							}}
-							disallowEmptySelection
-							itemComponent={(props) => (
-								<MenuItem<typeof KSelect.Item>
-									as={KSelect.Item}
-									item={props.item}
-								>
-									<KSelect.ItemLabel class="flex-1">
-										{props.item.rawValue.name}
-									</KSelect.ItemLabel>
-								</MenuItem>
-							)}
-						>
-							<KSelect.Trigger class="flex flex-row gap-2 items-center px-2 w-full h-8 rounded-lg transition-colors bg-gray-3 disabled:text-gray-11">
-								<KSelect.Value<{
-									name: string;
-									value: StereoMode;
-								}> class="flex-1 text-sm text-left truncate text-[--gray-500] font-normal">
-									{(state) => <span>{state.selectedOption().name}</span>}
-								</KSelect.Value>
-								<KSelect.Icon<ValidComponent>
-									as={(props) => (
-										<IconCapChevronDown
-											{...props}
-											class="size-4 shrink-0 transform transition-transform ui-expanded:rotate-180 text-[--gray-500]"
-										/>
-									)}
-								/>
-							</KSelect.Trigger>
-							<KSelect.Portal>
-								<PopperContent<typeof KSelect.Content>
-									as={KSelect.Content}
-									class={cx(topSlideAnimateClasses, "z-50")}
-								>
-									<MenuItemList<typeof KSelect.Listbox>
-										class="overflow-y-auto max-h-32"
-										as={KSelect.Listbox}
-									/>
-								</PopperContent>
-							</KSelect.Portal>
-						</KSelect>
-					</Subfield>
-
-					{/* <Subfield name="Use Camera Aspect Ratio">
-            <Toggle
-              checked={project.camera.use_camera_aspect}
-              onChange={(v) => setProject("camera", "use_camera_aspect", v)}
-            />
-          </Subfield> */}
-				</div>
-			</Field>
-			{/** Dashed divider */}
-			<div class="w-full border-t border-dashed border-gray-5" />
-			<Field name="Size" icon={<IconCapEnlarge class="size-4" />}>
-				<Slider
-					value={[project.camera.size]}
-					onChange={(v) => setProject("camera", "size", v[0])}
-					minValue={20}
-					maxValue={80}
-					step={0.1}
-					formatTooltip="%"
-				/>
-			</Field>
-			<Field name="Size During Zoom" icon={<IconCapEnlarge class="size-4" />}>
-				<Slider
-					value={[project.camera.zoom_size ?? 60]}
-					onChange={(v) => setProject("camera", "zoom_size", v[0])}
-					minValue={10}
-					maxValue={60}
-					step={0.1}
-					formatTooltip="%"
-				/>
-			</Field>
-			<Field name="Rounded Corners" icon={<IconCapCorners class="size-4" />}>
-				<Slider
-					value={[project.camera.rounding!]}
-					onChange={(v) => setProject("camera", "rounding", v[0])}
-					minValue={0}
-					maxValue={100}
-					step={0.1}
-					formatTooltip="%"
-				/>
-			</Field>
-			<Field name="Shadow" icon={<IconCapShadow class="size-4" />}>
-				<div class="space-y-8">
-					<Slider
-						value={[project.camera.shadow!]}
-						onChange={(v) => setProject("camera", "shadow", v[0])}
-						minValue={0}
-						maxValue={100}
-						step={0.1}
-						formatTooltip="%"
-					/>
-					<ShadowSettings
-						scrollRef={props.scrollRef}
-						size={{
-							value: [project.camera.advanced_shadow?.size ?? 50],
-							onChange: (v) => {
-								setProject("camera", "advanced_shadow", {
-									...(project.camera.advanced_shadow ?? {
-										size: 50,
-										opacity: 18,
-										blur: 50,
-									}),
-									size: v[0],
-								});
-							},
-						}}
-						opacity={{
-							value: [project.camera.advanced_shadow?.opacity ?? 18],
-							onChange: (v) => {
-								setProject("camera", "advanced_shadow", {
-									...(project.camera.advanced_shadow ?? {
-										size: 50,
-										opacity: 18,
-										blur: 50,
-									}),
-									opacity: v[0],
-								});
-							},
-						}}
-						blur={{
-							value: [project.camera.advanced_shadow?.blur ?? 50],
-							onChange: (v) => {
-								setProject("camera", "advanced_shadow", {
-									...(project.camera.advanced_shadow ?? {
-										size: 50,
-										opacity: 18,
-										blur: 50,
-									}),
-									blur: v[0],
-								});
-							},
-						}}
-					/>
-				</div>
-			</Field>
-			{/* <ComingSoonTooltip>
-            <Field name="Shadow" icon={<IconCapShadow />}>
-              <Slider
-                disabled
-                value={[project.camera.shadow]}
-                onChange={(v) => setProject("camera", "shadow", v[0])}
-                minValue={0}
-                maxValue={100}
-              />
-            </Field>
-          </ComingSoonTooltip> */}
-		</KTabs.Content>
-	);
+function RgbInput(props: {
+  value: [number, number, number];
+  onChange: (value: [number, number, number]) => void;
+}) {
+  const [text, setText] = createWritableMemo(() => rgbToHex(props.value));
+  let prevHex = rgbToHex(props.value);
+
+  let colorInput!: HTMLInputElement;
+
+  return (
+    <div class="flex flex-row items-center gap-[0.75rem] relative">
+      <button
+        type="button"
+        class="size-[2rem] rounded-[0.5rem]"
+        style={{
+          "background-color": rgbToHex(props.value),
+        }}
+        onClick={() => colorInput.click()}
+      />
+      <input
+        ref={colorInput}
+        type="color"
+        class="absolute left-0 bottom-0 w-[3rem] opacity-0"
+        value={rgbToHex(props.value)}
+        onChange={(e) => {
+          const value = hexToRgb(e.target.value);
+          if (value) props.onChange(value);
+        }}
+      />
+      <TextInput
+        class="w-[4.60rem] p-[0.375rem] text-gray-12 text-[13px] border rounded-[0.5rem] bg-gray-1 outline-none focus:ring-1 transition-shadows duration-200 focus:ring-gray-500 focus:ring-offset-1 focus:ring-offset-gray-200"
+        value={text()}
+        onFocus={() => {
+          prevHex = rgbToHex(props.value);
+        }}
+        onInput={(e) => {
+          setText(e.currentTarget.value);
+
+          const value = hexToRgb(e.target.value);
+          if (value) props.onChange(value);
+        }}
+        onBlur={(e) => {
+          const value = hexToRgb(e.target.value);
+          if (value) props.onChange(value);
+          else {
+            setText(prevHex);
+            props.onChange(hexToRgb(text())!);
+          }
+        }}
+      />
+    </div>
+  );
 }
 
-function ZoomSegmentPreview(props: {
-	segmentIndex: number;
-	segment: ZoomSegment;
-}) {
-	const { project, editorInstance } = useEditorContext();
-
-	const start = createMemo(() => props.segment.start);
-
-	const segmentIndex = createMemo(() => {
-		const st = start();
-		const i = project.timeline?.segments.findIndex(
-			(s) => s.start <= st && s.end > st,
-		);
-		if (i === undefined || i === -1) return 0;
-		return i;
-	});
-
-	const relativeTime = createMemo(() => {
-		const st = start();
-		const segment = project.timeline?.segments[segmentIndex()];
-		if (!segment) return 0;
-		return Math.max(0, st - segment.start);
-	});
-
-	const video = document.createElement("video");
-	createEffect(() => {
-		const path = convertFileSrc(
-			`${editorInstance.path}/content/segments/segment-${segmentIndex()}/display.mp4`,
-		);
-		video.src = path;
-		video.preload = "auto";
-		video.load();
-	});
-
-	createEffect(() => {
-		const t = relativeTime();
-		if (t === undefined) return;
-
-		if (video.readyState >= 2) {
-			video.currentTime = t;
-		} else {
-			const handleCanPlay = () => {
-				video.currentTime = t;
-				video.removeEventListener("canplay", handleCanPlay);
-			};
-			video.addEventListener("canplay", handleCanPlay);
-		}
-	});
-
-	const render = () => {
-		if (!canvasRef || video.readyState < 2) return;
-
-		const ctx = canvasRef.getContext("2d");
-		if (!ctx) return;
-
-		ctx.imageSmoothingEnabled = false;
-		ctx.clearRect(0, 0, canvasRef.width, canvasRef.height);
-
-		const raw = editorInstance.recordings.segments[0].display;
-		const croppedPosition = project.background.crop?.position || { x: 0, y: 0 };
-		const croppedSize = project.background.crop?.size || {
-			x: raw.width,
-			y: raw.height,
-		};
-
-		ctx.drawImage(
-			video,
-			croppedPosition.x,
-			croppedPosition.y,
-			croppedSize.x,
-			croppedSize.y,
-			0,
-			0,
-			canvasRef.width,
-			canvasRef.height,
-		);
-	};
-
-	const [loaded, setLoaded] = createSignal(false);
-	video.onloadeddata = () => {
-		setLoaded(true);
-		render();
-	};
-	video.onseeked = render;
-	video.onerror = () => {
-		setTimeout(() => video.load(), 100);
-	};
-
-	let canvasRef!: HTMLCanvasElement;
-
-	return (
-		<>
-			<div class="space-y-1.5">
-				<div class="text-xs font-medium text-center text-gray-12">
-					Zoom {props.segmentIndex + 1}
-				</div>
-				<div class="overflow-hidden relative rounded border aspect-video border-gray-3 bg-gray-3">
-					<canvas
-						ref={canvasRef}
-						width={160}
-						height={90}
-						data-loaded={loaded()}
-						class="w-full h-full opacity-0 transition-opacity data-[loaded='true']:opacity-100 duration-200"
-					/>
-					<Show when={!loaded()}>
-						<p class="flex absolute inset-0 justify-center items-center text-xs text-gray-11">
-							Loading...
-						</p>
-					</Show>
-				</div>
-			</div>
-			<div class="flex gap-1 justify-center items-center mt-3 w-full text-xs text-center text-gray-11">
-				<IconLucideSearch class="size-3" />
-				<p>{props.segment.amount.toFixed(1)}x</p>
-			</div>
-		</>
-	);
+function rgbToHex(rgb: [number, number, number]) {
+  return `#${rgb
+    .map((c) => c.toString(16).padStart(2, "0"))
+    .join("")
+    .toUpperCase()}`;
 }
 
-function ZoomSegmentConfig(props: {
-	segmentIndex: number;
-	segment: ZoomSegment;
-}) {
-	const generalSettings = generalSettingsStore.createQuery();
-	const {
-		project,
-		setProject,
-		editorInstance,
-		setEditorState,
-		projectHistory,
-	} = useEditorContext();
-
-	const states = {
-		manual:
-			props.segment.mode === "auto"
-				? { x: 0.5, y: 0.5 }
-				: props.segment.mode.manual,
-	};
-
-	return (
-		<>
-			<Field
-				name={`Zoom ${props.segmentIndex + 1}`}
-				icon={<IconLucideSearch />}
-			>
-				<Slider
-					value={[props.segment.amount]}
-					onChange={(v) =>
-						setProject(
-							"timeline",
-							"zoomSegments",
-							props.segmentIndex,
-							"amount",
-							v[0],
-						)
-					}
-					minValue={1}
-					maxValue={4.5}
-					step={0.001}
-					formatTooltip="x"
-				/>
-			</Field>
-			<Field name="Zoom Mode" icon={<IconCapSettings />}>
-				<KTabs
-					class="space-y-6"
-					value={props.segment.mode === "auto" ? "auto" : "manual"}
-					onChange={(v) => {
-						setProject(
-							"timeline",
-							"zoomSegments",
-							props.segmentIndex,
-							"mode",
-							v === "auto" ? "auto" : { manual: states.manual },
-						);
-					}}
-				>
-					<KTabs.List class="flex flex-row items-center rounded-[0.5rem] relative border">
-						<KTabs.Trigger
-							value="auto"
-							class="z-10 flex-1 py-2.5 text-gray-11 transition-colors duration-100 outline-none ui-selected:text-gray-12 peer"
-							disabled={!generalSettings.data?.custom_cursor_capture2}
-						>
-							Auto
-						</KTabs.Trigger>
-						<KTabs.Trigger
-							value="manual"
-							class="z-10 flex-1 py-2.5 text-gray-11 transition-colors duration-100 outline-none ui-selected:text-gray-12 peer"
-						>
-							Manual
-						</KTabs.Trigger>
-						<KTabs.Indicator class="absolute flex p-px inset-0 transition-transform peer-focus-visible:outline outline-2 outline-blue-9 outline-offset-2 rounded-[0.6rem] overflow-hidden">
-							<div class="flex-1 bg-gray-3" />
-						</KTabs.Indicator>
-					</KTabs.List>
-					<KTabs.Content value="manual" tabIndex="">
-						<Show
-							when={(() => {
-								const m = props.segment.mode;
-								if (m === "auto") return;
-
-								return m.manual;
-							})()}
-						>
-							{(mode) => {
-								const start = createMemo<number>((prev) => {
-									if (projectHistory.isPaused()) return prev;
-
-									return props.segment.start;
-								}, 0);
-
-								const segmentIndex = createMemo<number>((prev) => {
-									if (projectHistory.isPaused()) return prev;
-
-									const st = start();
-									const i = project.timeline?.segments.findIndex(
-										(s) => s.start <= st && s.end > st,
-									);
-									if (i === undefined || i === -1) return 0;
-									return i;
-								}, 0);
-
-								// Calculate the time relative to the video segment
-								const relativeTime = createMemo(() => {
-									const st = start();
-									const segment = project.timeline?.segments[segmentIndex()];
-									if (!segment) return 0;
-									// The time within the actual video file
-									return Math.max(0, st - segment.start);
-								});
-
-								const video = document.createElement("video");
-								createEffect(() => {
-									const path = convertFileSrc(
-										// TODO: this shouldn't be so hardcoded
-										`${
-											editorInstance.path
-										}/content/segments/segment-${segmentIndex()}/display.mp4`,
-									);
-									video.src = path;
-									video.preload = "auto";
-									// Force reload if video fails to load
-									video.load();
-								});
-
-								createEffect(() => {
-									const t = relativeTime();
-									if (t === undefined) return;
-
-									// Ensure video is ready before seeking
-									if (video.readyState >= 2) {
-										video.currentTime = t;
-									} else {
-										// Wait for video to be ready, then seek
-										const handleCanPlay = () => {
-											video.currentTime = t;
-											video.removeEventListener("canplay", handleCanPlay);
-										};
-										video.addEventListener("canplay", handleCanPlay);
-									}
-								});
-
-								createEffect(
-									on(
-										() => {
-											croppedPosition();
-											croppedSize();
-										},
-										() => {
-											if (loaded()) {
-												render();
-											}
-										},
-									),
-								);
-
-								const render = () => {
-									if (!canvasRef || video.readyState < 2) return;
-
-									const ctx = canvasRef.getContext("2d");
-									if (!ctx) return;
-
-									ctx.imageSmoothingEnabled = false;
-									// Clear canvas first
-									ctx.clearRect(0, 0, canvasRef.width, canvasRef.height);
-									// Draw video frame
-									ctx.drawImage(
-										video,
-										croppedPosition().x,
-										croppedPosition().y,
-										croppedSize().x,
-										croppedSize().y,
-										0,
-										0,
-										canvasRef.width!,
-										canvasRef.height!,
-									);
-								};
-
-								const [loaded, setLoaded] = createSignal(false);
-								video.onloadeddata = () => {
-									setLoaded(true);
-									render();
-								};
-								video.onseeked = render;
-
-								// Add error handling
-								video.onerror = (e) => {
-									console.error("Failed to load video for zoom preview:", e);
-									// Try to reload after a short delay
-									setTimeout(() => {
-										video.load();
-									}, 100);
-								};
-
-								let canvasRef!: HTMLCanvasElement;
-
-								const [ref, setRef] = createSignal<HTMLDivElement>();
-								const bounds = createElementBounds(ref);
-								const rawSize = () => {
-									const raw = editorInstance.recordings.segments[0].display;
-									return { x: raw.width, y: raw.height };
-								};
-
-								const croppedPosition = () => {
-									const cropped = project.background.crop?.position;
-									if (cropped) return cropped;
-
-									return { x: 0, y: 0 };
-								};
-
-								const croppedSize = () => {
-									const cropped = project.background.crop?.size;
-									if (cropped) return cropped;
-
-									return rawSize();
-								};
-
-								const visualHeight = () =>
-									(bounds.width! / croppedSize().x) * croppedSize().y;
-
-								return (
-									<div
-										ref={setRef}
-										class="relative w-full"
-										style={{
-											height: `calc(${visualHeight()}px + 0.25rem)`,
-										}}
-										onMouseDown={(downEvent) => {
-											const bounds =
-												downEvent.currentTarget.getBoundingClientRect();
-
-											createRoot((dispose) =>
-												createEventListenerMap(window, {
-													mouseup: () => dispose(),
-													mousemove: (moveEvent) => {
-														setProject(
-															"timeline",
-															"zoomSegments",
-															props.segmentIndex,
-															"mode",
-															"manual",
-															{
-																x: Math.max(
-																	Math.min(
-																		(moveEvent.clientX - bounds.left) /
-																			bounds.width,
-																		1,
-																	),
-																	0,
-																),
-																y: Math.max(
-																	Math.min(
-																		(moveEvent.clientY - bounds.top) /
-																			bounds.height,
-																		1,
-																	),
-																	0,
-																),
-															},
-														);
-													},
-												}),
-											);
-										}}
-									>
-										<div
-											class="absolute z-10 w-6 h-6 rounded-full border border-gray-400 -translate-x-1/2 -translate-y-1/2 bg-gray-1"
-											style={{
-												left: `${mode().x * 100}%`,
-												top: `${mode().y * 100}%`,
-											}}
-										>
-											<div class="size-1.5 bg-gray-5 rounded-full" />
-										</div>
-										<div class="overflow-hidden relative rounded-lg border border-gray-3 bg-gray-2">
-											<canvas
-												ref={canvasRef}
-												width={croppedSize().x}
-												height={croppedSize().y}
-												data-loaded={loaded()}
-												class="z-10 bg-gray-3 opacity-0 transition-opacity data-[loaded='true']:opacity-100 w-full h-full duration-200"
-											/>
-											<Show when={!loaded()}>
-												<div class="flex absolute inset-0 justify-center items-center bg-gray-2">
-													<div class="text-sm text-gray-11">
-														Loading preview...
-													</div>
-												</div>
-											</Show>
-										</div>
-									</div>
-								);
-							}}
-						</Show>
-					</KTabs.Content>
-				</KTabs>
-			</Field>
-		</>
-	);
-}
-
-function ClipSegmentConfig(props: {
-	segmentIndex: number;
-	segment: TimelineSegment;
-}) {
-	const { setProject, setEditorState, project, projectActions, meta } =
-		useEditorContext();
-
-	// Get current clip configuration
-	const clipConfig = () =>
-		project.clips?.find((c) => c.index === props.segmentIndex);
-	const offsets = () => clipConfig()?.offsets || {};
-
-	function setOffset(type: keyof ClipOffsets, offset: number) {
-		if (Number.isNaN(offset)) return;
-
-		setProject(
-			produce((proj) => {
-				const clips = (proj.clips ??= []);
-				let clip = clips.find(
-					(clip) => clip.index === (props.segment.recordingSegment ?? 0),
-				);
-				if (!clip) {
-					clip = { index: 0, offsets: {} };
-					clips.push(clip);
-				}
-
-				clip.offsets[type] = offset / 1000;
-			}),
-		);
-	}
-
-	return (
-		<>
-			<div class="flex flex-row justify-between items-center">
-				<div class="flex gap-2 items-center">
-					<EditorButton
-						onClick={() => setEditorState("timeline", "selection", null)}
-						leftIcon={<IconLucideCheck />}
-					>
-						Done
-					</EditorButton>
-				</div>
-				<EditorButton
-					variant="danger"
-					onClick={() => {
-						projectActions.deleteClipSegment(props.segmentIndex);
-					}}
-					disabled={
-						(
-							project.timeline?.segments.filter(
-								(s) => s.recordingSegment === props.segment.recordingSegment,
-							) ?? []
-						).length < 2
-					}
-					leftIcon={<IconCapTrash />}
-				>
-					Delete
-				</EditorButton>
-			</div>
-
-			<div class="space-y-1">
-				<h3 class="font-medium text-gray-12">Clip Settings</h3>
-				<p class="text-gray-11">
-					These settings apply to all segments for the current clip
-				</p>
-			</div>
-
-			{meta().hasSystemAudio && (
-				<SourceOffsetField
-					name="System Audio Offset"
-					value={offsets().system_audio}
-					onChange={(offset) => {
-						setOffset("system_audio", offset);
-					}}
-				/>
-			)}
-			{meta().hasMicrophone && (
-				<SourceOffsetField
-					name="Microphone Offset"
-					value={offsets().mic}
-					onChange={(offset) => {
-						setOffset("mic", offset);
-					}}
-				/>
-			)}
-			{meta().hasCamera && (
-				<SourceOffsetField
-					name="Camera Offset"
-					value={offsets().camera}
-					onChange={(offset) => {
-						setOffset("camera", offset);
-					}}
-				/>
-			)}
-
-			{/*<ComingSoonTooltip>
-			<Field name="Hide Cursor" disabled value={<Toggle disabled />} />
-		</ComingSoonTooltip>
-		<ComingSoonTooltip>
-			<Field
-				name="Disable Smooth Cursor Movement"
-				disabled
-				value={<Toggle disabled />}
-			/>
-		</ComingSoonTooltip>*/}
-		</>
-	);
-}
-
-<<<<<<< HEAD
-=======
-function SourceOffsetField(props: {
-	name: string;
-	// seconds
-	value?: number;
-	onChange: (value: number) => void;
-}) {
-	const rawValue = () => Math.round((props.value ?? 0) * 1000);
-
-	const [value, setValue] = createSignal(rawValue().toString());
-
-	return (
-		<Field name={props.name}>
-			<div class="flex flex-row items-center justify-between w-full -mt-2">
-				<div class="flex flex-row space-x-1 items-end">
-					<NumberField.Root
-						value={value()}
-						onChange={setValue}
-						rawValue={rawValue()}
-						onRawValueChange={(v) => {
-							props.onChange(v);
-						}}
-					>
-						<NumberField.Input
-							onBlur={() => {
-								if (!rawValue() || value() === "" || Number.isNaN(rawValue())) {
-									setValue("0");
-									props.onChange(0);
-								}
-							}}
-							class="w-[5rem] p-[0.375rem] border rounded-[0.5rem] bg-gray-1 focus-visible:outline-none"
-						/>
-					</NumberField.Root>
-					<span class="text-gray-11">ms</span>
-				</div>
-				<div class="text-gray-11 flex flex-row space-x-1">
-					{[-100, -10, 10, 100].map((v) => (
-						<button
-							type="button"
-							onClick={() => {
-								const currentValue = rawValue() + v;
-								props.onChange(currentValue);
-								setValue(currentValue.toString());
-							}}
-							class="text-gray-11 hover:text-gray-12 text-xs px-1 py-0.5 bg-gray-1 border border-gray-3 rounded"
-						>
-							{Math.sign(v) > 0 ? "+" : "-"}
-							{Math.abs(v)}ms
-						</button>
-					))}
-				</div>
-			</div>
-		</Field>
-	);
-}
-
-function SceneSegmentConfig(props: {
-	segmentIndex: number;
-	segment: SceneSegment;
-}) {
-	const { setProject, setEditorState, projectActions } = useEditorContext();
-
-	return (
-		<>
-			<div class="flex flex-row justify-between items-center">
-				<div class="flex gap-2 items-center">
-					<EditorButton
-						onClick={() => setEditorState("timeline", "selection", null)}
-						leftIcon={<IconLucideCheck />}
-					>
-						Done
-					</EditorButton>
-				</div>
-				<EditorButton
-					variant="danger"
-					onClick={() => {
-						projectActions.deleteSceneSegment(props.segmentIndex);
-					}}
-					leftIcon={<IconCapTrash />}
-				>
-					Delete
-				</EditorButton>
-			</div>
-			<Field name="Camera Layout" icon={<IconLucideLayout />}>
-				<KTabs
-					class="space-y-6"
-					value={props.segment.mode || "default"}
-					onChange={(v) => {
-						setProject(
-							"timeline",
-							"sceneSegments",
-							props.segmentIndex,
-							"mode",
-							v as "default" | "cameraOnly" | "hideCamera",
-						);
-					}}
-				>
-					<KTabs.List class="flex flex-col gap-3">
-						<div class="flex flex-row items-center rounded-[0.5rem] relative border">
-							<KTabs.Trigger
-								value="default"
-								class="z-10 flex-1 py-2.5 text-gray-11 transition-colors duration-100 outline-none ui-selected:text-gray-12 peer"
-							>
-								Default
-							</KTabs.Trigger>
-							<KTabs.Trigger
-								value="cameraOnly"
-								class="z-10 flex-1 py-2.5 text-gray-11 transition-colors duration-100 outline-none ui-selected:text-gray-12 peer"
-							>
-								Camera Only
-							</KTabs.Trigger>
-							<KTabs.Trigger
-								value="hideCamera"
-								class="z-10 flex-1 py-2.5 text-gray-11 transition-colors duration-100 outline-none ui-selected:text-gray-12 peer"
-							>
-								Hide Camera
-							</KTabs.Trigger>
-							<KTabs.Indicator class="absolute flex p-px inset-0 transition-transform peer-focus-visible:outline outline-2 outline-blue-9 outline-offset-2 rounded-[0.6rem] overflow-hidden">
-								<div class="flex-1 bg-gray-3" />
-							</KTabs.Indicator>
-						</div>
-
-						<div class="relative">
-							<div
-								class="absolute -top-3 w-px h-3 transition-all duration-200 bg-gray-3"
-								style={{
-									left:
-										props.segment.mode === "cameraOnly"
-											? "50%"
-											: props.segment.mode === "hideCamera"
-												? "83.33%"
-												: "16.67%",
-								}}
-							/>
-							<div
-								class="absolute -top-1 w-2 h-2 rounded-full transition-all duration-200 -translate-x-1/2 bg-gray-3"
-								style={{
-									left:
-										props.segment.mode === "cameraOnly"
-											? "50%"
-											: props.segment.mode === "hideCamera"
-												? "83.33%"
-												: "16.67%",
-								}}
-							/>
-							<div class="p-2.5 rounded-md bg-gray-2 border border-gray-3">
-								<div class="text-xs text-center text-gray-11">
-									{props.segment.mode === "cameraOnly"
-										? "Shows only the camera feed"
-										: props.segment.mode === "hideCamera"
-											? "Shows only the screen recording"
-											: "Shows both screen and camera"}
-								</div>
-							</div>
-						</div>
-					</KTabs.List>
-				</KTabs>
-			</Field>
-		</>
-	);
-}
-
->>>>>>> 57e7b7cb
-function RgbInput(props: {
-	value: [number, number, number];
-	onChange: (value: [number, number, number]) => void;
-}) {
-	const [text, setText] = createWritableMemo(() => rgbToHex(props.value));
-	let prevHex = rgbToHex(props.value);
-
-	let colorInput!: HTMLInputElement;
-
-	return (
-		<div class="flex flex-row items-center gap-[0.75rem] relative">
-			<button
-				type="button"
-				class="size-[2rem] rounded-[0.5rem]"
-				style={{
-					"background-color": rgbToHex(props.value),
-				}}
-				onClick={() => colorInput.click()}
-			/>
-			<input
-				ref={colorInput}
-				type="color"
-				class="absolute left-0 bottom-0 w-[3rem] opacity-0"
-				value={rgbToHex(props.value)}
-				onChange={(e) => {
-					const value = hexToRgb(e.target.value);
-					if (value) props.onChange(value);
-				}}
-			/>
-			<TextInput
-				class="w-[4.60rem] p-[0.375rem] text-gray-12 text-[13px] border rounded-[0.5rem] bg-gray-1 outline-none focus:ring-1 transition-shadows duration-200 focus:ring-gray-500 focus:ring-offset-1 focus:ring-offset-gray-200"
-				value={text()}
-				onFocus={() => {
-					prevHex = rgbToHex(props.value);
-				}}
-				onInput={(e) => {
-					setText(e.currentTarget.value);
-
-					const value = hexToRgb(e.target.value);
-					if (value) props.onChange(value);
-				}}
-				onBlur={(e) => {
-					const value = hexToRgb(e.target.value);
-					if (value) props.onChange(value);
-					else {
-						setText(prevHex);
-						props.onChange(hexToRgb(text())!);
-					}
-				}}
-			/>
-		</div>
-	);
-}
-
-function rgbToHex(rgb: [number, number, number]) {
-	return `#${rgb
-		.map((c) => c.toString(16).padStart(2, "0"))
-		.join("")
-		.toUpperCase()}`;
-}
-
 function hexToRgb(hex: string): [number, number, number] | null {
-	const match = hex.match(/^#?([a-f\d]{2})([a-f\d]{2})([a-f\d]{2})$/i);
-	if (!match) return null;
-	return match.slice(1).map((c) => Number.parseInt(c, 16)) as any;
-}
-
-// Position control moved to SceneSegmentConfig.tsx for better organization+  const match = hex.match(/^#?([a-f\d]{2})([a-f\d]{2})([a-f\d]{2})$/i);
+  if (!match) return null;
+  return match.slice(1).map((c) => Number.parseInt(c, 16)) as any;
+}