import { createElementBounds, NullableBounds } from "@solid-primitives/bounds";
import { createContextProvider } from "@solid-primitives/context";
import { trackStore } from "@solid-primitives/deep";
import { createEventListener } from "@solid-primitives/event-listener";
import { createUndoHistory } from "@solid-primitives/history";
import { debounce } from "@solid-primitives/scheduled";
import {
	Accessor,
	batch,
	createEffect,
	createResource,
	createSignal,
	on,
} from "solid-js";
import { createStore, reconcile, unwrap } from "solid-js/store";

import { createPresets } from "~/utils/createPresets";
import { createImageDataWS, createLazySignal } from "~/utils/socket";
import {
	commands,
	events,
	type ProjectConfiguration,
	type SerializedEditorInstance,
	type XY,
} from "~/utils/tauri";

export type CurrentDialog =
	| { type: "createPreset" }
	| { type: "renamePreset"; presetIndex: number }
	| { type: "deletePreset"; presetIndex: number }
	| { type: "crop"; position: XY<number>; size: XY<number> }
	| { type: "export" };

export type DialogState = { open: false } | ({ open: boolean } & CurrentDialog);

export const FPS = 60;

export const OUTPUT_SIZE = {
	x: 1920,
	y: 1080,
};

export const BACKGROUND_THEMES = {
	macOS: "macOS",
	dark: "Dark",
	blue: "Blue",
	purple: "Purple",
	orange: "Orange",
};

export const MAX_ZOOM_IN = 3;

export const [EditorContextProvider, useEditorContext] = createContextProvider(
<<<<<<< HEAD
	(props: { editorInstance: SerializedEditorInstance }) => {
		const editorInstanceContext = useEditorInstanceContext();
		const [project, setProject] = createStore<ProjectConfiguration>(
			props.editorInstance.savedProjectConfig
		);

		createEffect(
			on(
				() => {
					trackStore(project);
				},
				debounce(() => {
					commands.setProjectConfig(project);
				}),
				{ defer: true }
			)
		);

		const [selectedTab, setSelectedTab] = createSignal<
			"background" | "camera" | "transcript" | "audio" | "cursor" | "hotkeys"
		>("background");

		//Background tabs
		const [backgroundTab, setBackgroundTab] =
			createSignal<keyof typeof BACKGROUND_THEMES>("macOS");

		const [dialog, setDialog] = createSignal<DialogState>({
			open: false,
		});

		const [previewTime, setPreviewTime] = createSignal<number>();
		const [playbackTime, setPlaybackTime] = createSignal<number>(0);
		const [playing, setPlaying] = createSignal(false);


		//Export states

		const [exportProgress, setExportProgress] = createSignal<{
			totalFrames: number;
			renderedFrames: number;
		} | null>(null);

		type ExportState =
			| { type: "idle" }
			| { type: "starting" }
			| { type: "rendering" }
			| { type: "saving"; done: boolean };

		type CopyState =
			| { type: "idle" }
			| { type: "starting" }
			| { type: "rendering" }
			| { type: "copying" }
			| { type: "copied" };

		const [exportState, setExportState] = createStore<ExportState>({
			type: "idle",
		});

		const [copyState, setCopyState] = createStore<CopyState>({
			type: "idle",
		});

		const [uploadState, setUploadState] = createStore<
			| { type: "idle" }
			| { type: "starting" }
			| { type: "rendering" }
			| { type: "uploading"; progress: number }
			| { type: "link-copied" }
		>({ type: "idle" });


		//This is used in ShareButton.tsx to notify the component that the metadata has changed, from ExportDialog.tsx
		//When a video is uploaded, the metadata is updated


		const [lastMetaUpdate, setLastMetaUpdate] = createSignal<{ videoId: string; timestamp: number } | null>(null);

		const metaUpdateStore = {
			notifyUpdate: (videoId: string) => {
				setLastMetaUpdate({ videoId, timestamp: Date.now() });
			},
			getLastUpdate: lastMetaUpdate
		};

		createEffect(
			on(playing, () => {
				if (!playing())
					commands.setPlayheadPosition(Math.floor(playbackTime() * FPS));
			})
		);

		const [split, setSplit] = createSignal(false);

		const totalDuration = () =>
			project.timeline?.segments.reduce(
				(acc, s) => acc + (s.end - s.start) / s.timescale,
				0
			) ?? props.editorInstance.recordingDuration;

		type State = {
			zoom: number;
			position: number;
		};

		const zoomOutLimit = () => Math.min(totalDuration(), 60 * 10);

		function updateZoom(state: State, newZoom: number, origin: number): State {
			const zoom = Math.max(Math.min(newZoom, zoomOutLimit()), MAX_ZOOM_IN);

			const visibleOrigin = origin - state.position;

			const originPercentage = Math.min(1, visibleOrigin / state.zoom);

			const newVisibleOrigin = zoom * originPercentage;
			const newPosition = origin - newVisibleOrigin;

			return {
				zoom,
				position: newPosition,
			};
		}

		const [state, setState] = createStore({
			timelineSelection: null as null | { type: "zoom"; index: number },
			timelineTransform: {
				// visible seconds
				zoom: zoomOutLimit(),
				updateZoom(z: number, origin: number) {
					const { zoom, position } = updateZoom(
						{
							zoom: state.timelineTransform.zoom,
							position: state.timelineTransform.position,
						},
						z,
						origin
					);

					const transform = state.timelineTransform;
					batch(() => {
						setState("timelineTransform", "zoom", zoom);
						if (transform.zoom !== zoom) return;
						transform.setPosition(position);
					});
				},
				// number of seconds of leftmost point
				position: 0,
				setPosition(p: number) {
					setState(
						"timelineTransform",
						"position",
						Math.min(
							Math.max(p, 0),
							Math.max(zoomOutLimit(), totalDuration()) + 4 - state.timelineTransform.zoom
						)
					);
				},
			},
		});

		return {
			...editorInstanceContext,
			editorInstance: props.editorInstance,
			dialog,
			setDialog,
			project,
			setProject,
			selectedTab,
			backgroundTab,
			exportProgress,
			setExportProgress,
			copyState,
			setCopyState,
			uploadState,
			setUploadState,
			exportState,
			setExportState,
			setBackgroundTab,
			setSelectedTab,
			metaUpdateStore,
			lastMetaUpdate,
			setLastMetaUpdate,
			history: createStoreHistory(project, setProject),
			playbackTime,
			setPlaybackTime,
			playing,
			setPlaying,
			previewTime,
			setPreviewTime,
			split,
			setSplit,
			state,
			setState,
			totalDuration,
			zoomOutLimit,
		};
	},
	// biome-ignore lint/style/noNonNullAssertion: it's ok
	null!
=======
  (props: { editorInstance: SerializedEditorInstance }) => {
    const editorInstanceContext = useEditorInstanceContext();
    const [project, setProject] = createStore<ProjectConfiguration>(
      props.editorInstance.savedProjectConfig
    );

    createEffect(
      on(
        () => {
          trackStore(project);
        },
        debounce(() => {
          commands.setProjectConfig(project);
        }),
        { defer: true }
      )
    );

    const [selectedTab, setSelectedTab] = createSignal<
      "background" | "camera" | "transcript" | "audio" | "cursor" | "hotkeys"
    >("background");

    //Background tabs
    const [backgroundTab, setBackgroundTab] =
      createSignal<keyof typeof BACKGROUND_THEMES>("macOS");

    const [dialog, setDialog] = createSignal<DialogState>({
      open: false,
    });

    const [previewTime, setPreviewTime] = createSignal<number>();
    const [playbackTime, setPlaybackTime] = createSignal<number>(0);
    const [playing, setPlaying] = createSignal(false);

    //Export states

    const [exportProgress, setExportProgress] = createSignal<{
      totalFrames: number;
      renderedFrames: number;
    } | null>(null);

    type ExportState =
      | { type: "idle" }
      | { type: "starting" }
      | { type: "rendering" }
      | { type: "saving"; done: boolean };

    type CopyState =
      | { type: "idle" }
      | { type: "starting" }
      | { type: "rendering" }
      | { type: "copying" }
      | { type: "copied" };

    const [exportState, setExportState] = createStore<ExportState>({
      type: "idle",
    });

    const [copyState, setCopyState] = createStore<CopyState>({
      type: "idle",
    });

    const [uploadState, setUploadState] = createStore<
      | { type: "idle" }
      | { type: "starting" }
      | { type: "rendering" }
      | { type: "uploading"; progress: number }
      | { type: "link-copied" }
    >({ type: "idle" });

    //This is used in ShareButton.tsx to notify the component that the metadata has changed, from ExportDialog.tsx
    //When a video is uploaded, the metadata is updated

    const [lastMetaUpdate, setLastMetaUpdate] = createSignal<{
      videoId: string;
      timestamp: number;
    } | null>(null);

    const metaUpdateStore = {
      notifyUpdate: (videoId: string) => {
        setLastMetaUpdate({ videoId, timestamp: Date.now() });
      },
      getLastUpdate: lastMetaUpdate,
    };

    createEffect(
      on(playing, () => {
        if (!playing())
          commands.setPlayheadPosition(Math.floor(playbackTime() * FPS));
      })
    );

    const [split, setSplit] = createSignal(false);

    const totalDuration = () =>
      project.timeline?.segments.reduce(
        (acc, s) => acc + (s.end - s.start) / s.timescale,
        0
      ) ?? props.editorInstance.recordingDuration;

    type State = {
      zoom: number;
      position: number;
    };

    const zoomOutLimit = () => Math.min(totalDuration(), 60 * 10);

    function updateZoom(state: State, newZoom: number, origin: number): State {
      const zoom = Math.max(Math.min(newZoom, zoomOutLimit()), MAX_ZOOM_IN);

      const visibleOrigin = origin - state.position;

      const originPercentage = Math.min(1, visibleOrigin / state.zoom);

      const newVisibleOrigin = zoom * originPercentage;
      const newPosition = origin - newVisibleOrigin;

      return {
        zoom,
        position: newPosition,
      };
    }

    const [state, setState] = createStore({
      timelineSelection: null as null | { type: "zoom"; index: number },
      timelineTransform: {
        // visible seconds
        zoom: zoomOutLimit(),
        updateZoom(z: number, origin: number) {
          const { zoom, position } = updateZoom(
            {
              zoom: state.timelineTransform.zoom,
              position: state.timelineTransform.position,
            },
            z,
            origin
          );

          const transform = state.timelineTransform;
          batch(() => {
            setState("timelineTransform", "zoom", zoom);
            if (transform.zoom !== zoom) return;
            transform.setPosition(position);
          });
        },
        // number of seconds of leftmost point
        position: 0,
        setPosition(p: number) {
          setState(
            "timelineTransform",
            "position",
            Math.min(
              Math.max(p, 0),
              zoomOutLimit() + 4 - state.timelineTransform.zoom
            )
          );
        },
      },
    });

    return {
      ...editorInstanceContext,
      editorInstance: props.editorInstance,
      dialog,
      setDialog,
      project,
      setProject,
      selectedTab,
      backgroundTab,
      exportProgress,
      setExportProgress,
      copyState,
      setCopyState,
      uploadState,
      setUploadState,
      exportState,
      setExportState,
      setBackgroundTab,
      setSelectedTab,
      metaUpdateStore,
      lastMetaUpdate,
      setLastMetaUpdate,
      history: createStoreHistory(project, setProject),
      playbackTime,
      setPlaybackTime,
      playing,
      setPlaying,
      previewTime,
      setPreviewTime,
      split,
      setSplit,
      state,
      setState,
      totalDuration,
      zoomOutLimit,
    };
  },
  // biome-ignore lint/style/noNonNullAssertion: it's ok
  null!
>>>>>>> 7266e084
);

export type FrameData = { width: number; height: number; data: ImageData };

export const [EditorInstanceContextProvider, useEditorInstanceContext] =
	createContextProvider((props: { videoId: string }) => {
		const [latestFrame, setLatestFrame] = createLazySignal<{
			width: number;
			data: ImageData;
		}>();

		const [editorInstance] = createResource(async () => {
			const instance = await commands.createEditorInstance(props.videoId);

			const [ws, isConnected] = createImageDataWS(
				instance.framesSocketUrl,
				setLatestFrame
			);

			createEffect(() => {
				if (isConnected()) {
					events.renderFrameEvent.emit({
						frame_number: Math.floor(0),
						fps: FPS,
						resolution_base: OUTPUT_SIZE,
					});
				}
			});

			return instance;
		});

		return {
			editorInstance,
			videoId: props.videoId,
			latestFrame,
			presets: createPresets(),
			prettyName: () => editorInstance()?.prettyName ?? "Cap Recording",
		};
	}, null!);

function createStoreHistory<T extends Static>(
	...[state, setState]: ReturnType<typeof createStore<T>>
) {
	// not working properly yet
	// const getDelta = captureStoreUpdates(state);

	const [pauseCount, setPauseCount] = createSignal(0);

	const history = createUndoHistory(() => {
		if (pauseCount() > 0) return;

		trackStore(state);

		const copy = structuredClone(unwrap(state));

		return () => setState(reconcile(copy));
	});

	createEventListener(window, "keydown", (e) => {
		if (!(e.ctrlKey || e.metaKey)) return;

		switch (e.code) {
			case "KeyZ": {
				if (e.shiftKey) history.redo();
				else history.undo();
				break;
			}
			case "KeyY": {
				history.redo();
				break;
			}
			default: {
				return;
			}
		}

		e.preventDefault();
		e.stopPropagation();
	});

	return Object.assign(history, {
		pause() {
			setPauseCount(pauseCount() + 1);

			return () => {
				setPauseCount(pauseCount() - 1);
			};
		},
		isPaused: () => pauseCount() > 0,
	});
}

type Static<T = unknown> =
	| {
		[K in number | string]: T;
	}
	| T[];

export const [TimelineContextProvider, useTimelineContext] =
	createContextProvider(
		(props: {
			duration: number;
			secsPerPixel: number;
			timelineBounds: Readonly<NullableBounds>;
		}) => {
			return {
				duration: () => props.duration,
				secsPerPixel: () => props.secsPerPixel,
				timelineBounds: props.timelineBounds,
			};
		},
		null!
	);

export const [TrackContextProvider, useTrackContext] = createContextProvider(
	(props: { ref: Accessor<Element | undefined> }) => {
		const { state } = useEditorContext();

		const [trackState, setTrackState] = createStore({
			draggingSegment: false,
		});
		const bounds = createElementBounds(() => props.ref());

		const secsPerPixel = () =>
			state.timelineTransform.zoom / (bounds.width ?? 1);

		return {
			secsPerPixel,
			trackBounds: bounds,
			trackState,
			setTrackState,
		};
	},
	null!
);

export const [SegmentContextProvider, useSegmentContext] =
<<<<<<< HEAD
	createContextProvider((props: { width: Accessor<number> }) => {
		return props;
	}, null!);
=======
  createContextProvider((props: { width: Accessor<number> }) => {
    return props;
  }, null!);
>>>>>>> 7266e084
<|MERGE_RESOLUTION|>--- conflicted
+++ resolved
@@ -51,7 +51,6 @@
 export const MAX_ZOOM_IN = 3;
 
 export const [EditorContextProvider, useEditorContext] = createContextProvider(
-<<<<<<< HEAD
 	(props: { editorInstance: SerializedEditorInstance }) => {
 		const editorInstanceContext = useEditorInstanceContext();
 		const [project, setProject] = createStore<ProjectConfiguration>(
@@ -86,7 +85,6 @@
 		const [playbackTime, setPlaybackTime] = createSignal<number>(0);
 		const [playing, setPlaying] = createSignal(false);
 
-
 		//Export states
 
 		const [exportProgress, setExportProgress] = createSignal<{
@@ -123,18 +121,19 @@
 			| { type: "link-copied" }
 		>({ type: "idle" });
 
-
 		//This is used in ShareButton.tsx to notify the component that the metadata has changed, from ExportDialog.tsx
 		//When a video is uploaded, the metadata is updated
 
-
-		const [lastMetaUpdate, setLastMetaUpdate] = createSignal<{ videoId: string; timestamp: number } | null>(null);
+		const [lastMetaUpdate, setLastMetaUpdate] = createSignal<{
+			videoId: string;
+			timestamp: number;
+		} | null>(null);
 
 		const metaUpdateStore = {
 			notifyUpdate: (videoId: string) => {
 				setLastMetaUpdate({ videoId, timestamp: Date.now() });
 			},
-			getLastUpdate: lastMetaUpdate
+			getLastUpdate: lastMetaUpdate,
 		};
 
 		createEffect(
@@ -251,207 +250,6 @@
 	},
 	// biome-ignore lint/style/noNonNullAssertion: it's ok
 	null!
-=======
-  (props: { editorInstance: SerializedEditorInstance }) => {
-    const editorInstanceContext = useEditorInstanceContext();
-    const [project, setProject] = createStore<ProjectConfiguration>(
-      props.editorInstance.savedProjectConfig
-    );
-
-    createEffect(
-      on(
-        () => {
-          trackStore(project);
-        },
-        debounce(() => {
-          commands.setProjectConfig(project);
-        }),
-        { defer: true }
-      )
-    );
-
-    const [selectedTab, setSelectedTab] = createSignal<
-      "background" | "camera" | "transcript" | "audio" | "cursor" | "hotkeys"
-    >("background");
-
-    //Background tabs
-    const [backgroundTab, setBackgroundTab] =
-      createSignal<keyof typeof BACKGROUND_THEMES>("macOS");
-
-    const [dialog, setDialog] = createSignal<DialogState>({
-      open: false,
-    });
-
-    const [previewTime, setPreviewTime] = createSignal<number>();
-    const [playbackTime, setPlaybackTime] = createSignal<number>(0);
-    const [playing, setPlaying] = createSignal(false);
-
-    //Export states
-
-    const [exportProgress, setExportProgress] = createSignal<{
-      totalFrames: number;
-      renderedFrames: number;
-    } | null>(null);
-
-    type ExportState =
-      | { type: "idle" }
-      | { type: "starting" }
-      | { type: "rendering" }
-      | { type: "saving"; done: boolean };
-
-    type CopyState =
-      | { type: "idle" }
-      | { type: "starting" }
-      | { type: "rendering" }
-      | { type: "copying" }
-      | { type: "copied" };
-
-    const [exportState, setExportState] = createStore<ExportState>({
-      type: "idle",
-    });
-
-    const [copyState, setCopyState] = createStore<CopyState>({
-      type: "idle",
-    });
-
-    const [uploadState, setUploadState] = createStore<
-      | { type: "idle" }
-      | { type: "starting" }
-      | { type: "rendering" }
-      | { type: "uploading"; progress: number }
-      | { type: "link-copied" }
-    >({ type: "idle" });
-
-    //This is used in ShareButton.tsx to notify the component that the metadata has changed, from ExportDialog.tsx
-    //When a video is uploaded, the metadata is updated
-
-    const [lastMetaUpdate, setLastMetaUpdate] = createSignal<{
-      videoId: string;
-      timestamp: number;
-    } | null>(null);
-
-    const metaUpdateStore = {
-      notifyUpdate: (videoId: string) => {
-        setLastMetaUpdate({ videoId, timestamp: Date.now() });
-      },
-      getLastUpdate: lastMetaUpdate,
-    };
-
-    createEffect(
-      on(playing, () => {
-        if (!playing())
-          commands.setPlayheadPosition(Math.floor(playbackTime() * FPS));
-      })
-    );
-
-    const [split, setSplit] = createSignal(false);
-
-    const totalDuration = () =>
-      project.timeline?.segments.reduce(
-        (acc, s) => acc + (s.end - s.start) / s.timescale,
-        0
-      ) ?? props.editorInstance.recordingDuration;
-
-    type State = {
-      zoom: number;
-      position: number;
-    };
-
-    const zoomOutLimit = () => Math.min(totalDuration(), 60 * 10);
-
-    function updateZoom(state: State, newZoom: number, origin: number): State {
-      const zoom = Math.max(Math.min(newZoom, zoomOutLimit()), MAX_ZOOM_IN);
-
-      const visibleOrigin = origin - state.position;
-
-      const originPercentage = Math.min(1, visibleOrigin / state.zoom);
-
-      const newVisibleOrigin = zoom * originPercentage;
-      const newPosition = origin - newVisibleOrigin;
-
-      return {
-        zoom,
-        position: newPosition,
-      };
-    }
-
-    const [state, setState] = createStore({
-      timelineSelection: null as null | { type: "zoom"; index: number },
-      timelineTransform: {
-        // visible seconds
-        zoom: zoomOutLimit(),
-        updateZoom(z: number, origin: number) {
-          const { zoom, position } = updateZoom(
-            {
-              zoom: state.timelineTransform.zoom,
-              position: state.timelineTransform.position,
-            },
-            z,
-            origin
-          );
-
-          const transform = state.timelineTransform;
-          batch(() => {
-            setState("timelineTransform", "zoom", zoom);
-            if (transform.zoom !== zoom) return;
-            transform.setPosition(position);
-          });
-        },
-        // number of seconds of leftmost point
-        position: 0,
-        setPosition(p: number) {
-          setState(
-            "timelineTransform",
-            "position",
-            Math.min(
-              Math.max(p, 0),
-              zoomOutLimit() + 4 - state.timelineTransform.zoom
-            )
-          );
-        },
-      },
-    });
-
-    return {
-      ...editorInstanceContext,
-      editorInstance: props.editorInstance,
-      dialog,
-      setDialog,
-      project,
-      setProject,
-      selectedTab,
-      backgroundTab,
-      exportProgress,
-      setExportProgress,
-      copyState,
-      setCopyState,
-      uploadState,
-      setUploadState,
-      exportState,
-      setExportState,
-      setBackgroundTab,
-      setSelectedTab,
-      metaUpdateStore,
-      lastMetaUpdate,
-      setLastMetaUpdate,
-      history: createStoreHistory(project, setProject),
-      playbackTime,
-      setPlaybackTime,
-      playing,
-      setPlaying,
-      previewTime,
-      setPreviewTime,
-      split,
-      setSplit,
-      state,
-      setState,
-      totalDuration,
-      zoomOutLimit,
-    };
-  },
-  // biome-ignore lint/style/noNonNullAssertion: it's ok
-  null!
->>>>>>> 7266e084
 );
 
 export type FrameData = { width: number; height: number; data: ImageData };
@@ -590,12 +388,6 @@
 );
 
 export const [SegmentContextProvider, useSegmentContext] =
-<<<<<<< HEAD
 	createContextProvider((props: { width: Accessor<number> }) => {
 		return props;
-	}, null!);
-=======
-  createContextProvider((props: { width: Accessor<number> }) => {
-    return props;
-  }, null!);
->>>>>>> 7266e084
+	}, null!);