import {
	createEventListener,
	createEventListenerMap,
} from "@solid-primitives/event-listener";
import { cx } from "cva";
import {
	type ComponentProps,
	createEffect,
	createMemo,
	createRoot,
	createSignal,
	For,
	Match,
	onCleanup,
	Show,
	Switch,
} from "solid-js";
import { produce } from "solid-js/store";

import type { TimelineSegment } from "~/utils/tauri";
import { useEditorContext } from "../context";
import { useSegmentContext, useTimelineContext } from "./context";
import { getSectionMarker } from "./sectionMarker";
import {
	SegmentContent,
	SegmentHandle,
	SegmentRoot,
	TrackRoot,
	useSegmentTranslateX,
	useSegmentWidth,
} from "./Track";

function formatTime(totalSeconds: number): string {
	const hours = Math.floor(totalSeconds / 3600);
	const minutes = Math.floor((totalSeconds % 3600) / 60);
	const seconds = Math.floor(totalSeconds % 60);

	if (hours > 0) {
		return `${hours}h ${minutes}m ${seconds}s`;
	} else if (minutes > 0) {
		return `${minutes}m ${seconds}s`;
	} else {
		return `${seconds}s`;
	}
}

function WaveformCanvas(props: {
	systemWaveform?: number[];
	micWaveform?: number[];
	segment: { start: number; end: number };
	secsPerPixel: number;
}) {
	const { project } = useEditorContext();

	let canvas: HTMLCanvasElement | undefined;
	const { width } = useSegmentContext();
	const { secsPerPixel } = useTimelineContext();

	const render = (
		ctx: CanvasRenderingContext2D,
		h: number,
		waveform: number[],
		color: string,
		gain = 0,
	) => {
		const maxAmplitude = h;

		// yellow please
		ctx.fillStyle = color;
		ctx.beginPath();

		const step = 0.05 / secsPerPixel();

		ctx.moveTo(0, h);

		const norm = (w: number) => {
			const ww = Number.isFinite(w) ? w : -60;
			return 1.0 - Math.max(ww + gain, -60) / -60;
		};

		for (
			let segmentTime = props.segment.start;
			segmentTime <= props.segment.end + 0.1;
			segmentTime += 0.1
		) {
			const index = Math.floor(segmentTime * 10);
			const xTime = index / 10;

			const currentDb =
				typeof waveform[index] === "number" ? waveform[index] : -60;
			const amplitude = norm(currentDb) * maxAmplitude;

			const x = (xTime - props.segment.start) / secsPerPixel();
			const y = h - amplitude;

			const prevX = (xTime - 0.1 - props.segment.start) / secsPerPixel();
			const prevDb =
				typeof waveform[index - 1] === "number" ? waveform[index - 1] : -60;
			const prevAmplitude = norm(prevDb) * maxAmplitude;
			const prevY = h - prevAmplitude;

			const cpX1 = prevX + step / 2;
			const cpX2 = x - step / 2;

			ctx.bezierCurveTo(cpX1, prevY, cpX2, y, x, y);
		}

		ctx.lineTo(
			(props.segment.end + 0.3 - props.segment.start) / secsPerPixel(),
			h,
		);

		ctx.closePath();
		ctx.fill();
	};

	function renderWaveforms() {
		if (!canvas) return;
		const ctx = canvas.getContext("2d");
		if (!ctx) return;

		const w = width();
		if (w <= 0) return;

		const h = canvas.height;
		canvas.width = w;
		ctx.clearRect(0, 0, w, h);

		if (props.micWaveform)
			render(
				ctx,
				h,
				props.micWaveform,
				"rgba(255,255,255,0.4)",
				project.audio.micVolumeDb,
			);

		if (props.systemWaveform)
			render(
				ctx,
				h,
				props.systemWaveform,
				"rgba(255,150,0,0.5)",
				project.audio.systemVolumeDb,
			);
	}

	createEffect(() => {
		renderWaveforms();
	});

	return (
		<canvas
			ref={(el) => {
				canvas = el;
				renderWaveforms();
			}}
			class="absolute inset-0 w-full h-full pointer-events-none"
			height={52}
		/>
	);
}

export function ClipTrack(
	props: Pick<ComponentProps<"div">, "ref"> & {
		handleUpdatePlayhead: (e: MouseEvent) => void;
	},
) {
<<<<<<< HEAD
  const {
    project,
    setProject,
    editorInstance,
    projectHistory,
    editorState,
    setEditorState,
    totalDuration,
  } = useEditorContext();

  const { secsPerPixel, duration } = useTimelineContext();

  const segments = (): Array<TimelineSegment> =>
    project.timeline?.segments ?? [{ start: 0, end: duration(), timescale: 1 }];

  function onHandleReleased() {
    const { transform } = editorState.timeline;

    if (transform.position + transform.zoom > totalDuration() + 4) {
      transform.updateZoom(totalDuration(), editorState.previewTime!);
    }
  }

  const hasMultipleRecordingSegments = () =>
    editorInstance.recordings.segments.length > 1;

  return (
    <TrackRoot ref={props.ref}>
      <For each={segments()}>
        {(segment, i) => {
          const prevDuration = () =>
            segments()
              .slice(0, i())
              .reduce((t, s) => t + (s.end - s.start) / s.timescale, 0);

          const relativeSegment = mergeProps(segment, () => ({
            start: prevDuration(),
            end: prevDuration() + (segment.end - segment.start) / segment.timescale,
          }));

          const segmentX = useSegmentTranslateX(() => relativeSegment);
          const segmentWidth = useSegmentWidth(() => relativeSegment);

          const segmentRecording = (s = i()) =>
            editorInstance.recordings.segments[
            segments()[s].recordingSegment ?? 0
            ];

          const marker = useSectionMarker(() => ({
            segments: segments(),
            i: i(),
            position: "left",
          }));

          const endMarker = useSectionMarker(() => ({
            segments: segments(),
            i: i(),
            position: "right",
          }));

          const isSelected = createMemo(() => {
            const selection = editorState.timeline.selection;
            if (!selection || selection.type !== "clip") return false;

            const segmentIndex = project.timeline?.segments?.findIndex(
              (s) => s.start === segment.start && s.end === segment.end
            );

            return segmentIndex === selection.index;
          });

          return (
            <>
              <Show when={marker()}>
                {(marker) => (
                  <div
                    class="absolute w-0 z-10 h-full *:absolute"
                    style={{
                      transform: `translateX(${i() === 0 ? segmentX() : segmentX()
                        }px)`,
                    }}
                  >
                    <div class="w-[2px] bottom-0 -top-2 rounded-full from-red-300 to-transparent bg-gradient-to-b -translate-x-1/2" />
                    <Switch>
                      <Match
                        when={(() => {
                          const m = marker();
                          if (m.type === "single") return m.value;
                        })()}
                      >
                        {(marker) => (
                          <div
                            class={cx(
                              "h-7 -top-8 overflow-hidden rounded-full -translate-x-1/2"
                            )}
                          >
                            <CutOffsetButton
                              value={(() => {
                                const m = marker();
                                return m.type === "time" ? m.time : 0;
                              })()}
                              onClick={() => {
                                setProject(
                                  "timeline",
                                  "segments",
                                  produce((s) => {
                                    if (marker().type === "reset") {
                                      s[i() - 1].end = s[i()].end;
                                      s.splice(i(), 1);
                                    } else {
                                      s[i() - 1].end = s[i()].start;
                                    }
                                  })
                                );
                              }}
                            />
                          </div>
                        )}
                      </Match>
                      <Match
                        when={(() => {
                          const m = marker();
                          if (m.type === "dual") return m;
                        })()}
                      >
                        {(marker) => (
                          <div class="h-7 w-0 absolute -top-8 flex flex-row rounded-full">
                            <Show when={marker().left}>
                              {(marker) => (
                                <CutOffsetButton
                                  value={(() => {
                                    const m = marker();
                                    return m.type === "reset" ? 0 : m.time;
                                  })()}
                                  class="-right-px absolute rounded-l-full !pr-1.5 rounded-tr-full"
                                  onClick={() => {
                                    setProject(
                                      "timeline",
                                      "segments",
                                      i() - 1,
                                      "end",
                                      segmentRecording(i() - 1).display.duration
                                    );
                                  }}
                                />
                              )}
                            </Show>
                            <Show when={marker().right}>
                              {(marker) => (
                                <CutOffsetButton
                                  value={(() => {
                                    const m = marker();
                                    return m.type === "reset" ? 0 : m.time;
                                  })()}
                                  class="-left-px absolute rounded-r-full !pl-1.5 rounded-tl-full"
                                  onClick={() => {
                                    setProject(
                                      "timeline",
                                      "segments",
                                      i(),
                                      "start",
                                      0
                                    );
                                  }}
                                />
                              )}
                            </Show>
                          </div>
                        )}
                      </Match>
                    </Switch>
                  </div>
                )}
              </Show>
              <SegmentRoot
                class={cx(
                  "border transition-colors duration-200 group hover:border-gray-12",
                  "bg-gradient-to-r from-[#2675DB] via-[#4FA0FF] to-[#2675DB] shadow-[inset_0_5px_10px_5px_rgba(255,255,255,0.2)]",
                  isSelected()
                    ? "wobble-wrapper border-gray-12"
                    : "border-transparent"
                )}
                innerClass="ring-blue-9"
                segment={relativeSegment}
                onMouseDown={(e) => {
                  e.stopPropagation();

                  if (editorState.timeline.interactMode === "split") {
                    const rect = e.currentTarget.getBoundingClientRect();
                    const fraction = (e.clientX - rect.left) / rect.width;

                    const splitTime =
                      segment.start + fraction * (segment.end - segment.start);

                    setProject(
                      "timeline",
                      "segments",
                      produce((segments) => {
                        segments.splice(i() + 1, 0, {
                          start: splitTime,
                          end: segment.end,
                          timescale: 1,
                          recordingSegment: segment.recordingSegment,
                        });
                        segments[i()].end = splitTime;
                      })
                    );
                  } else {
                    createRoot((dispose) => {
                      createEventListener(e.currentTarget, "mouseup", (e) => {
                        dispose();

                        setEditorState("timeline", "selection", {
                          type: "clip",
                          index: i(),
                        });
                        props.handleUpdatePlayhead(e);
                      });
                    });
                  }
                }}
              >
                <Markings segment={segment} prevDuration={prevDuration()} />

                <SegmentHandle
                  position="start"
                  class="opacity-0 group-hover:opacity-100"
                  onMouseDown={(downEvent) => {
                    const start = segment.start;

                    const maxSegmentDuration =
                      editorInstance.recordings.segments[
                        segment.recordingSegment ?? 0
                      ].display.duration;

                    const availableTimelineDuration =
                      editorInstance.recordingDuration -
                      segments().reduce(
                        (acc, segment, segmentI) =>
                          segmentI === i()
                            ? acc
                            : acc +
                            (segment.end - segment.start) / segment.timescale,
                        0
                      );

                    const maxDuration = Math.min(
                      maxSegmentDuration,
                      availableTimelineDuration
                    );

                    const prevSegment = segments()[i() - 1];
                    const prevSegmentIsSameClip =
                      prevSegment?.recordingSegment !== undefined
                        ? prevSegment.recordingSegment ===
                        segment.recordingSegment
                        : false;

                    function update(event: MouseEvent) {
                      const newStart =
                        start +
                        (event.clientX - downEvent.clientX) * secsPerPixel();

                      setProject(
                        "timeline",
                        "segments",
                        i(),
                        "start",
                        Math.min(
                          Math.max(
                            newStart,
                            prevSegmentIsSameClip ? prevSegment.end : 0,
                            segment.end - maxDuration
                          ),
                          segment.end - 1
                        )
                      );
                    }

                    const resumeHistory = projectHistory.pause();
                    createRoot((dispose) => {
                      createEventListenerMap(window, {
                        mousemove: update,
                        mouseup: (e) => {
                          dispose();
                          resumeHistory();
                          update(e);
                          onHandleReleased();
                        },
                      });
                    });
                  }}
                />
                <SegmentContent class="relative justify-center items-center">
                  {(() => {
                    const ctx = useSegmentContext();

                    return (
                      <Show when={ctx.width() > 100}>
                        <div class="flex flex-col gap-1 justify-center items-center text-xs whitespace-nowrap text-gray-12">
                          <span class="text-white/70">
                            {hasMultipleRecordingSegments()
                              ? `Clip ${segment.recordingSegment}`
                              : "Clip"}
                          </span>
                          <div class="flex gap-1 items-center text-md dark:text-gray-12 text-gray-1">
                            <IconLucideClock class="size-3.5" />{" "}
                            {(segment.end - segment.start).toFixed(1)}s
                          </div>
                          <Show when={segment.timescale !== 1}>
                            <div class="flex gap-1 items-center text-xs font-bold text-blue-11">
                              <IconLucideFastForward class="size-3" />
                              {segment.timescale}x
                            </div>
                          </Show>
                        </div>
                      </Show>
                    );
                  })()}
                </SegmentContent>
                <SegmentHandle
                  position="end"
                  class="opacity-0 group-hover:opacity-100"
                  onMouseDown={(downEvent) => {
                    const end = segment.end;

                    const maxSegmentDuration =
                      editorInstance.recordings.segments[
                        segment.recordingSegment ?? 0
                      ].display.duration;

                    const availableTimelineDuration =
                      editorInstance.recordingDuration -
                      segments().reduce(
                        (acc, segment, segmentI) =>
                          segmentI === i()
                            ? acc
                            : acc +
                            (segment.end - segment.start) / segment.timescale,
                        0
                      );

                    const nextSegment = segments()[i() + 1];
                    const nextSegmentIsSameClip =
                      nextSegment?.recordingSegment !== undefined
                        ? nextSegment.recordingSegment ===
                        segment.recordingSegment
                        : false;

                    function update(event: MouseEvent) {
                      const newEnd =
                        end +
                        (event.clientX - downEvent.clientX) * secsPerPixel();

                      setProject(
                        "timeline",
                        "segments",
                        i(),
                        "end",
                        Math.max(
                          Math.min(
                            newEnd,
                            segment.end + availableTimelineDuration,
                            nextSegmentIsSameClip
                              ? nextSegment.start
                              : maxSegmentDuration
                          ),
                          segment.start + 1
                        )
                      );
                    }

                    const resumeHistory = projectHistory.pause();
                    createRoot((dispose) => {
                      createEventListenerMap(window, {
                        mousemove: update,
                        mouseup: (e) => {
                          dispose();
                          resumeHistory();
                          update(e);
                          onHandleReleased();
                        },
                      });
                    });
                  }}
                />
              </SegmentRoot>
              <Show
                when={(() => {
                  const m = endMarker();
                  if (m?.type === "dual" && m.left && m.left.type === "time")
                    return m.left;
                })()}
              >
                {(marker) => (
                  <div
                    class="absolute w-0 z-10 h-full *:absolute"
                    style={{
                      transform: `translateX(${segmentX() + segmentWidth()}px)`,
                    }}
                  >
                    <div class="w-[2px] bottom-0 -top-2 rounded-full from-red-300 to-transparent bg-gradient-to-b -translate-x-1/2" />
                    <div class="h-7 w-0 absolute -top-8 flex flex-row rounded-full">
                      <CutOffsetButton
                        value={marker().time}
                        class="-right-px absolute rounded-l-full !pr-1.5 rounded-tr-full"
                        onClick={() => {
                          setProject(
                            "timeline",
                            "segments",
                            i(),
                            "end",
                            segmentRecording().display.duration
                          );
                        }}
                      />
                    </div>
                  </div>
                )}
              </Show>
            </>
          );
        }}
      </For>
    </TrackRoot>
  );
}

function Markings(props: { segment: TimelineSegment; prevDuration: number }) {
  const { editorState } = useEditorContext();
  const { secsPerPixel, markingResolution } = useTimelineContext();

  const markings = () => {
    const resolution = markingResolution();

    const { transform } = editorState.timeline;
    const visibleMin =
      transform.position - props.prevDuration + props.segment.start;
    const visibleMax = visibleMin + transform.zoom;

    const start = Math.floor(visibleMin / resolution);

    return Array.from(
      { length: Math.ceil(visibleMax / resolution) - start },
      (_, i) => (start + i) * resolution
    );
  };

  return (
    <For each={markings()}>
      {(marking) => (
        <div
          style={{
            transform: `translateX(${(marking - props.segment.start) / secsPerPixel()
              }px)`,
          }}
          class="absolute z-10 w-px h-12 bg-gradient-to-b from-transparent to-transparent via-white-transparent-40 dark:via-black-transparent-60"
        />
      )}
    </For>
  );
=======
	const {
		project,
		setProject,
		projectActions,
		editorInstance,
		projectHistory,
		editorState,
		setEditorState,
		totalDuration,
		micWaveforms,
		systemAudioWaveforms,
	} = useEditorContext();

	const { secsPerPixel, duration } = useTimelineContext();

	const segments = (): Array<TimelineSegment> =>
		project.timeline?.segments ?? [{ start: 0, end: duration(), timescale: 1 }];

	function onHandleReleased() {
		const { transform } = editorState.timeline;

		if (transform.position + transform.zoom > totalDuration() + 4) {
			transform.updateZoom(totalDuration(), editorState.previewTime!);
		}
	}

	const hasMultipleRecordingSegments = () =>
		editorInstance.recordings.segments.length > 1;

	const split = () => editorState.timeline.interactMode === "split";

	return (
		<TrackRoot
			ref={props.ref}
			onMouseEnter={() => setEditorState("timeline", "hoveredTrack", "clip")}
			onMouseLeave={() => setEditorState("timeline", "hoveredTrack", null)}
		>
			<For each={segments()}>
				{(segment, i) => {
					const [startHandleDrag, setStartHandleDrag] = createSignal<null | {
						offset: number;
						initialStart: number;
					}>(null);

					const prefixOffsets = createMemo(() => {
						const segs = segments();
						const out: number[] = new Array(segs.length);
						let sum = 0;
						for (let k = 0; k < segs.length; k++) {
							out[k] = sum;
							sum += (segs[k].end - segs[k].start) / segs[k].timescale;
						}
						return out;
					});
					const prevDuration = createMemo(() => prefixOffsets()[i()] ?? 0);

					const relativeSegment = createMemo(() => {
						const ds = startHandleDrag();
						const offset = ds ? ds.offset / segment.timescale : 0;

						return {
							start: Math.max(prevDuration() + offset, 0),
							end:
								prevDuration() +
								offset +
								(segment.end - segment.start) / segment.timescale,
							timescale: segment.timescale,
							recordingSegment: segment.recordingSegment,
						};
					});

					const segmentX = useSegmentTranslateX(relativeSegment);
					const segmentWidth = useSegmentWidth(relativeSegment);

					const segmentRecording = (s = i()) =>
						editorInstance.recordings.segments[
							segments()[s].recordingSegment ?? 0
						];

					const marker = useSectionMarker(() => ({
						segments: segments(),
						i: i(),
						position: "left",
					}));

					const endMarker = useSectionMarker(() => ({
						segments: segments(),
						i: i(),
						position: "right",
					}));

					const isSelected = createMemo(() => {
						const selection = editorState.timeline.selection;
						if (!selection || selection.type !== "clip") return false;

						const segmentIndex = project.timeline?.segments?.findIndex(
							(s) => s.start === segment.start && s.end === segment.end,
						);

						if (segmentIndex === undefined || segmentIndex === -1) return false;

						return selection.indices.includes(segmentIndex);
					});

					const micWaveform = () => {
						if (project.audio.micVolumeDb && project.audio.micVolumeDb < -30)
							return;

						const idx = segment.recordingSegment ?? i();
						return micWaveforms()?.[idx] ?? [];
					};

					const systemAudioWaveform = () => {
						if (
							project.audio.systemVolumeDb &&
							project.audio.systemVolumeDb <= -30
						)
							return;

						const idx = segment.recordingSegment ?? i();
						return systemAudioWaveforms()?.[idx] ?? [];
					};

					return (
						<>
							<Show when={marker()}>
								{(marker) => (
									<div
										class="absolute w-0 z-10 h-full *:absolute"
										style={{
											transform: `translateX(${
												i() === 0 ? segmentX() : segmentX()
											}px)`,
										}}
									>
										<div class="w-[2px] bottom-0 -top-2 rounded-full from-red-300 to-transparent bg-gradient-to-b -translate-x-1/2" />
										<Switch>
											<Match
												when={(() => {
													const m = marker();
													if (m.type === "single") return m.value;
												})()}
											>
												{(marker) => (
													<div class="overflow-hidden -top-8 z-10 h-7 rounded-full -translate-x-1/2">
														<CutOffsetButton
															value={(() => {
																const m = marker();
																return m.type === "time" ? m.time : 0;
															})()}
															onClick={() => {
																setProject(
																	"timeline",
																	"segments",
																	produce((s) => {
																		if (marker().type === "reset") {
																			s[i() - 1].end = s[i()].end;
																			s.splice(i(), 1);
																		} else {
																			s[i() - 1].end = s[i()].start;
																		}
																	}),
																);
															}}
														/>
													</div>
												)}
											</Match>
											<Match
												when={(() => {
													const m = marker();
													if (
														m.type === "dual" &&
														m.right &&
														m.right.type === "time"
													)
														return m.right;
												})()}
											>
												{(marker) => {
													const markerValue = marker();
													return (
														<div class="flex absolute -top-8 flex-row w-0 h-7 rounded-full">
															<CutOffsetButton
																value={
																	markerValue.type === "time"
																		? markerValue.time
																		: 0
																}
																class="-left-px absolute rounded-r-full !pl-1.5 rounded-tl-full"
																onClick={() => {
																	setProject(
																		"timeline",
																		"segments",
																		i(),
																		"start",
																		0,
																	);
																}}
															/>
														</div>
													);
												}}
											</Match>
										</Switch>
									</div>
								)}
							</Show>
							<SegmentRoot
								class={cx(
									"border transition-colors duration-200 group hover:border-gray-12",
									"bg-gradient-to-r from-[#2675DB] via-[#4FA0FF] to-[#2675DB] shadow-[inset_0_5px_10px_5px_rgba(255,255,255,0.2)]",
									isSelected()
										? "wobble-wrapper border-gray-12"
										: "border-transparent",
								)}
								innerClass="ring-blue-9"
								segment={relativeSegment()}
								onMouseDown={(e) => {
									e.stopPropagation();

									if (editorState.timeline.interactMode === "split") {
										const rect = e.currentTarget.getBoundingClientRect();
										const fraction = (e.clientX - rect.left) / rect.width;

										const splitTime = fraction * (segment.end - segment.start);

										projectActions.splitClipSegment(prevDuration() + splitTime);
									} else {
										createRoot((dispose) => {
											createEventListener(
												e.currentTarget,
												"mouseup",
												(upEvent) => {
													dispose();

													const currentIndex = i();
													const selection = editorState.timeline.selection;
													const isMac =
														navigator.platform.toUpperCase().indexOf("MAC") >=
														0;
													const isMultiSelect = isMac
														? upEvent.metaKey
														: upEvent.ctrlKey;
													const isRangeSelect = upEvent.shiftKey;

													if (
														isRangeSelect &&
														selection &&
														selection.type === "clip"
													) {
														// Range selection: select from last selected to current
														const existingIndices = selection.indices;
														const lastIndex =
															existingIndices[existingIndices.length - 1];
														const start = Math.min(lastIndex, currentIndex);
														const end = Math.max(lastIndex, currentIndex);
														const rangeIndices = Array.from(
															{ length: end - start + 1 },
															(_, idx) => start + idx,
														);

														setEditorState("timeline", "selection", {
															type: "clip" as const,
															indices: rangeIndices,
														});
													} else if (
														isMultiSelect &&
														selection &&
														selection.type === "clip"
													) {
														// Multi-select: toggle current index
														const existingIndices = selection.indices;

														if (existingIndices.includes(currentIndex)) {
															// Remove from selection
															const newIndices = existingIndices.filter(
																(idx) => idx !== currentIndex,
															);
															if (newIndices.length > 0) {
																setEditorState("timeline", "selection", {
																	type: "clip" as const,
																	indices: newIndices,
																});
															} else {
																setEditorState("timeline", "selection", null);
															}
														} else {
															// Add to selection
															setEditorState("timeline", "selection", {
																type: "clip" as const,
																indices: [...existingIndices, currentIndex],
															});
														}
													} else {
														// Normal single selection
														setEditorState("timeline", "selection", {
															type: "clip" as const,
															indices: [currentIndex],
														});
													}

													props.handleUpdatePlayhead(upEvent);
												},
											);
										});
									}
								}}
							>
								<WaveformCanvas
									micWaveform={micWaveform()}
									systemWaveform={systemAudioWaveform()}
									segment={segment}
									secsPerPixel={secsPerPixel()}
								/>

								<Markings segment={segment} prevDuration={prevDuration()} />

								<SegmentHandle
									position="start"
									class="opacity-0 group-hover:opacity-100"
									onMouseDown={(downEvent) => {
										if (split()) return;

										const initialStart = segment.start;
										setStartHandleDrag({
											offset: 0,
											initialStart,
										});

										const maxSegmentDuration =
											editorInstance.recordings.segments[
												segment.recordingSegment ?? 0
											].display.duration;

										const availableTimelineDuration =
											editorInstance.recordingDuration -
											segments().reduce(
												(acc, segment, segmentI) =>
													segmentI === i()
														? acc
														: acc +
															(segment.end - segment.start) / segment.timescale,
												0,
											);

										const maxDuration = Math.min(
											maxSegmentDuration,
											availableTimelineDuration,
										);

										const prevSegment = segments()[i() - 1];
										const prevSegmentIsSameClip =
											prevSegment?.recordingSegment !== undefined
												? prevSegment.recordingSegment ===
													segment.recordingSegment
												: false;

										function update(event: MouseEvent) {
											const newStart =
												initialStart +
												(event.clientX - downEvent.clientX) *
													secsPerPixel() *
													segment.timescale;

											const clampedStart = Math.min(
												Math.max(
													newStart,
													prevSegmentIsSameClip ? prevSegment.end : 0,
													segment.end - maxDuration,
												),
												segment.end - 1,
											);

											setStartHandleDrag({
												offset: clampedStart - initialStart,
												initialStart,
											});

											setProject(
												"timeline",
												"segments",
												i(),
												"start",
												clampedStart,
											);
										}

										const resumeHistory = projectHistory.pause();
										createRoot((dispose) => {
											onCleanup(() => {
												resumeHistory();
												console.log("NUL");
												setStartHandleDrag(null);
												onHandleReleased();
											});

											createEventListenerMap(window, {
												mousemove: update,
												mouseup: (e) => {
													update(e);
													dispose();
												},
												blur: () => dispose(),
												mouseleave: () => dispose(),
											});
										});
									}}
								/>
								<SegmentContent class="relative justify-center items-center">
									{(() => {
										const ctx = useSegmentContext();

										return (
											<Show when={ctx.width() > 100}>
												<div class="flex flex-col gap-1 justify-center items-center text-xs whitespace-nowrap text-gray-12">
													<span class="text-white/70">
														{hasMultipleRecordingSegments()
															? `Clip ${segment.recordingSegment}`
															: "Clip"}
													</span>
													<div class="flex gap-1 items-center text-md dark:text-gray-12 text-gray-1">
														<IconLucideClock class="size-3.5" />{" "}
														{formatTime(segment.end - segment.start)}
													</div>
												</div>
											</Show>
										);
									})()}
								</SegmentContent>
								<SegmentHandle
									position="end"
									class="opacity-0 group-hover:opacity-100"
									onMouseDown={(downEvent) => {
										const end = segment.end;

										if (split()) return;
										const maxSegmentDuration =
											editorInstance.recordings.segments[
												segment.recordingSegment ?? 0
											].display.duration;

										const availableTimelineDuration =
											editorInstance.recordingDuration -
											segments().reduce(
												(acc, segment, segmentI) =>
													segmentI === i()
														? acc
														: acc +
															(segment.end - segment.start) / segment.timescale,
												0,
											);

										const nextSegment = segments()[i() + 1];
										const nextSegmentIsSameClip =
											nextSegment?.recordingSegment !== undefined
												? nextSegment.recordingSegment ===
													segment.recordingSegment
												: false;

										function update(event: MouseEvent) {
											const deltaRecorded =
												(event.clientX - downEvent.clientX) *
												secsPerPixel() *
												segment.timescale;
											const newEnd = end + deltaRecorded;

											setProject(
												"timeline",
												"segments",
												i(),
												"end",
												Math.max(
													Math.min(
														newEnd,
														// availableTimelineDuration is in timeline seconds; convert to recorded seconds
														end + availableTimelineDuration * segment.timescale,
														nextSegmentIsSameClip
															? nextSegment.start
															: maxSegmentDuration,
													),
													segment.start + 1,
												),
											);
										}

										const resumeHistory = projectHistory.pause();
										createRoot((dispose) => {
											createEventListenerMap(window, {
												mousemove: update,
												mouseup: (e) => {
													dispose();
													resumeHistory();
													update(e);
													onHandleReleased();
												},
												blur: () => {
													dispose();
													resumeHistory();
													onHandleReleased();
												},
												mouseleave: () => {
													dispose();
													resumeHistory();
													onHandleReleased();
												},
											});
										});
									}}
								/>
							</SegmentRoot>
							<Show
								when={(() => {
									const m = endMarker();
									if (m?.type === "dual" && m.left && m.left.type === "time")
										return m.left;
								})()}
							>
								{(marker) => (
									<div
										class="absolute w-0 z-10 h-full *:absolute"
										style={{
											transform: `translateX(${segmentX() + segmentWidth()}px)`,
										}}
									>
										<div class="w-[2px] bottom-0 -top-2 rounded-full from-red-300 to-transparent bg-gradient-to-b -translate-x-1/2" />
										<div class="flex absolute -top-8 flex-row w-0 h-7 rounded-full">
											<CutOffsetButton
												value={(() => {
													const m = marker();
													return m.type === "time" ? m.time : 0;
												})()}
												class="-right-px absolute rounded-l-full !pr-1.5 rounded-tr-full"
												onClick={() => {
													setProject(
														"timeline",
														"segments",
														i(),
														"end",
														segmentRecording().display.duration,
													);
												}}
											/>
										</div>
									</div>
								)}
							</Show>
						</>
					);
				}}
			</For>
		</TrackRoot>
	);
}

function Markings(props: { segment: TimelineSegment; prevDuration: number }) {
	const { editorState } = useEditorContext();
	const { secsPerPixel, markingResolution } = useTimelineContext();

	const markings = () => {
		const resolution = markingResolution();

		const { transform } = editorState.timeline;
		const visibleMin =
			transform.position - props.prevDuration + props.segment.start;
		const visibleMax = visibleMin + transform.zoom;

		const start = Math.floor(visibleMin / resolution);

		return Array.from(
			{ length: Math.ceil(visibleMax / resolution) - start },
			(_, i) => (start + i) * resolution,
		);
	};

	return (
		<For each={markings()}>
			{(marking) => (
				<div
					style={{
						transform: `translateX(${
							(marking - props.segment.start) / secsPerPixel()
						}px)`,
					}}
					class="absolute z-10 w-px h-12 bg-gradient-to-b from-transparent to-transparent via-white-transparent-40 dark:via-black-transparent-60"
				/>
			)}
		</For>
	);
>>>>>>> 0d933a75
}

function CutOffsetButton(props: {
	value: number;
	class?: string;
	onClick?(): void;
}) {
	return (
		<button
			class={cx(
				"h-7 bg-red-300 text-nowrap hover:bg-red-400 text-xs tabular-nums text-white p-2 flex flex-row items-center transition-colors",
				props.class,
			)}
			onClick={() => props.onClick?.()}
		>
			{props.value === 0 ? (
				<IconCapScissors class="size-3.5" />
			) : (
				formatTime(props.value)
			)}
		</button>
	);
}

function useSectionMarker(
<<<<<<< HEAD
  props: () => {
    segments: TimelineSegment[];
    i: number;
    position: "left" | "right";
  }
): Accessor<
  | ({ type: "dual" } & (
    | { left: SectionMarker; right: null }
    | { left: null; right: SectionMarker }
    | { left: SectionMarker; right: SectionMarker }
  ))
  | { type: "single"; value: SectionMarker }
  | null
> {
  const { editorInstance } = useEditorContext();

  return () => {
    const { segments, i, position } = props();

    if (i === 0 && position === "left") {
      return segments[0].start === 0
        ? null
        : {
          type: "dual",
          right: { type: "time", time: segments[0].start },
          left: null,
        };
    }

    if (i === segments.length - 1 && position === "right") {
      const diff =
        editorInstance.recordings.segments[segments[i].recordingSegment ?? 0]
          .display.duration - segments[i].end;
      return diff > 0
        ? { type: "dual", left: { type: "time", time: diff }, right: null }
        : null;
    }

    if (position === "left") {
      const prevSegment = segments[i - 1];
      const prevSegmentRecordingDuration =
        editorInstance.recordings.segments[prevSegment.recordingSegment ?? 0]
          .display.duration;
      const nextSegment = segments[i];
      if (prevSegment.recordingSegment === nextSegment.recordingSegment) {
        const timeDiff = nextSegment.start - prevSegment.end;
        return {
          type: "single",
          value:
            timeDiff === 0
              ? { type: "reset" }
              : { type: "time", time: timeDiff },
        };
      } else {
        const leftTime = prevSegmentRecordingDuration - prevSegment.end;
        const rightTime = nextSegment.start;

        const left = leftTime === 0 ? null : { type: "time", time: leftTime };
        const right =
          rightTime === 0 ? null : { type: "time", time: rightTime };

        if (left === null && right === null) return null;

        return { type: "dual", left, right } as any;
      }
    }

    return null;
  };
=======
	props: () => {
		segments: TimelineSegment[];
		i: number;
		position: "left" | "right";
	},
) {
	const { editorInstance } = useEditorContext();

	return () => getSectionMarker(props(), editorInstance.recordings.segments);
>>>>>>> 0d933a75
}<|MERGE_RESOLUTION|>--- conflicted
+++ resolved
@@ -166,469 +166,6 @@
 		handleUpdatePlayhead: (e: MouseEvent) => void;
 	},
 ) {
-<<<<<<< HEAD
-  const {
-    project,
-    setProject,
-    editorInstance,
-    projectHistory,
-    editorState,
-    setEditorState,
-    totalDuration,
-  } = useEditorContext();
-
-  const { secsPerPixel, duration } = useTimelineContext();
-
-  const segments = (): Array<TimelineSegment> =>
-    project.timeline?.segments ?? [{ start: 0, end: duration(), timescale: 1 }];
-
-  function onHandleReleased() {
-    const { transform } = editorState.timeline;
-
-    if (transform.position + transform.zoom > totalDuration() + 4) {
-      transform.updateZoom(totalDuration(), editorState.previewTime!);
-    }
-  }
-
-  const hasMultipleRecordingSegments = () =>
-    editorInstance.recordings.segments.length > 1;
-
-  return (
-    <TrackRoot ref={props.ref}>
-      <For each={segments()}>
-        {(segment, i) => {
-          const prevDuration = () =>
-            segments()
-              .slice(0, i())
-              .reduce((t, s) => t + (s.end - s.start) / s.timescale, 0);
-
-          const relativeSegment = mergeProps(segment, () => ({
-            start: prevDuration(),
-            end: prevDuration() + (segment.end - segment.start) / segment.timescale,
-          }));
-
-          const segmentX = useSegmentTranslateX(() => relativeSegment);
-          const segmentWidth = useSegmentWidth(() => relativeSegment);
-
-          const segmentRecording = (s = i()) =>
-            editorInstance.recordings.segments[
-            segments()[s].recordingSegment ?? 0
-            ];
-
-          const marker = useSectionMarker(() => ({
-            segments: segments(),
-            i: i(),
-            position: "left",
-          }));
-
-          const endMarker = useSectionMarker(() => ({
-            segments: segments(),
-            i: i(),
-            position: "right",
-          }));
-
-          const isSelected = createMemo(() => {
-            const selection = editorState.timeline.selection;
-            if (!selection || selection.type !== "clip") return false;
-
-            const segmentIndex = project.timeline?.segments?.findIndex(
-              (s) => s.start === segment.start && s.end === segment.end
-            );
-
-            return segmentIndex === selection.index;
-          });
-
-          return (
-            <>
-              <Show when={marker()}>
-                {(marker) => (
-                  <div
-                    class="absolute w-0 z-10 h-full *:absolute"
-                    style={{
-                      transform: `translateX(${i() === 0 ? segmentX() : segmentX()
-                        }px)`,
-                    }}
-                  >
-                    <div class="w-[2px] bottom-0 -top-2 rounded-full from-red-300 to-transparent bg-gradient-to-b -translate-x-1/2" />
-                    <Switch>
-                      <Match
-                        when={(() => {
-                          const m = marker();
-                          if (m.type === "single") return m.value;
-                        })()}
-                      >
-                        {(marker) => (
-                          <div
-                            class={cx(
-                              "h-7 -top-8 overflow-hidden rounded-full -translate-x-1/2"
-                            )}
-                          >
-                            <CutOffsetButton
-                              value={(() => {
-                                const m = marker();
-                                return m.type === "time" ? m.time : 0;
-                              })()}
-                              onClick={() => {
-                                setProject(
-                                  "timeline",
-                                  "segments",
-                                  produce((s) => {
-                                    if (marker().type === "reset") {
-                                      s[i() - 1].end = s[i()].end;
-                                      s.splice(i(), 1);
-                                    } else {
-                                      s[i() - 1].end = s[i()].start;
-                                    }
-                                  })
-                                );
-                              }}
-                            />
-                          </div>
-                        )}
-                      </Match>
-                      <Match
-                        when={(() => {
-                          const m = marker();
-                          if (m.type === "dual") return m;
-                        })()}
-                      >
-                        {(marker) => (
-                          <div class="h-7 w-0 absolute -top-8 flex flex-row rounded-full">
-                            <Show when={marker().left}>
-                              {(marker) => (
-                                <CutOffsetButton
-                                  value={(() => {
-                                    const m = marker();
-                                    return m.type === "reset" ? 0 : m.time;
-                                  })()}
-                                  class="-right-px absolute rounded-l-full !pr-1.5 rounded-tr-full"
-                                  onClick={() => {
-                                    setProject(
-                                      "timeline",
-                                      "segments",
-                                      i() - 1,
-                                      "end",
-                                      segmentRecording(i() - 1).display.duration
-                                    );
-                                  }}
-                                />
-                              )}
-                            </Show>
-                            <Show when={marker().right}>
-                              {(marker) => (
-                                <CutOffsetButton
-                                  value={(() => {
-                                    const m = marker();
-                                    return m.type === "reset" ? 0 : m.time;
-                                  })()}
-                                  class="-left-px absolute rounded-r-full !pl-1.5 rounded-tl-full"
-                                  onClick={() => {
-                                    setProject(
-                                      "timeline",
-                                      "segments",
-                                      i(),
-                                      "start",
-                                      0
-                                    );
-                                  }}
-                                />
-                              )}
-                            </Show>
-                          </div>
-                        )}
-                      </Match>
-                    </Switch>
-                  </div>
-                )}
-              </Show>
-              <SegmentRoot
-                class={cx(
-                  "border transition-colors duration-200 group hover:border-gray-12",
-                  "bg-gradient-to-r from-[#2675DB] via-[#4FA0FF] to-[#2675DB] shadow-[inset_0_5px_10px_5px_rgba(255,255,255,0.2)]",
-                  isSelected()
-                    ? "wobble-wrapper border-gray-12"
-                    : "border-transparent"
-                )}
-                innerClass="ring-blue-9"
-                segment={relativeSegment}
-                onMouseDown={(e) => {
-                  e.stopPropagation();
-
-                  if (editorState.timeline.interactMode === "split") {
-                    const rect = e.currentTarget.getBoundingClientRect();
-                    const fraction = (e.clientX - rect.left) / rect.width;
-
-                    const splitTime =
-                      segment.start + fraction * (segment.end - segment.start);
-
-                    setProject(
-                      "timeline",
-                      "segments",
-                      produce((segments) => {
-                        segments.splice(i() + 1, 0, {
-                          start: splitTime,
-                          end: segment.end,
-                          timescale: 1,
-                          recordingSegment: segment.recordingSegment,
-                        });
-                        segments[i()].end = splitTime;
-                      })
-                    );
-                  } else {
-                    createRoot((dispose) => {
-                      createEventListener(e.currentTarget, "mouseup", (e) => {
-                        dispose();
-
-                        setEditorState("timeline", "selection", {
-                          type: "clip",
-                          index: i(),
-                        });
-                        props.handleUpdatePlayhead(e);
-                      });
-                    });
-                  }
-                }}
-              >
-                <Markings segment={segment} prevDuration={prevDuration()} />
-
-                <SegmentHandle
-                  position="start"
-                  class="opacity-0 group-hover:opacity-100"
-                  onMouseDown={(downEvent) => {
-                    const start = segment.start;
-
-                    const maxSegmentDuration =
-                      editorInstance.recordings.segments[
-                        segment.recordingSegment ?? 0
-                      ].display.duration;
-
-                    const availableTimelineDuration =
-                      editorInstance.recordingDuration -
-                      segments().reduce(
-                        (acc, segment, segmentI) =>
-                          segmentI === i()
-                            ? acc
-                            : acc +
-                            (segment.end - segment.start) / segment.timescale,
-                        0
-                      );
-
-                    const maxDuration = Math.min(
-                      maxSegmentDuration,
-                      availableTimelineDuration
-                    );
-
-                    const prevSegment = segments()[i() - 1];
-                    const prevSegmentIsSameClip =
-                      prevSegment?.recordingSegment !== undefined
-                        ? prevSegment.recordingSegment ===
-                        segment.recordingSegment
-                        : false;
-
-                    function update(event: MouseEvent) {
-                      const newStart =
-                        start +
-                        (event.clientX - downEvent.clientX) * secsPerPixel();
-
-                      setProject(
-                        "timeline",
-                        "segments",
-                        i(),
-                        "start",
-                        Math.min(
-                          Math.max(
-                            newStart,
-                            prevSegmentIsSameClip ? prevSegment.end : 0,
-                            segment.end - maxDuration
-                          ),
-                          segment.end - 1
-                        )
-                      );
-                    }
-
-                    const resumeHistory = projectHistory.pause();
-                    createRoot((dispose) => {
-                      createEventListenerMap(window, {
-                        mousemove: update,
-                        mouseup: (e) => {
-                          dispose();
-                          resumeHistory();
-                          update(e);
-                          onHandleReleased();
-                        },
-                      });
-                    });
-                  }}
-                />
-                <SegmentContent class="relative justify-center items-center">
-                  {(() => {
-                    const ctx = useSegmentContext();
-
-                    return (
-                      <Show when={ctx.width() > 100}>
-                        <div class="flex flex-col gap-1 justify-center items-center text-xs whitespace-nowrap text-gray-12">
-                          <span class="text-white/70">
-                            {hasMultipleRecordingSegments()
-                              ? `Clip ${segment.recordingSegment}`
-                              : "Clip"}
-                          </span>
-                          <div class="flex gap-1 items-center text-md dark:text-gray-12 text-gray-1">
-                            <IconLucideClock class="size-3.5" />{" "}
-                            {(segment.end - segment.start).toFixed(1)}s
-                          </div>
-                          <Show when={segment.timescale !== 1}>
-                            <div class="flex gap-1 items-center text-xs font-bold text-blue-11">
-                              <IconLucideFastForward class="size-3" />
-                              {segment.timescale}x
-                            </div>
-                          </Show>
-                        </div>
-                      </Show>
-                    );
-                  })()}
-                </SegmentContent>
-                <SegmentHandle
-                  position="end"
-                  class="opacity-0 group-hover:opacity-100"
-                  onMouseDown={(downEvent) => {
-                    const end = segment.end;
-
-                    const maxSegmentDuration =
-                      editorInstance.recordings.segments[
-                        segment.recordingSegment ?? 0
-                      ].display.duration;
-
-                    const availableTimelineDuration =
-                      editorInstance.recordingDuration -
-                      segments().reduce(
-                        (acc, segment, segmentI) =>
-                          segmentI === i()
-                            ? acc
-                            : acc +
-                            (segment.end - segment.start) / segment.timescale,
-                        0
-                      );
-
-                    const nextSegment = segments()[i() + 1];
-                    const nextSegmentIsSameClip =
-                      nextSegment?.recordingSegment !== undefined
-                        ? nextSegment.recordingSegment ===
-                        segment.recordingSegment
-                        : false;
-
-                    function update(event: MouseEvent) {
-                      const newEnd =
-                        end +
-                        (event.clientX - downEvent.clientX) * secsPerPixel();
-
-                      setProject(
-                        "timeline",
-                        "segments",
-                        i(),
-                        "end",
-                        Math.max(
-                          Math.min(
-                            newEnd,
-                            segment.end + availableTimelineDuration,
-                            nextSegmentIsSameClip
-                              ? nextSegment.start
-                              : maxSegmentDuration
-                          ),
-                          segment.start + 1
-                        )
-                      );
-                    }
-
-                    const resumeHistory = projectHistory.pause();
-                    createRoot((dispose) => {
-                      createEventListenerMap(window, {
-                        mousemove: update,
-                        mouseup: (e) => {
-                          dispose();
-                          resumeHistory();
-                          update(e);
-                          onHandleReleased();
-                        },
-                      });
-                    });
-                  }}
-                />
-              </SegmentRoot>
-              <Show
-                when={(() => {
-                  const m = endMarker();
-                  if (m?.type === "dual" && m.left && m.left.type === "time")
-                    return m.left;
-                })()}
-              >
-                {(marker) => (
-                  <div
-                    class="absolute w-0 z-10 h-full *:absolute"
-                    style={{
-                      transform: `translateX(${segmentX() + segmentWidth()}px)`,
-                    }}
-                  >
-                    <div class="w-[2px] bottom-0 -top-2 rounded-full from-red-300 to-transparent bg-gradient-to-b -translate-x-1/2" />
-                    <div class="h-7 w-0 absolute -top-8 flex flex-row rounded-full">
-                      <CutOffsetButton
-                        value={marker().time}
-                        class="-right-px absolute rounded-l-full !pr-1.5 rounded-tr-full"
-                        onClick={() => {
-                          setProject(
-                            "timeline",
-                            "segments",
-                            i(),
-                            "end",
-                            segmentRecording().display.duration
-                          );
-                        }}
-                      />
-                    </div>
-                  </div>
-                )}
-              </Show>
-            </>
-          );
-        }}
-      </For>
-    </TrackRoot>
-  );
-}
-
-function Markings(props: { segment: TimelineSegment; prevDuration: number }) {
-  const { editorState } = useEditorContext();
-  const { secsPerPixel, markingResolution } = useTimelineContext();
-
-  const markings = () => {
-    const resolution = markingResolution();
-
-    const { transform } = editorState.timeline;
-    const visibleMin =
-      transform.position - props.prevDuration + props.segment.start;
-    const visibleMax = visibleMin + transform.zoom;
-
-    const start = Math.floor(visibleMin / resolution);
-
-    return Array.from(
-      { length: Math.ceil(visibleMax / resolution) - start },
-      (_, i) => (start + i) * resolution
-    );
-  };
-
-  return (
-    <For each={markings()}>
-      {(marking) => (
-        <div
-          style={{
-            transform: `translateX(${(marking - props.segment.start) / secsPerPixel()
-              }px)`,
-          }}
-          class="absolute z-10 w-px h-12 bg-gradient-to-b from-transparent to-transparent via-white-transparent-40 dark:via-black-transparent-60"
-        />
-      )}
-    </For>
-  );
-=======
 	const {
 		project,
 		setProject,
@@ -687,14 +224,13 @@
 
 					const relativeSegment = createMemo(() => {
 						const ds = startHandleDrag();
-						const offset = ds ? ds.offset / segment.timescale : 0;
+						const offset = ds?.offset ?? 0;
 
 						return {
 							start: Math.max(prevDuration() + offset, 0),
 							end:
 								prevDuration() +
-								offset +
-								(segment.end - segment.start) / segment.timescale,
+								(offset + (segment.end - segment.start)) / segment.timescale,
 							timescale: segment.timescale,
 							recordingSegment: segment.recordingSegment,
 						};
@@ -759,9 +295,7 @@
 									<div
 										class="absolute w-0 z-10 h-full *:absolute"
 										style={{
-											transform: `translateX(${
-												i() === 0 ? segmentX() : segmentX()
-											}px)`,
+											transform: `translateX(${segmentX()}px)`,
 										}}
 									>
 										<div class="w-[2px] bottom-0 -top-2 rounded-full from-red-300 to-transparent bg-gradient-to-b -translate-x-1/2" />
@@ -1053,6 +587,12 @@
 													<div class="flex gap-1 items-center text-md dark:text-gray-12 text-gray-1">
 														<IconLucideClock class="size-3.5" />{" "}
 														{formatTime(segment.end - segment.start)}
+														<Show when={segment.timescale !== 1}>
+															<div class="flex gap-1 items-center text-xs font-bold text-blue-11">
+																<IconLucideFastForward class="size-3" />
+																{segment.timescale}x
+															</div>
+														</Show>
 													</div>
 												</div>
 											</Show>
@@ -1218,7 +758,6 @@
 			)}
 		</For>
 	);
->>>>>>> 0d933a75
 }
 
 function CutOffsetButton(props: {
@@ -1244,77 +783,6 @@
 }
 
 function useSectionMarker(
-<<<<<<< HEAD
-  props: () => {
-    segments: TimelineSegment[];
-    i: number;
-    position: "left" | "right";
-  }
-): Accessor<
-  | ({ type: "dual" } & (
-    | { left: SectionMarker; right: null }
-    | { left: null; right: SectionMarker }
-    | { left: SectionMarker; right: SectionMarker }
-  ))
-  | { type: "single"; value: SectionMarker }
-  | null
-> {
-  const { editorInstance } = useEditorContext();
-
-  return () => {
-    const { segments, i, position } = props();
-
-    if (i === 0 && position === "left") {
-      return segments[0].start === 0
-        ? null
-        : {
-          type: "dual",
-          right: { type: "time", time: segments[0].start },
-          left: null,
-        };
-    }
-
-    if (i === segments.length - 1 && position === "right") {
-      const diff =
-        editorInstance.recordings.segments[segments[i].recordingSegment ?? 0]
-          .display.duration - segments[i].end;
-      return diff > 0
-        ? { type: "dual", left: { type: "time", time: diff }, right: null }
-        : null;
-    }
-
-    if (position === "left") {
-      const prevSegment = segments[i - 1];
-      const prevSegmentRecordingDuration =
-        editorInstance.recordings.segments[prevSegment.recordingSegment ?? 0]
-          .display.duration;
-      const nextSegment = segments[i];
-      if (prevSegment.recordingSegment === nextSegment.recordingSegment) {
-        const timeDiff = nextSegment.start - prevSegment.end;
-        return {
-          type: "single",
-          value:
-            timeDiff === 0
-              ? { type: "reset" }
-              : { type: "time", time: timeDiff },
-        };
-      } else {
-        const leftTime = prevSegmentRecordingDuration - prevSegment.end;
-        const rightTime = nextSegment.start;
-
-        const left = leftTime === 0 ? null : { type: "time", time: leftTime };
-        const right =
-          rightTime === 0 ? null : { type: "time", time: rightTime };
-
-        if (left === null && right === null) return null;
-
-        return { type: "dual", left, right } as any;
-      }
-    }
-
-    return null;
-  };
-=======
 	props: () => {
 		segments: TimelineSegment[];
 		i: number;
@@ -1324,5 +792,4 @@
 	const { editorInstance } = useEditorContext();
 
 	return () => getSectionMarker(props(), editorInstance.recordings.segments);
->>>>>>> 0d933a75
 }