import { Button } from "@cap/ui-solid";
import { trackDeep } from "@solid-primitives/deep";
import { throttle } from "@solid-primitives/scheduled";
import { useSearchParams } from "@solidjs/router";
import {
  For,
  Match,
  Show,
  Switch,
  batch,
  createEffect,
  createMemo,
  createRoot,
  createSignal,
  on,
  onMount,
} from "solid-js";
import { createStore } from "solid-js/store";
import { createMutation } from "@tanstack/solid-query";
import { createEventListenerMap } from "@solid-primitives/event-listener";
import { convertFileSrc } from "@tauri-apps/api/core";

<<<<<<< HEAD
import { events, commands, type Crop } from "~/utils/tauri";
import { EditorContextProvider, useEditorContext } from "./context";
=======
import { events } from "~/utils/tauri";
import {
  EditorContextProvider,
  EditorInstanceContextProvider,
  FPS,
  OUTPUT_SIZE,
  useEditorContext,
  useEditorInstanceContext,
} from "./context";
>>>>>>> 48000a06
import {
  Dialog,
  DialogContent,
  EditorButton,
  Input,
  Subfield,
  Toggle,
} from "./ui";
import { Header } from "./Header";
import { Player } from "./Player";
import { ConfigSidebar } from "./ConfigSidebar";
import { Timeline } from "./Timeline";
import Cropper from "~/components/Cropper";

export function Editor() {
  const [params] = useSearchParams<{ id: string }>();

  return (
    <Show when={params.id} fallback="No video id available" keyed>
      {(videoId) => (
        <EditorInstanceContextProvider videoId={videoId}>
          <Show
            when={(() => {
              const ctx = useEditorInstanceContext();
              const editorInstance = ctx.editorInstance();
              const presets = ctx.presets.query();

              if (!editorInstance || !presets) return;
              return { editorInstance, presets };
            })()}
          >
            {(values) => (
              <EditorContextProvider {...values()}>
                <Inner />
              </EditorContextProvider>
            )}
          </Show>
        </EditorInstanceContextProvider>
      )}
    </Show>
  );
}

function Inner() {
  const { project, playbackTime, setPlaybackTime, playing, previewTime } =
    useEditorContext();

  onMount(() => {
    events.editorStateChanged.listen((e) => {
      renderFrame.clear();
      setPlaybackTime(e.payload.playhead_position / FPS);
    });
  });

  const renderFrame = throttle((time: number) => {
    events.renderFrameEvent.emit({
      frame_number: Math.max(Math.floor(time * FPS), 0),
      fps: FPS,
      resolution_base: OUTPUT_SIZE,
    });
  }, 1000 / 60);

  const frameNumberToRender = createMemo(() => {
    const preview = previewTime();
    if (preview !== undefined) return preview;
    return playbackTime();
  });

  createEffect(
    on(frameNumberToRender, (number) => {
      if (playing()) return;
      renderFrame(number);
    })
  );

  createEffect(
    on(
      () => {
        trackDeep(project);
      },
      () => {
        renderFrame(playbackTime());
      }
    )
  );

  return (
    <div class="w-screen h-screen flex flex-col">
      <Header />
      <div
        class="p-5 pt-0 flex-1 w-full overflow-y-hidden flex flex-col gap-4 bg-gray-50 leading-5 animate-in fade-in"
        data-tauri-drag-region
      >
        <div class="rounded-2xl overflow-hidden  shadow border flex-1 flex flex-col divide-y bg-white">
          <div class="flex flex-row flex-1 divide-x overflow-y-hidden">
            <Player />
            <ConfigSidebar />
          </div>
          <Timeline />
        </div>
        <Dialogs />
      </div>
    </div>
  );
}

function Dialogs() {
  const { dialog, setDialog, presets, project } = useEditorContext();

  return (
    <Dialog.Root
      size={(() => {
        const d = dialog();
        if ("type" in d && d.type === "crop") return "lg";
        return "sm";
      })()}
      open={dialog().open}
      onOpenChange={(o) => {
        if (!o) setDialog((d) => ({ ...d, open: false }));
      }}
    >
      <Show
        when={(() => {
          const d = dialog();
          if ("type" in d) return d;
        })()}
      >
        {(dialog) => (
          <Switch>
            <Match when={dialog().type === "createPreset"}>
              {(_) => {
                const [form, setForm] = createStore({
                  name: "",
                  default: false,
                });

                const createPreset = createMutation(() => ({
                  mutationFn: async () => {
                    await presets.createPreset({ ...form, config: project });
                  },
                  onSuccess: () => {
                    setDialog((d) => ({ ...d, open: false }));
                  },
                }));

                return (
                  <DialogContent
                    title="Create Preset"
                    confirm={
                      <Dialog.ConfirmButton
                        disabled={createPreset.isPending}
                        onClick={() => createPreset.mutate()}
                      >
                        Create
                      </Dialog.ConfirmButton>
                    }
                  >
                    <Subfield name="Name" required />
                    <Input
                      class="mt-[0.25rem]"
                      value={form.name}
                      onInput={(e) => setForm("name", e.currentTarget.value)}
                    />
                    <Subfield name="Set as default" class="mt-[0.75rem]">
                      <Toggle
                        checked={form.default}
                        onChange={(checked) => setForm("default", checked)}
                      />
                    </Subfield>
                  </DialogContent>
                );
              }}
            </Match>
            <Match
              when={(() => {
                const d = dialog();
                if (d.type === "renamePreset") return d;
              })()}
            >
              {(dialog) => {
                const [name, setName] = createSignal(
                  presets.query()?.presets[dialog().presetIndex].name!
                );

                const renamePreset = createMutation(() => ({
                  mutationFn: async () =>
                    presets.renamePreset(dialog().presetIndex, name()),
                  onSuccess: () => {
                    setDialog((d) => ({ ...d, open: false }));
                  },
                }));

                return (
                  <DialogContent
                    title="Rename Preset"
                    confirm={
                      <Dialog.ConfirmButton
                        disabled={renamePreset.isPending}
                        onClick={() => renamePreset.mutate()}
                      >
                        Rename
                      </Dialog.ConfirmButton>
                    }
                  >
                    <Subfield name="Name" required />
                    <Input
                      value={name()}
                      onInput={(e) => setName(e.currentTarget.value)}
                    />
                  </DialogContent>
                );
              }}
            </Match>
            <Match
              when={(() => {
                const d = dialog();
                if (d.type === "deletePreset") return d;
              })()}
            >
              {(dialog) => {
                const deletePreset = createMutation(() => ({
                  mutationFn: async () =>
                    presets.deletePreset(dialog().presetIndex),
                  onSuccess: () => {
                    setDialog((d) => ({ ...d, open: false }));
                  },
                }));

                return (
                  <DialogContent
                    title="Delete Preset"
                    confirm={
                      <Dialog.ConfirmButton
                        variant="destructive"
                        onClick={() => deletePreset.mutate()}
                        disabled={deletePreset.isPending}
                      >
                        Delete
                      </Dialog.ConfirmButton>
                    }
                  >
                    <p class="text-gray-400">
                      Are you sure you want to delete this preset?
                    </p>
                  </DialogContent>
                );
              }}
            </Match>
            <Match
              when={(() => {
                const d = dialog();
                if (d.type === "crop") return d;
              })()}
            >
              {(dialog) => {
                const { setProject: setState, editorInstance } =
                  useEditorContext();
                const [crop, setCrop] = createStore<Crop>({
                  position: dialog().position,
                  size: dialog().size,
                });

                const display = editorInstance.recordings.segments[0].display;

                const styles = createMemo(() => {
                  return {
                    left: `${(crop.position.x / display.width) * 100}%`,
                    top: `${(crop.position.y / display.height) * 100}%`,
                    right: `calc(${
                      ((display.width - crop.size.x - crop.position.x) /
                        display.width) *
                      100
                    }%)`,
                    bottom: `calc(${
                      ((display.height - crop.size.y - crop.position.y) /
                        display.height) *
                      100
                    }%)`,
                  };
                });

                return (
                  <>
                    <Dialog.Header>
                      <div class="flex flex-row space-x-[0.75rem]">
                        {/*<AspectRatioSelect />*/}
                        <div class="flex flex-row items-center space-x-[0.5rem] text-gray-400">
                          <span>Size</span>
                          <div class="w-[3.25rem]">
                            <Input value={crop.size.x} disabled />
                          </div>
                          <span>x</span>
                          <div class="w-[3.25rem]">
                            <Input value={crop.size.y} disabled />
                          </div>
                        </div>
                        <div class="flex flex-row items-center space-x-[0.5rem] text-gray-400">
                          <span>Position</span>
                          <div class="w-[3.25rem]">
                            <Input value={crop.position.x} disabled />
                          </div>
                          <span>x</span>
                          <div class="w-[3.25rem]">
                            <Input
                              class="w-[3.25rem]"
                              value={crop.position.y}
                              disabled
                            />
                          </div>
                        </div>
                      </div>
                      <EditorButton
                        leftIcon={<IconCapCircleX />}
                        class="ml-auto"
                        onClick={() =>
                          setCrop({
                            position: { x: 0, y: 0 },
                            size: {
                              x: display.width,
                              y: display.height,
                            },
                          })
                        }
                      >
                        Reset
                      </EditorButton>
                    </Dialog.Header>
                    <Dialog.Content>
                      <div class="flex flex-row justify-center">
                          <div class="divide-black-transparent-10 overflow-hidden rounded-xl">
                            <Cropper
                              value={crop}
                              onCropChange={setCrop}
                              mappedSize={{
                                x: display.width,
                                y: display.height,
                              }}
                              aspectRatio={1/1}
                            >
                              <img
                                class="shadow pointer-events-none max-h-[70vh]"
                                alt="screenshot"
                                src={convertFileSrc(
                                  `${editorInstance.path}/screenshots/display.jpg`
                                )}
                              />
                            </Cropper>
                          </div>
                      </div>
                    </Dialog.Content>
                    <Dialog.Footer>
                      <Button
                        onClick={() => {
                          setState("background", "crop", crop);
                          setDialog((d) => ({ ...d, open: false }));
                        }}
                      >
                        Save
                      </Button>
                    </Dialog.Footer>
                  </>
                );
              }}
            </Match>
          </Switch>
        )}
      </Show>
    </Dialog.Root>
  );
}<|MERGE_RESOLUTION|>--- conflicted
+++ resolved
@@ -20,10 +20,6 @@
 import { createEventListenerMap } from "@solid-primitives/event-listener";
 import { convertFileSrc } from "@tauri-apps/api/core";
 
-<<<<<<< HEAD
-import { events, commands, type Crop } from "~/utils/tauri";
-import { EditorContextProvider, useEditorContext } from "./context";
-=======
 import { events } from "~/utils/tauri";
 import {
   EditorContextProvider,
@@ -33,7 +29,6 @@
   useEditorContext,
   useEditorInstanceContext,
 } from "./context";
->>>>>>> 48000a06
 import {
   Dialog,
   DialogContent,
