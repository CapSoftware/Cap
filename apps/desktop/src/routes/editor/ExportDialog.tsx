--- conflicted
+++ resolved
@@ -134,7 +134,6 @@
 	const exportWithSettings = (onProgress: (progress: FramesRendered) => void) =>
 		exportVideo(
 			projectPath,
-<<<<<<< HEAD
 			settings.format === "Mp4"
 				? {
 						format: "Mp4",
@@ -154,17 +153,6 @@
 						},
 						quality: null,
 					},
-=======
-			{
-				format: settings.format,
-				fps: settings.fps,
-				resolution_base: {
-					x: settings.resolution.width,
-					y: settings.resolution.height,
-				},
-				compression: settings.compression,
-			} as (Mp4ExportSettings & GifExportSettings) & { format: "Mp4" | "Gif" },
->>>>>>> 97b952d6
 			onProgress,
 		);
 
