import { Button } from "@cap/ui-solid";
import { Select as KSelect } from "@kobalte/core/select";
import { Tabs as KTabs } from "@kobalte/core/tabs";
import { makePersisted } from "@solid-primitives/storage";
import {
	createMutation,
	createQuery,
	keepPreviousData,
} from "@tanstack/solid-query";
import { Channel } from "@tauri-apps/api/core";
import { save as saveDialog } from "@tauri-apps/plugin-dialog";
import { cx } from "cva";
import {
	createEffect,
	createMemo,
	createRoot,
	createSignal,
	For,
	type JSX,
	Match,
	mergeProps,
	on,
	Show,
	Switch,
	type ValidComponent,
} from "solid-js";
import { createStore, produce, reconcile } from "solid-js/store";
import toast from "solid-toast";
import { SignInButton } from "~/components/SignInButton";
import Tooltip from "~/components/Tooltip";
import { authStore } from "~/store";
import { trackEvent } from "~/utils/analytics";
import { createSignInMutation } from "~/utils/auth";
import { exportVideo } from "~/utils/export";
import { createOrganizationsQuery } from "~/utils/queries";
import {
	commands,
	type ExportCompression,
	type ExportSettings,
	type FramesRendered,
	type UploadProgress,
} from "~/utils/tauri";
import { type RenderState, useEditorContext } from "./context";
import { RESOLUTION_OPTIONS } from "./Header";
import {
	Dialog,
	DialogContent,
	MenuItem,
	MenuItemList,
	PopperContent,
	topSlideAnimateClasses,
} from "./ui";

class SilentError extends Error {}

export const COMPRESSION_OPTIONS: Array<{
	label: string;
	value: ExportCompression;
}> = [
	{ label: "Minimal", value: "Minimal" },
	{ label: "Social Media", value: "Social" },
	{ label: "Web", value: "Web" },
	{ label: "Potato", value: "Potato" },
];

export const FPS_OPTIONS = [
	{ label: "15 FPS", value: 15 },
	{ label: "30 FPS", value: 30 },
	{ label: "60 FPS", value: 60 },
] satisfies Array<{ label: string; value: number }>;

export const GIF_FPS_OPTIONS = [
	{ label: "10 FPS", value: 10 },
	{ label: "15 FPS", value: 15 },
	{ label: "20 FPS", value: 20 },
	{ label: "25 FPS", value: 25 },
	{ label: "30 FPS", value: 30 },
] satisfies Array<{ label: string; value: number }>;

export const EXPORT_TO_OPTIONS = [
	{
		label: "File",
		value: "file",
		icon: <IconCapFile class="size-3.5" />,
	},
	{
		label: "Clipboard",
		value: "clipboard",
		icon: <IconCapCopy class="size-3.5" />,
	},
	{
		label: "Shareable link",
		value: "link",
		icon: <IconCapLink class="size-3.5" />,
	},
] as const;

type ExportFormat = ExportSettings["format"];

const FORMAT_OPTIONS = [
	{ label: "MP4", value: "Mp4" },
	{ label: "GIF", value: "Gif" },
] as { label: string; value: ExportFormat; disabled?: boolean }[];

type ExportToOption = (typeof EXPORT_TO_OPTIONS)[number]["value"];

interface Settings {
	format: ExportFormat;
	fps: number;
	exportTo: ExportToOption;
	resolution: { label: string; value: string; width: number; height: number };
	compression: ExportCompression;
	organizationId?: string | null;
}
export function ExportDialog() {
	const {
		dialog,
		setDialog,
		editorInstance,
		setExportState,
		exportState,
		meta,
		refetchMeta,
	} = useEditorContext();

	const auth = authStore.createQuery();
	const organizations = createOrganizationsQuery();

	const hasTransparentBackground = () => {
		const backgroundSource =
			editorInstance.savedProjectConfig.background.source;
		return (
			backgroundSource.type === "color" &&
			backgroundSource.alpha !== undefined &&
			backgroundSource.alpha < 255
		);
	};

	const [_settings, setSettings] = makePersisted(
		createStore<Settings>({
			format: "Mp4",
			fps: 30,
			exportTo: "file",
			resolution: { label: "720p", value: "720p", width: 1280, height: 720 },
			compression: "Minimal",
			organizationId: null,
		}),
		{ name: "export_settings" },
	);

	const settings = mergeProps(_settings, () => {
		const ret: Partial<Settings> = {};
		if (hasTransparentBackground() && _settings.format === "Mp4")
			ret.format = "Gif";

		return ret;
	});

	if (!["Mp4", "Gif"].includes(settings.format)) setSettings("format", "Mp4");

<<<<<<< HEAD
	// Auto-select first organization if none selected and user is authenticated
	createEffect(() => {
		const orgs = organizations();
		if (!settings.organizationId && orgs.length > 0 && auth.data) {
			setSettings("organizationId", orgs[0].id);
		}
	});
=======
	// Ensure GIF is not selected when exportTo is "link"
	if (settings.format === "Gif" && settings.exportTo === "link")
		setSettings("format", "Mp4");
>>>>>>> 6d0f4ae8

	const exportWithSettings = (onProgress: (progress: FramesRendered) => void) =>
		exportVideo(
			projectPath,
			settings.format === "Mp4"
				? {
						format: "Mp4",
						fps: settings.fps,
						resolution_base: {
							x: settings.resolution.width,
							y: settings.resolution.height,
						},
						compression: settings.compression,
					}
				: {
						format: "Gif",
						fps: settings.fps,
						resolution_base: {
							x: settings.resolution.width,
							y: settings.resolution.height,
						},
						quality: null,
					},
			onProgress,
		);

	const [outputPath, setOutputPath] = createSignal<string | null>(null);

	const projectPath = editorInstance.path;

	const exportEstimates = createQuery(() => ({
		// prevents flicker when modifying settings
		placeholderData: keepPreviousData,
		queryKey: [
			"exportEstimates",
			{
				resolution: {
					x: settings.resolution.width,
					y: settings.resolution.height,
				},
				fps: settings.fps,
			},
		] as const,
		queryFn: ({ queryKey: [_, { resolution, fps }] }) =>
			commands.getExportEstimates(projectPath, resolution, fps),
	}));

	const exportButtonIcon: Record<"file" | "clipboard" | "link", JSX.Element> = {
		file: <IconCapFile class="text-gray-1 size-3.5" />,
		clipboard: <IconCapCopy class="text-gray-1 size-3.5" />,
		link: <IconCapLink class="text-gray-1 size-3.5" />,
	};

	const copy = createMutation(() => ({
		mutationFn: async () => {
			if (exportState.type !== "idle") return;
			setExportState(reconcile({ action: "copy", type: "starting" }));

			const outputPath = await exportWithSettings((progress) => {
				setExportState({ type: "rendering", progress });
			});

			setExportState({ type: "copying" });

			await commands.copyVideoToClipboard(outputPath);
		},
		onError: (error) => {
			commands.globalMessageDialog(
				error instanceof Error ? error.message : "Failed to copy recording",
			);
			setExportState(reconcile({ type: "idle" }));
		},
		onSuccess() {
			setExportState({ type: "done" });

			if (dialog().open) {
				createRoot((dispose) => {
					createEffect(
						on(
							() => dialog().open,
							() => {
								dispose();
							},
							{ defer: true },
						),
					);
				});
			} else
				toast.success(
					`${
						settings.format === "Gif" ? "GIF" : "Recording"
					} exported to clipboard`,
				);
		},
	}));

	const save = createMutation(() => ({
		mutationFn: async () => {
			if (exportState.type !== "idle") return;

			const extension = settings.format === "Gif" ? "gif" : "mp4";
			const savePath = await saveDialog({
				filters: [
					{
						name: `${extension.toUpperCase()} filter`,
						extensions: [extension],
					},
				],
				defaultPath: `~/Desktop/${meta().prettyName}.${extension}`,
			});
			if (!savePath) {
				setExportState(reconcile({ type: "idle" }));
				return;
			}

			setExportState(reconcile({ action: "save", type: "starting" }));

			setOutputPath(savePath);

			trackEvent("export_started", {
				resolution: settings.resolution,
				fps: settings.fps,
				path: savePath,
			});

			const videoPath = await exportWithSettings((progress) => {
				setExportState({ type: "rendering", progress });
			});

			setExportState({ type: "copying" });

			await commands.copyFileToPath(videoPath, savePath);

			setExportState({ type: "done" });
		},
		onError: (error) => {
			commands.globalMessageDialog(
				error instanceof Error
					? error.message
					: `Failed to export recording: ${error}`,
			);
			setExportState({ type: "idle" });
		},
		onSuccess() {
			if (dialog().open) {
				createRoot((dispose) => {
					createEffect(
						on(
							() => dialog().open,
							() => {
								dispose();
							},
							{ defer: true },
						),
					);
				});
			} else
				toast.success(
					`${settings.format === "Gif" ? "GIF" : "Recording"} exported to file`,
				);
		},
	}));

	const upload = createMutation(() => ({
		mutationFn: async () => {
			if (exportState.type !== "idle") return;
			setExportState(reconcile({ action: "upload", type: "starting" }));

			// Check authentication first
			const existingAuth = await authStore.get();
			if (!existingAuth) createSignInMutation();
			trackEvent("create_shareable_link_clicked", {
				resolution: settings.resolution,
				fps: settings.fps,
				has_existing_auth: !!existingAuth,
			});

			const metadata = await commands.getVideoMetadata(projectPath);
			const plan = await commands.checkUpgradedAndUpdate();
			const canShare = {
				allowed: plan || metadata.duration < 300,
				reason: !plan && metadata.duration >= 300 ? "upgrade_required" : null,
			};

			if (!canShare.allowed) {
				if (canShare.reason === "upgrade_required") {
					await commands.showWindow("Upgrade");
					// The window takes a little to show and this prevents the user seeing it glitch
					await new Promise((resolve) => setTimeout(resolve, 1000));
					throw new SilentError();
				}
			}

			const uploadChannel = new Channel<UploadProgress>((progress) => {
				console.log("Upload progress:", progress);
				setExportState(
					produce((state) => {
						if (state.type !== "uploading") return;

						state.progress = Math.round(progress.progress * 100);
					}),
				);
			});

			await exportWithSettings((progress) =>
				setExportState({ type: "rendering", progress }),
			);

			setExportState({ type: "uploading", progress: 0 });

			// Now proceed with upload
			const result = meta().sharing
				? await commands.uploadExportedVideo(
						projectPath,
						"Reupload",
						uploadChannel,
						settings.organizationId ?? null,
					)
				: await commands.uploadExportedVideo(
						projectPath,
						{
							Initial: { pre_created_video: null },
						},
						uploadChannel,
						settings.organizationId ?? null,
					);

			if (result === "NotAuthenticated")
				throw new Error("You need to sign in to share recordings");
			else if (result === "PlanCheckFailed")
				throw new Error("Failed to verify your subscription status");
			else if (result === "UpgradeRequired")
				throw new Error("This feature requires an upgraded plan");
		},
		onSuccess: async () => {
			const d = dialog();
			if ("type" in d && d.type === "export") setDialog({ ...d, open: true });

			await refetchMeta();

			console.log(meta().sharing);

			setExportState({ type: "done" });
		},
		onError: (error) => {
			console.error(error);
			if (!(error instanceof SilentError)) {
				commands.globalMessageDialog(
					error instanceof Error ? error.message : "Failed to upload recording",
				);
			}

			setExportState(reconcile({ type: "idle" }));
		},
	}));

	return (
		<>
			<Show when={exportState.type === "idle"}>
				<DialogContent
					title="Export Cap"
					confirm={
						settings.exportTo === "link" && !auth.data ? (
							<SignInButton>
								{exportButtonIcon[settings.exportTo]}
								<span class="ml-1.5">Sign in to share</span>
							</SignInButton>
						) : (
							<Button
								class="flex gap-1.5 items-center"
								variant="blue"
								onClick={() => {
									if (settings.exportTo === "file") save.mutate();
									else if (settings.exportTo === "link") upload.mutate();
									else copy.mutate();
								}}
							>
								Export to
								{exportButtonIcon[settings.exportTo]}
							</Button>
						)
					}
					leftFooterContent={
						<div>
							<Show when={exportEstimates.data}>
								{(est) => (
									<div
										class={cx(
											"flex overflow-hidden z-40 justify-between items-center max-w-full text-[11px] font-medium transition-all pointer-events-none",
										)}
									>
										<p class="flex gap-3 items-center">
											<span class="flex items-center text-gray-12">
												<IconCapCamera class="w-3 h-3 mr-1 text-gray-12" />
												{(() => {
													const totalSeconds = Math.round(
														est().duration_seconds,
													);
													const hours = Math.floor(totalSeconds / 3600);
													const minutes = Math.floor(
														(totalSeconds % 3600) / 60,
													);
													const seconds = totalSeconds % 60;

													if (hours > 0) {
														return `${hours}:${minutes
															.toString()
															.padStart(2, "0")}:${seconds
															.toString()
															.padStart(2, "0")}`;
													}
													return `${minutes}:${seconds
														.toString()
														.padStart(2, "0")}`;
												})()}
											</span>
											<span class="flex items-center text-gray-12">
												<IconLucideMonitor class="w-3 h-3 mr-1 text-gray-12" />
												{settings.resolution.width}×{settings.resolution.height}
											</span>
											<span class="flex items-center text-gray-12">
												<IconLucideHardDrive class="w-3 h-3 mr-1 text-gray-12" />
												{est().estimated_size_mb.toFixed(2)} MB
											</span>
											<span class="flex items-center text-gray-12">
												<IconLucideClock class="w-3 h-3 mr-1 text-gray-12" />
												{(() => {
													const totalSeconds = Math.round(
														est().estimated_time_seconds,
													);
													const hours = Math.floor(totalSeconds / 3600);
													const minutes = Math.floor(
														(totalSeconds % 3600) / 60,
													);
													const seconds = totalSeconds % 60;

													if (hours > 0) {
														return `~${hours}:${minutes
															.toString()
															.padStart(2, "0")}:${seconds
															.toString()
															.padStart(2, "0")}`;
													}
													return `~${minutes}:${seconds
														.toString()
														.padStart(2, "0")}`;
												})()}
											</span>
										</p>
									</div>
								)}
							</Show>
						</div>
					}
				>
					<div class="flex flex-col gap-2.5 px-2 min-w-[500px]">
						{/* Export to */}
						<div class="flex flex-col gap-1.5">
							<KTabs
								value={settings.exportTo}
								onChange={(v: string) => {
									setSettings("exportTo", v as ExportToOption);
								}}
							>
								<KTabs.List class="flex flex-row items-center rounded-[0.5rem] relative border">
									<For each={EXPORT_TO_OPTIONS}>
										{(option) => (
<<<<<<< HEAD
											<KTabs.Trigger
												value={option.value}
												class="z-10 flex flex-1 gap-1.5 items-center justify-center py-2 px-2 text-gray-11 text-nowrap text-xs transition-colors duration-100 outline-none ui-selected:text-gray-1 peer"
=======
											<Button
												onClick={() => {
													setSettings(
														produce((newSettings) => {
															newSettings.exportTo = option.value;
															// If switching to link and GIF is selected, change to MP4
															if (
																option.value === "link" &&
																settings.format === "Gif"
															) {
																newSettings.format = "Mp4";
															}
														}),
													);
												}}
												data-selected={settings.exportTo === option.value}
												class="flex flex-1 gap-2 items-center text-nowrap"
												variant="gray"
>>>>>>> 6d0f4ae8
											>
												{option.icon}
												{option.label}
											</KTabs.Trigger>
										)}
									</For>
<<<<<<< HEAD
									<KTabs.Indicator class="absolute flex p-px inset-0 transition-transform peer-focus-visible:outline outline-2 outline-blue-9 outline-offset-2 rounded-[0.6rem] overflow-hidden">
										<div class="flex-1 bg-gray-12" />
									</KTabs.Indicator>
								</KTabs.List>
							</KTabs>

							{/* Organization selector - appears inline when shareable link is selected */}
							<Show
								when={
									settings.exportTo === "link" &&
									auth.data &&
									organizations().length > 1
								}
							>
								<div class="flex flex-col gap-1.5 p-2 rounded-lg bg-gray-2 border animate-in fade-in slide-in-from-top duration-200">
									<label class="flex items-center gap-1 text-[10px] text-gray-11 font-medium uppercase tracking-wide">
										<IconLucideBuilding2 class="size-3" />
										Organization
									</label>
									<KSelect<{ id: string; name: string; ownerId: string }>
										options={organizations()}
										optionValue="id"
										optionTextValue="name"
										placeholder="Select organization"
										value={organizations().find(
											(org) => org.id === settings.organizationId,
										)}
										onChange={(option) =>
											setSettings("organizationId", option?.id ?? null)
										}
										itemComponent={(props) => (
											<MenuItem<typeof KSelect.Item>
												as={KSelect.Item}
												item={props.item}
											>
												<div class="flex items-center gap-2 w-full">
													<KSelect.ItemLabel class="flex-1">
														{props.item.rawValue.name}
													</KSelect.ItemLabel>
													{/* Show ownership indicator */}
													<Show
														when={
															props.item.rawValue.ownerId === auth.data?.user_id
														}
													>
														<span class="text-xs text-blue-10 bg-blue-3 px-1.5 py-0.5 rounded">
															Owner
														</span>
													</Show>
												</div>
											</MenuItem>
										)}
									>
										<KSelect.Trigger class="flex flex-row gap-2 items-center px-2 py-2 w-full rounded-lg transition-colors bg-white border disabled:text-gray-11">
											<KSelect.Value<{
												id: string;
												name: string;
												ownerId: string;
											}> class="flex-1 text-[11px] text-left truncate text-gray-12">
												{(state) => (
													<span>
														{state.selectedOption()?.name ??
															"Select organization"}
													</span>
												)}
											</KSelect.Value>
											<KSelect.Icon<ValidComponent>
												as={(props) => (
													<IconCapChevronDown
														{...props}
														class="size-3 shrink-0 transform transition-transform ui-expanded:rotate-180 text-gray-10"
													/>
												)}
=======
								</div>
							</div>
						</div>
						{/* Format */}
						<div class="p-4 rounded-xl dark:bg-gray-2 bg-gray-3">
							<div class="flex flex-col gap-3">
								<h3 class="text-gray-12">Format</h3>
								<div class="flex flex-row gap-2">
									<For each={FORMAT_OPTIONS}>
										{(option) => {
											const disabledReason = () => {
												if (
													option.value === "Mp4" &&
													hasTransparentBackground()
												)
													return "MP4 format does not support transparent backgrounds";
												if (
													option.value === "Gif" &&
													settings.exportTo === "link"
												)
													return "Shareable links cannot be made from GIFs";
											};

											return (
												<Tooltip
													content={disabledReason()}
													disabled={disabledReason() === undefined}
												>
													<Button
														variant="gray"
														onClick={() => {
															setSettings(
																produce((newSettings) => {
																	newSettings.format =
																		option.value as ExportFormat;

																	if (
																		option.value === "Gif" &&
																		!(
																			settings.resolution.value === "720p" ||
																			settings.resolution.value === "1080p"
																		)
																	)
																		newSettings.resolution = {
																			...RESOLUTION_OPTIONS._720p,
																		};

																	if (
																		option.value === "Gif" &&
																		GIF_FPS_OPTIONS.every(
																			(v) => v.value !== settings.fps,
																		)
																	)
																		newSettings.fps = 15;

																	if (
																		option.value === "Mp4" &&
																		FPS_OPTIONS.every(
																			(v) => v.value !== settings.fps,
																		)
																	)
																		newSettings.fps = 30;
																}),
															);
														}}
														autofocus={false}
														data-selected={settings.format === option.value}
														disabled={!!disabledReason()}
													>
														{option.label}
													</Button>
												</Tooltip>
											);
										}}
									</For>
								</div>
							</div>
						</div>
						{/* Frame rate */}
						<div class="overflow-hidden relative p-4 rounded-xl dark:bg-gray-2 bg-gray-3">
							<div class="flex flex-col gap-3">
								<h3 class="text-gray-12">Frame rate</h3>
								<KSelect<{ label: string; value: number }>
									options={
										settings.format === "Gif" ? GIF_FPS_OPTIONS : FPS_OPTIONS
									}
									optionValue="value"
									optionTextValue="label"
									placeholder="Select FPS"
									value={(settings.format === "Gif"
										? GIF_FPS_OPTIONS
										: FPS_OPTIONS
									).find((opt) => opt.value === settings.fps)}
									onChange={(option) => {
										const value =
											option?.value ?? (settings.format === "Gif" ? 10 : 30);
										trackEvent("export_fps_changed", {
											fps: value,
										});
										setSettings("fps", value);
									}}
									itemComponent={(props) => (
										<MenuItem<typeof KSelect.Item>
											as={KSelect.Item}
											item={props.item}
										>
											<KSelect.ItemLabel class="flex-1">
												{props.item.rawValue.label}
											</KSelect.ItemLabel>
										</MenuItem>
									)}
								>
									<KSelect.Trigger class="flex flex-row gap-2 items-center px-3 w-full h-10 rounded-xl transition-colors dark:bg-gray-3 bg-gray-4 disabled:text-gray-11">
										<KSelect.Value<
											(typeof FPS_OPTIONS)[number]
										> class="flex-1 text-sm text-left truncate tabular-nums text-[--gray-500]">
											{(state) => <span>{state.selectedOption()?.label}</span>}
										</KSelect.Value>
										<KSelect.Icon<ValidComponent>
											as={(props) => (
												<IconCapChevronDown
													{...props}
													class="size-4 shrink-0 transform transition-transform ui-expanded:rotate-180 text-[--gray-500]"
												/>
											)}
										/>
									</KSelect.Trigger>
									<KSelect.Portal>
										<PopperContent<typeof KSelect.Content>
											as={KSelect.Content}
											class={cx(topSlideAnimateClasses, "z-50")}
										>
											<MenuItemList<typeof KSelect.Listbox>
												class="max-h-32 custom-scroll"
												as={KSelect.Listbox}
>>>>>>> 6d0f4ae8
											/>
										</KSelect.Trigger>
										<KSelect.Portal>
											<PopperContent<typeof KSelect.Content>
												as={KSelect.Content}
												class={cx(topSlideAnimateClasses, "z-50")}
											>
												<MenuItemList<typeof KSelect.Listbox>
													class="max-h-32 custom-scroll"
													as={KSelect.Listbox}
												/>
											</PopperContent>
										</KSelect.Portal>
									</KSelect>
								</div>
							</Show>
						</div>

						{/* Divider */}
						<div class="w-full border-t border-gray-5" />

						{/* Output Settings - Horizontal layout */}
						<div class="flex flex-col gap-2.5">
							<h3 class="text-xs text-gray-12 font-medium">Output Settings</h3>

							{/* Format Row */}
							<div class="flex items-center gap-4 flex-grow w-full">
								<label class="text-[11px] text-gray-11 font-medium uppercase tracking-wide w-[70px] shrink-0">
									Format
								</label>
								<div class="flex gap-2.5 flex-1 flex-grow items-center">
									<KTabs
										value={settings.format}
										class="flex-grow"
										onChange={(v: string) => {
											setSettings(
												produce((newSettings) => {
													newSettings.format = v as ExportFormat;

													if (
														v === "Gif" &&
														!(
															settings.resolution.value === "720p" ||
															settings.resolution.value === "1080p"
														)
													)
														newSettings.resolution = {
															...RESOLUTION_OPTIONS._720p,
														};

													if (
														v === "Gif" &&
														GIF_FPS_OPTIONS.every(
															(v) => v.value === settings.fps,
														)
													)
														newSettings.fps = 15;

													if (
														v === "Mp4" &&
														FPS_OPTIONS.every((v) => v.value !== settings.fps)
													)
														newSettings.fps = 30;
												}),
											);
										}}
									>
										<KTabs.List class="flex flex-row items-center rounded-lg relative border flex-1">
											<For each={FORMAT_OPTIONS}>
												{(option) => (
													<KTabs.Trigger
														value={option.value}
														class="z-10 flex-1 py-2 px-2 text-xs text-gray-11 transition-colors duration-100 outline-none ui-selected:text-gray-1 peer"
													>
														{option.label}
													</KTabs.Trigger>
												)}
											</For>
											<KTabs.Indicator class="absolute flex p-px inset-0 transition-transform peer-focus-visible:outline outline-2 outline-blue-9 outline-offset-2 rounded-lg overflow-hidden">
												<div class="flex-1 bg-gray-12" />
											</KTabs.Indicator>
										</KTabs.List>
									</KTabs>
									<KSelect<{ label: string; value: number }>
										options={
											settings.format === "Gif" ? GIF_FPS_OPTIONS : FPS_OPTIONS
										}
										optionValue="value"
										optionTextValue="label"
										placeholder="Select FPS"
										value={(settings.format === "Gif"
											? GIF_FPS_OPTIONS
											: FPS_OPTIONS
										).find((opt) => opt.value === settings.fps)}
										onChange={(option) => {
											const value =
												option?.value ?? (settings.format === "Gif" ? 10 : 30);
											trackEvent("export_fps_changed", {
												fps: value,
											});
											setSettings("fps", value);
										}}
										itemComponent={(props) => (
											<MenuItem<typeof KSelect.Item>
												as={KSelect.Item}
												item={props.item}
											>
												<KSelect.ItemLabel class="flex-1">
													{props.item.rawValue.label}
												</KSelect.ItemLabel>
											</MenuItem>
										)}
									>
										<KSelect.Trigger class="flex flex-row gap-2 items-center px-3 py-2 w-32 rounded-lg transition-colors bg-white border disabled:text-gray-11">
											<KSelect.Value<
												(typeof FPS_OPTIONS)[number]
											> class="flex-1 text-xs text-left truncate tabular-nums text-gray-12">
												{(state) => (
													<span>{state.selectedOption()?.label}</span>
												)}
											</KSelect.Value>
											<KSelect.Icon<ValidComponent>
												as={(props) => (
													<IconCapChevronDown
														{...props}
														class="size-3.5 shrink-0 transform transition-transform ui-expanded:rotate-180 text-gray-10"
													/>
												)}
											/>
										</KSelect.Trigger>
										<KSelect.Portal>
											<PopperContent<typeof KSelect.Content>
												as={KSelect.Content}
												class={cx(topSlideAnimateClasses, "z-50")}
											>
												<MenuItemList<typeof KSelect.Listbox>
													class="max-h-32 custom-scroll"
													as={KSelect.Listbox}
												/>
											</PopperContent>
										</KSelect.Portal>
									</KSelect>
								</div>
							</div>

							{/* Resolution Row */}
							<div class="flex items-center gap-4">
								<label class="text-[11px] text-gray-11 font-medium uppercase tracking-wide w-[70px] shrink-0">
									Resolution
								</label>
								<KTabs
									value={settings.resolution.value}
									class="flex-grow"
									onChange={(v: string) => {
										const option = (
											settings.format === "Gif"
												? [RESOLUTION_OPTIONS._720p, RESOLUTION_OPTIONS._1080p]
												: [
														RESOLUTION_OPTIONS._720p,
														RESOLUTION_OPTIONS._1080p,
														RESOLUTION_OPTIONS._4k,
													]
										).find((opt) => opt.value === v);
										if (option) setSettings("resolution", option);
									}}
								>
									<KTabs.List class="flex flex-row items-center rounded-lg relative border">
										<For
											each={
												settings.format === "Gif"
													? [
															RESOLUTION_OPTIONS._720p,
															RESOLUTION_OPTIONS._1080p,
														]
													: [
															RESOLUTION_OPTIONS._720p,
															RESOLUTION_OPTIONS._1080p,
															RESOLUTION_OPTIONS._4k,
														]
											}
										>
											{(option) => (
												<KTabs.Trigger
													value={option.value}
													class="z-10 px-6 py-2 text-xs text-gray-11 flex-grow transition-colors duration-100 outline-none ui-selected:text-gray-1 peer"
												>
													{option.label}
												</KTabs.Trigger>
											)}
										</For>
										<KTabs.Indicator class="absolute flex p-px inset-0 transition-transform peer-focus-visible:outline outline-2 outline-blue-9 outline-offset-2 rounded-lg overflow-hidden">
											<div class="flex-1 bg-gray-12" />
										</KTabs.Indicator>
									</KTabs.List>
								</KTabs>
							</div>

							{/* Quality Row */}
							<div class="flex items-center gap-4">
								<label class="text-[11px] text-gray-11 font-medium uppercase tracking-wide w-[70px] shrink-0">
									Quality
								</label>
								<KTabs
									value={settings.compression}
									class="flex-grow"
									onChange={(v: string) => {
										setSettings("compression", v as ExportCompression);
									}}
								>
									<KTabs.List class="flex flex-row items-center rounded-lg relative border">
										<For each={COMPRESSION_OPTIONS}>
											{(option) => (
												<KTabs.Trigger
													value={option.value}
													class="z-10 px-4 py-2 text-xs text-gray-11  flex-grow transition-colors duration-100 outline-none ui-selected:text-gray-1 peer whitespace-nowrap"
												>
													{option.label}
												</KTabs.Trigger>
											)}
										</For>
										<KTabs.Indicator class="absolute flex p-px inset-0 transition-transform peer-focus-visible:outline outline-2 outline-blue-9 outline-offset-2 rounded-lg overflow-hidden">
											<div class="flex-1 bg-gray-12" />
										</KTabs.Indicator>
									</KTabs.List>
								</KTabs>
							</div>
						</div>
					</div>
				</DialogContent>
			</Show>
			<Show when={exportState.type !== "idle" && exportState} keyed>
				{(exportState) => {
					const [copyPressed, setCopyPressed] = createSignal(false);
					const [clipboardCopyPressed, setClipboardCopyPressed] =
						createSignal(false);
					const [showCompletionScreen, setShowCompletionScreen] = createSignal(
						exportState.type === "done" && exportState.action === "save",
					);

					createEffect(() => {
						if (exportState.type === "done" && exportState.action === "save") {
							setShowCompletionScreen(true);
						}
					});

					return (
						<>
							<Dialog.Header>
								<div class="flex justify-between items-center w-full">
									<span class="text-gray-12">Export</span>
									<div
										onClick={() => setDialog((d) => ({ ...d, open: false }))}
										class="flex justify-center items-center p-1 rounded-full transition-colors cursor-pointer hover:bg-gray-3"
									>
										<IconCapCircleX class="text-gray-12 size-4" />
									</div>
								</div>
							</Dialog.Header>
							<Dialog.Content class="text-gray-12">
								<div class="relative z-10 px-5 py-4 mx-auto space-y-6 w-full text-center">
									<Switch>
										<Match
											when={exportState.action === "copy" && exportState}
											keyed
										>
											{(copyState) => (
												<div class="flex flex-col gap-4 justify-center items-center h-full">
													<h1 class="text-lg font-medium text-gray-12">
														{copyState.type === "starting"
															? "Preparing..."
															: copyState.type === "rendering"
																? settings.format === "Gif"
																	? "Rendering GIF..."
																	: "Rendering video..."
																: copyState.type === "copying"
																	? "Copying to clipboard..."
																	: "Copied to clipboard"}
													</h1>
													<Show
														when={
															(copyState.type === "rendering" ||
																copyState.type === "starting") &&
															copyState
														}
														keyed
													>
														{(copyState) => (
															<RenderProgress
																state={copyState}
																format={settings.format}
															/>
														)}
													</Show>
												</div>
											)}
										</Match>
										<Match
											when={exportState.action === "save" && exportState}
											keyed
										>
											{(saveState) => (
												<div class="flex flex-col gap-4 justify-center items-center h-full">
													<Show
														when={
															showCompletionScreen() &&
															saveState.type === "done"
														}
														fallback={
															<>
																<h1 class="text-lg font-medium text-gray-12">
																	{saveState.type === "starting"
																		? "Preparing..."
																		: saveState.type === "rendering"
																			? settings.format === "Gif"
																				? "Rendering GIF..."
																				: "Rendering video..."
																			: saveState.type === "copying"
																				? "Exporting to file..."
																				: "Export completed"}
																</h1>
																<Show
																	when={
																		(saveState.type === "rendering" ||
																			saveState.type === "starting") &&
																		saveState
																	}
																	keyed
																>
																	{(copyState) => (
																		<RenderProgress
																			state={copyState}
																			format={settings.format}
																		/>
																	)}
																</Show>
															</>
														}
													>
														<div class="flex flex-col gap-6 items-center duration-500 animate-in fade-in">
															<div class="flex flex-col gap-3 items-center">
																<div class="flex justify-center items-center mb-2 rounded-full bg-gray-12 size-10">
																	<IconLucideCheck class="text-gray-1 size-5" />
																</div>
																<div class="flex flex-col gap-1 items-center">
																	<h1 class="text-xl font-medium text-gray-12">
																		Export Completed
																	</h1>
																	<p class="text-sm text-gray-11">
																		Your{" "}
																		{settings.format === "Gif"
																			? "GIF"
																			: "video"}{" "}
																		has successfully been exported
																	</p>
																</div>
															</div>
														</div>
													</Show>
												</div>
											)}
										</Match>
										<Match
											when={exportState.action === "upload" && exportState}
											keyed
										>
											{(uploadState) => (
												<Switch>
													<Match
														when={uploadState.type !== "done" && uploadState}
														keyed
													>
														{(uploadState) => (
															<div class="flex flex-col gap-4 justify-center items-center">
																<h1 class="text-lg font-medium text-center text-gray-12">
																	Uploading Cap...
																</h1>
																<Switch>
																	<Match
																		when={
																			uploadState.type === "uploading" &&
																			uploadState
																		}
																		keyed
																	>
																		{(uploadState) => (
																			<ProgressView
																				amount={uploadState.progress}
																				label={`Uploading - ${Math.floor(
																					uploadState.progress,
																				)}%`}
																			/>
																		)}
																	</Match>
																	<Match
																		when={
																			uploadState.type !== "uploading" &&
																			uploadState
																		}
																		keyed
																	>
																		{(renderState) => (
																			<RenderProgress
																				state={renderState}
																				format={settings.format}
																			/>
																		)}
																	</Match>
																</Switch>
															</div>
														)}
													</Match>
													<Match when={uploadState.type === "done"}>
														<div class="flex flex-col gap-5 justify-center items-center">
															<div class="flex flex-col gap-1 items-center">
																<h1 class="mx-auto text-lg font-medium text-center text-gray-12">
																	Upload Complete
																</h1>
																<p class="text-sm text-gray-11">
																	Your Cap has been uploaded successfully
																</p>
															</div>
														</div>
													</Match>
												</Switch>
											)}
										</Match>
									</Switch>
								</div>
							</Dialog.Content>
							<Dialog.Footer>
								<Show
									when={
										exportState.action === "upload" &&
										exportState.type === "done"
									}
								>
									<div class="relative">
										<a
											href={meta().sharing?.link}
											target="_blank"
											rel="noreferrer"
											class="block"
										>
											<Button
												onClick={() => {
													setCopyPressed(true);
													setTimeout(() => {
														setCopyPressed(false);
													}, 2000);
													navigator.clipboard.writeText(meta().sharing?.link!);
												}}
												variant="dark"
												class="flex gap-2 justify-center items-center"
											>
												{!copyPressed() ? (
													<IconCapCopy class="transition-colors duration-200 text-gray-1 size-4 group-hover:text-gray-12" />
												) : (
													<IconLucideCheck class="transition-colors duration-200 text-gray-1 size-4 svgpathanimation group-hover:text-gray-12" />
												)}
												<p>Open Link</p>
											</Button>
										</a>
									</div>
								</Show>

								<Show
									when={
										exportState.action === "save" && exportState.type === "done"
									}
								>
									<div class="flex gap-4 w-full">
										<Button
											variant="dark"
											class="flex gap-2 items-center"
											onClick={() => {
												const path = outputPath();
												if (path) {
													commands.openFilePath(path);
												}
											}}
										>
											<IconCapFile class="size-4" />
											Open File
										</Button>
										<Button
											variant="dark"
											class="flex gap-2 items-center"
											onClick={async () => {
												const path = outputPath();
												if (path) {
													setClipboardCopyPressed(true);
													setTimeout(() => {
														setClipboardCopyPressed(false);
													}, 2000);
													await commands.copyVideoToClipboard(path);
													toast.success(
														`${
															settings.format === "Gif" ? "GIF" : "Video"
														} copied to clipboard`,
													);
												}
											}}
										>
											{!clipboardCopyPressed() ? (
												<IconCapCopy class="size-4" />
											) : (
												<IconLucideCheck class="size-4 svgpathanimation" />
											)}
											Copy to Clipboard
										</Button>
									</div>
								</Show>
							</Dialog.Footer>
						</>
					);
				}}
			</Show>
		</>
	);
}

function RenderProgress(props: { state: RenderState; format?: ExportFormat }) {
	return (
		<ProgressView
			amount={
				props.state.type === "rendering"
					? (props.state.progress.renderedCount /
							props.state.progress.totalFrames) *
						100
					: 0
			}
			label={
				props.state.type === "rendering"
					? `Rendering ${props.format === "Gif" ? "GIF" : "video"} (${
							props.state.progress.renderedCount
						}/${props.state.progress.totalFrames} frames)`
					: "Preparing to render..."
			}
		/>
	);
}

function ProgressView(props: { amount: number; label?: string }) {
	return (
		<>
			<div class="w-full bg-gray-3 rounded-full h-2.5">
				<div
					class="bg-blue-9 h-2.5 rounded-full"
					style={{ width: `${props.amount}%` }}
				/>
			</div>
			<p class="text-xs tabular-nums">{props.label}</p>
		</>
	);
}<|MERGE_RESOLUTION|>--- conflicted
+++ resolved
@@ -1,6 +1,5 @@
 import { Button } from "@cap/ui-solid";
 import { Select as KSelect } from "@kobalte/core/select";
-import { Tabs as KTabs } from "@kobalte/core/tabs";
 import { makePersisted } from "@solid-primitives/storage";
 import {
 	createMutation,
@@ -12,7 +11,6 @@
 import { cx } from "cva";
 import {
 	createEffect,
-	createMemo,
 	createRoot,
 	createSignal,
 	For,
@@ -21,6 +19,7 @@
 	mergeProps,
 	on,
 	Show,
+	Suspense,
 	Switch,
 	type ValidComponent,
 } from "solid-js";
@@ -32,7 +31,6 @@
 import { trackEvent } from "~/utils/analytics";
 import { createSignInMutation } from "~/utils/auth";
 import { exportVideo } from "~/utils/export";
-import { createOrganizationsQuery } from "~/utils/queries";
 import {
 	commands,
 	type ExportCompression,
@@ -50,6 +48,8 @@
 	PopperContent,
 	topSlideAnimateClasses,
 } from "./ui";
+import { createOrganizationsQuery } from "~/utils/queries";
+import { CheckMenuItem, Menu } from "@tauri-apps/api/menu";
 
 class SilentError extends Error {}
 
@@ -81,17 +81,17 @@
 	{
 		label: "File",
 		value: "file",
-		icon: <IconCapFile class="size-3.5" />,
+		icon: <IconCapFile class="text-gray-12 size-3.5" />,
 	},
 	{
 		label: "Clipboard",
 		value: "clipboard",
-		icon: <IconCapCopy class="size-3.5" />,
+		icon: <IconCapCopy class="text-gray-12 size-3.5" />,
 	},
 	{
 		label: "Shareable link",
 		value: "link",
-		icon: <IconCapLink class="size-3.5" />,
+		icon: <IconCapLink class="text-gray-12 size-3.5" />,
 	},
 ] as const;
 
@@ -124,7 +124,7 @@
 	} = useEditorContext();
 
 	const auth = authStore.createQuery();
-	const organizations = createOrganizationsQuery();
+	const organisations = createOrganizationsQuery();
 
 	const hasTransparentBackground = () => {
 		const backgroundSource =
@@ -143,7 +143,6 @@
 			exportTo: "file",
 			resolution: { label: "720p", value: "720p", width: 1280, height: 720 },
 			compression: "Minimal",
-			organizationId: null,
 		}),
 		{ name: "export_settings" },
 	);
@@ -152,25 +151,22 @@
 		const ret: Partial<Settings> = {};
 		if (hasTransparentBackground() && _settings.format === "Mp4")
 			ret.format = "Gif";
+		// Ensure GIF is not selected when exportTo is "link"
+		else if (_settings.format === "Gif" && _settings.exportTo === "link")
+			ret.format = "Mp4";
+		else if (!["Mp4", "Gif"].includes(_settings.format)) ret.format = "Mp4";
+
+		Object.defineProperty(ret, "organizationId", {
+			get() {
+				if (!_settings.organizationId && organisations().length > 0)
+					return organisations()[0].id;
+
+				return _settings.organizationId;
+			},
+		});
 
 		return ret;
 	});
-
-	if (!["Mp4", "Gif"].includes(settings.format)) setSettings("format", "Mp4");
-
-<<<<<<< HEAD
-	// Auto-select first organization if none selected and user is authenticated
-	createEffect(() => {
-		const orgs = organizations();
-		if (!settings.organizationId && orgs.length > 0 && auth.data) {
-			setSettings("organizationId", orgs[0].id);
-		}
-	});
-=======
-	// Ensure GIF is not selected when exportTo is "link"
-	if (settings.format === "Gif" && settings.exportTo === "link")
-		setSettings("format", "Mp4");
->>>>>>> 6d0f4ae8
 
 	const exportWithSettings = (onProgress: (progress: FramesRendered) => void) =>
 		exportVideo(
@@ -381,6 +377,8 @@
 
 			setExportState({ type: "uploading", progress: 0 });
 
+			console.log({ organizationId: settings.organizationId });
+
 			// Now proceed with upload
 			const result = meta().sharing
 				? await commands.uploadExportedVideo(
@@ -391,9 +389,7 @@
 					)
 				: await commands.uploadExportedVideo(
 						projectPath,
-						{
-							Initial: { pre_created_video: null },
-						},
+						{ Initial: { pre_created_video: null } },
 						uploadChannel,
 						settings.organizationId ?? null,
 					);
@@ -441,7 +437,7 @@
 						) : (
 							<Button
 								class="flex gap-1.5 items-center"
-								variant="blue"
+								variant="dark"
 								onClick={() => {
 									if (settings.exportTo === "file") save.mutate();
 									else if (settings.exportTo === "link") upload.mutate();
@@ -454,17 +450,17 @@
 						)
 					}
 					leftFooterContent={
-						<div>
-							<Show when={exportEstimates.data}>
-								{(est) => (
-									<div
-										class={cx(
-											"flex overflow-hidden z-40 justify-between items-center max-w-full text-[11px] font-medium transition-all pointer-events-none",
-										)}
-									>
-										<p class="flex gap-3 items-center">
+						<div
+							class={cx(
+								"flex overflow-hidden z-40 justify-between items-center max-w-full text-xs font-medium transition-all pointer-events-none",
+							)}
+						>
+							<Suspense>
+								<Show when={exportEstimates.data}>
+									{(est) => (
+										<p class="flex gap-4 items-center">
 											<span class="flex items-center text-gray-12">
-												<IconCapCamera class="w-3 h-3 mr-1 text-gray-12" />
+												<IconCapCamera class="w-[14px] h-[14px] mr-1.5 text-gray-12" />
 												{(() => {
 													const totalSeconds = Math.round(
 														est().duration_seconds,
@@ -488,15 +484,15 @@
 												})()}
 											</span>
 											<span class="flex items-center text-gray-12">
-												<IconLucideMonitor class="w-3 h-3 mr-1 text-gray-12" />
+												<IconLucideMonitor class="w-[14px] h-[14px] mr-1.5 text-gray-12" />
 												{settings.resolution.width}×{settings.resolution.height}
 											</span>
 											<span class="flex items-center text-gray-12">
-												<IconLucideHardDrive class="w-3 h-3 mr-1 text-gray-12" />
+												<IconLucideHardDrive class="w-[14px] h-[14px] mr-1.5 text-gray-12" />
 												{est().estimated_size_mb.toFixed(2)} MB
 											</span>
 											<span class="flex items-center text-gray-12">
-												<IconLucideClock class="w-3 h-3 mr-1 text-gray-12" />
+												<IconLucideClock class="w-[14px] h-[14px] mr-1.5 text-gray-12" />
 												{(() => {
 													const totalSeconds = Math.round(
 														est().estimated_time_seconds,
@@ -520,29 +516,62 @@
 												})()}
 											</span>
 										</p>
-									</div>
-								)}
-							</Show>
+									)}
+								</Show>
+							</Suspense>
 						</div>
 					}
 				>
-					<div class="flex flex-col gap-2.5 px-2 min-w-[500px]">
+					<div class="flex flex-wrap gap-3">
 						{/* Export to */}
-						<div class="flex flex-col gap-1.5">
-							<KTabs
-								value={settings.exportTo}
-								onChange={(v: string) => {
-									setSettings("exportTo", v as ExportToOption);
-								}}
-							>
-								<KTabs.List class="flex flex-row items-center rounded-[0.5rem] relative border">
+						<div class="flex-1 p-4 rounded-xl dark:bg-gray-2 bg-gray-3">
+							<div class="flex flex-col gap-3">
+								<div class="flex flex-row justify-between items-center">
+									<h3 class="text-gray-12">Export to</h3>
+									<Suspense>
+										<Show
+											when={
+												settings.exportTo === "link" &&
+												organisations().length > 0
+											}
+										>
+											<div
+												class="text-sm text-gray-12 flex flex-row hover:opacity-60 transition-opacity duration-200"
+												onClick={async () => {
+													const menu = await Menu.new({
+														items: await Promise.all(
+															organisations().map((org) =>
+																CheckMenuItem.new({
+																	text: org.name,
+																	action: () => {
+																		setSettings("organizationId", org.id);
+																	},
+																	checked: settings.organizationId === org.id,
+																}),
+															),
+														),
+													});
+													menu.popup();
+												}}
+											>
+												<span class="opacity-70">Organization:</span>
+												<span class="ml-1 flex flex-row ">
+													{
+														(
+															organisations().find(
+																(o) => o.id === settings.organizationId,
+															) ?? organisations()[0]
+														)?.name
+													}
+													<IconCapChevronDown />
+												</span>
+											</div>
+										</Show>
+									</Suspense>
+								</div>
+								<div class="flex gap-2">
 									<For each={EXPORT_TO_OPTIONS}>
 										{(option) => (
-<<<<<<< HEAD
-											<KTabs.Trigger
-												value={option.value}
-												class="z-10 flex flex-1 gap-1.5 items-center justify-center py-2 px-2 text-gray-11 text-nowrap text-xs transition-colors duration-100 outline-none ui-selected:text-gray-1 peer"
-=======
 											<Button
 												onClick={() => {
 													setSettings(
@@ -561,88 +590,12 @@
 												data-selected={settings.exportTo === option.value}
 												class="flex flex-1 gap-2 items-center text-nowrap"
 												variant="gray"
->>>>>>> 6d0f4ae8
 											>
 												{option.icon}
 												{option.label}
-											</KTabs.Trigger>
+											</Button>
 										)}
 									</For>
-<<<<<<< HEAD
-									<KTabs.Indicator class="absolute flex p-px inset-0 transition-transform peer-focus-visible:outline outline-2 outline-blue-9 outline-offset-2 rounded-[0.6rem] overflow-hidden">
-										<div class="flex-1 bg-gray-12" />
-									</KTabs.Indicator>
-								</KTabs.List>
-							</KTabs>
-
-							{/* Organization selector - appears inline when shareable link is selected */}
-							<Show
-								when={
-									settings.exportTo === "link" &&
-									auth.data &&
-									organizations().length > 1
-								}
-							>
-								<div class="flex flex-col gap-1.5 p-2 rounded-lg bg-gray-2 border animate-in fade-in slide-in-from-top duration-200">
-									<label class="flex items-center gap-1 text-[10px] text-gray-11 font-medium uppercase tracking-wide">
-										<IconLucideBuilding2 class="size-3" />
-										Organization
-									</label>
-									<KSelect<{ id: string; name: string; ownerId: string }>
-										options={organizations()}
-										optionValue="id"
-										optionTextValue="name"
-										placeholder="Select organization"
-										value={organizations().find(
-											(org) => org.id === settings.organizationId,
-										)}
-										onChange={(option) =>
-											setSettings("organizationId", option?.id ?? null)
-										}
-										itemComponent={(props) => (
-											<MenuItem<typeof KSelect.Item>
-												as={KSelect.Item}
-												item={props.item}
-											>
-												<div class="flex items-center gap-2 w-full">
-													<KSelect.ItemLabel class="flex-1">
-														{props.item.rawValue.name}
-													</KSelect.ItemLabel>
-													{/* Show ownership indicator */}
-													<Show
-														when={
-															props.item.rawValue.ownerId === auth.data?.user_id
-														}
-													>
-														<span class="text-xs text-blue-10 bg-blue-3 px-1.5 py-0.5 rounded">
-															Owner
-														</span>
-													</Show>
-												</div>
-											</MenuItem>
-										)}
-									>
-										<KSelect.Trigger class="flex flex-row gap-2 items-center px-2 py-2 w-full rounded-lg transition-colors bg-white border disabled:text-gray-11">
-											<KSelect.Value<{
-												id: string;
-												name: string;
-												ownerId: string;
-											}> class="flex-1 text-[11px] text-left truncate text-gray-12">
-												{(state) => (
-													<span>
-														{state.selectedOption()?.name ??
-															"Select organization"}
-													</span>
-												)}
-											</KSelect.Value>
-											<KSelect.Icon<ValidComponent>
-												as={(props) => (
-													<IconCapChevronDown
-														{...props}
-														class="size-3 shrink-0 transform transition-transform ui-expanded:rotate-180 text-gray-10"
-													/>
-												)}
-=======
 								</div>
 							</div>
 						</div>
@@ -778,162 +731,43 @@
 											<MenuItemList<typeof KSelect.Listbox>
 												class="max-h-32 custom-scroll"
 												as={KSelect.Listbox}
->>>>>>> 6d0f4ae8
 											/>
-										</KSelect.Trigger>
-										<KSelect.Portal>
-											<PopperContent<typeof KSelect.Content>
-												as={KSelect.Content}
-												class={cx(topSlideAnimateClasses, "z-50")}
+										</PopperContent>
+									</KSelect.Portal>
+								</KSelect>
+							</div>
+						</div>
+						{/* Compression */}
+						<div class="p-4 rounded-xl dark:bg-gray-2 bg-gray-3">
+							<div class="flex flex-col gap-3">
+								<h3 class="text-gray-12">Compression</h3>
+								<div class="flex gap-2">
+									<For each={COMPRESSION_OPTIONS}>
+										{(option) => (
+											<Button
+												onClick={() => {
+													setSettings(
+														"compression",
+														option.value as ExportCompression,
+													);
+												}}
+												variant="gray"
+												data-selected={settings.compression === option.value}
 											>
-												<MenuItemList<typeof KSelect.Listbox>
-													class="max-h-32 custom-scroll"
-													as={KSelect.Listbox}
-												/>
-											</PopperContent>
-										</KSelect.Portal>
-									</KSelect>
-								</div>
-							</Show>
-						</div>
-
-						{/* Divider */}
-						<div class="w-full border-t border-gray-5" />
-
-						{/* Output Settings - Horizontal layout */}
-						<div class="flex flex-col gap-2.5">
-							<h3 class="text-xs text-gray-12 font-medium">Output Settings</h3>
-
-							{/* Format Row */}
-							<div class="flex items-center gap-4 flex-grow w-full">
-								<label class="text-[11px] text-gray-11 font-medium uppercase tracking-wide w-[70px] shrink-0">
-									Format
-								</label>
-								<div class="flex gap-2.5 flex-1 flex-grow items-center">
-									<KTabs
-										value={settings.format}
-										class="flex-grow"
-										onChange={(v: string) => {
-											setSettings(
-												produce((newSettings) => {
-													newSettings.format = v as ExportFormat;
-
-													if (
-														v === "Gif" &&
-														!(
-															settings.resolution.value === "720p" ||
-															settings.resolution.value === "1080p"
-														)
-													)
-														newSettings.resolution = {
-															...RESOLUTION_OPTIONS._720p,
-														};
-
-													if (
-														v === "Gif" &&
-														GIF_FPS_OPTIONS.every(
-															(v) => v.value === settings.fps,
-														)
-													)
-														newSettings.fps = 15;
-
-													if (
-														v === "Mp4" &&
-														FPS_OPTIONS.every((v) => v.value !== settings.fps)
-													)
-														newSettings.fps = 30;
-												}),
-											);
-										}}
-									>
-										<KTabs.List class="flex flex-row items-center rounded-lg relative border flex-1">
-											<For each={FORMAT_OPTIONS}>
-												{(option) => (
-													<KTabs.Trigger
-														value={option.value}
-														class="z-10 flex-1 py-2 px-2 text-xs text-gray-11 transition-colors duration-100 outline-none ui-selected:text-gray-1 peer"
-													>
-														{option.label}
-													</KTabs.Trigger>
-												)}
-											</For>
-											<KTabs.Indicator class="absolute flex p-px inset-0 transition-transform peer-focus-visible:outline outline-2 outline-blue-9 outline-offset-2 rounded-lg overflow-hidden">
-												<div class="flex-1 bg-gray-12" />
-											</KTabs.Indicator>
-										</KTabs.List>
-									</KTabs>
-									<KSelect<{ label: string; value: number }>
-										options={
-											settings.format === "Gif" ? GIF_FPS_OPTIONS : FPS_OPTIONS
-										}
-										optionValue="value"
-										optionTextValue="label"
-										placeholder="Select FPS"
-										value={(settings.format === "Gif"
-											? GIF_FPS_OPTIONS
-											: FPS_OPTIONS
-										).find((opt) => opt.value === settings.fps)}
-										onChange={(option) => {
-											const value =
-												option?.value ?? (settings.format === "Gif" ? 10 : 30);
-											trackEvent("export_fps_changed", {
-												fps: value,
-											});
-											setSettings("fps", value);
-										}}
-										itemComponent={(props) => (
-											<MenuItem<typeof KSelect.Item>
-												as={KSelect.Item}
-												item={props.item}
-											>
-												<KSelect.ItemLabel class="flex-1">
-													{props.item.rawValue.label}
-												</KSelect.ItemLabel>
-											</MenuItem>
+												{option.label}
+											</Button>
 										)}
-									>
-										<KSelect.Trigger class="flex flex-row gap-2 items-center px-3 py-2 w-32 rounded-lg transition-colors bg-white border disabled:text-gray-11">
-											<KSelect.Value<
-												(typeof FPS_OPTIONS)[number]
-											> class="flex-1 text-xs text-left truncate tabular-nums text-gray-12">
-												{(state) => (
-													<span>{state.selectedOption()?.label}</span>
-												)}
-											</KSelect.Value>
-											<KSelect.Icon<ValidComponent>
-												as={(props) => (
-													<IconCapChevronDown
-														{...props}
-														class="size-3.5 shrink-0 transform transition-transform ui-expanded:rotate-180 text-gray-10"
-													/>
-												)}
-											/>
-										</KSelect.Trigger>
-										<KSelect.Portal>
-											<PopperContent<typeof KSelect.Content>
-												as={KSelect.Content}
-												class={cx(topSlideAnimateClasses, "z-50")}
-											>
-												<MenuItemList<typeof KSelect.Listbox>
-													class="max-h-32 custom-scroll"
-													as={KSelect.Listbox}
-												/>
-											</PopperContent>
-										</KSelect.Portal>
-									</KSelect>
+									</For>
 								</div>
 							</div>
-
-							{/* Resolution Row */}
-							<div class="flex items-center gap-4">
-								<label class="text-[11px] text-gray-11 font-medium uppercase tracking-wide w-[70px] shrink-0">
-									Resolution
-								</label>
-								<KTabs
-									value={settings.resolution.value}
-									class="flex-grow"
-									onChange={(v: string) => {
-										const option = (
+						</div>
+						{/* Resolution */}
+						<div class="flex-1 p-4 rounded-xl dark:bg-gray-2 bg-gray-3">
+							<div class="flex flex-col gap-3">
+								<h3 class="text-gray-12">Resolution</h3>
+								<div class="flex gap-2">
+									<For
+										each={
 											settings.format === "Gif"
 												? [RESOLUTION_OPTIONS._720p, RESOLUTION_OPTIONS._1080p]
 												: [
@@ -941,69 +775,22 @@
 														RESOLUTION_OPTIONS._1080p,
 														RESOLUTION_OPTIONS._4k,
 													]
-										).find((opt) => opt.value === v);
-										if (option) setSettings("resolution", option);
-									}}
-								>
-									<KTabs.List class="flex flex-row items-center rounded-lg relative border">
-										<For
-											each={
-												settings.format === "Gif"
-													? [
-															RESOLUTION_OPTIONS._720p,
-															RESOLUTION_OPTIONS._1080p,
-														]
-													: [
-															RESOLUTION_OPTIONS._720p,
-															RESOLUTION_OPTIONS._1080p,
-															RESOLUTION_OPTIONS._4k,
-														]
-											}
-										>
-											{(option) => (
-												<KTabs.Trigger
-													value={option.value}
-													class="z-10 px-6 py-2 text-xs text-gray-11 flex-grow transition-colors duration-100 outline-none ui-selected:text-gray-1 peer"
-												>
-													{option.label}
-												</KTabs.Trigger>
-											)}
-										</For>
-										<KTabs.Indicator class="absolute flex p-px inset-0 transition-transform peer-focus-visible:outline outline-2 outline-blue-9 outline-offset-2 rounded-lg overflow-hidden">
-											<div class="flex-1 bg-gray-12" />
-										</KTabs.Indicator>
-									</KTabs.List>
-								</KTabs>
-							</div>
-
-							{/* Quality Row */}
-							<div class="flex items-center gap-4">
-								<label class="text-[11px] text-gray-11 font-medium uppercase tracking-wide w-[70px] shrink-0">
-									Quality
-								</label>
-								<KTabs
-									value={settings.compression}
-									class="flex-grow"
-									onChange={(v: string) => {
-										setSettings("compression", v as ExportCompression);
-									}}
-								>
-									<KTabs.List class="flex flex-row items-center rounded-lg relative border">
-										<For each={COMPRESSION_OPTIONS}>
-											{(option) => (
-												<KTabs.Trigger
-													value={option.value}
-													class="z-10 px-4 py-2 text-xs text-gray-11  flex-grow transition-colors duration-100 outline-none ui-selected:text-gray-1 peer whitespace-nowrap"
-												>
-													{option.label}
-												</KTabs.Trigger>
-											)}
-										</For>
-										<KTabs.Indicator class="absolute flex p-px inset-0 transition-transform peer-focus-visible:outline outline-2 outline-blue-9 outline-offset-2 rounded-lg overflow-hidden">
-											<div class="flex-1 bg-gray-12" />
-										</KTabs.Indicator>
-									</KTabs.List>
-								</KTabs>
+										}
+									>
+										{(option) => (
+											<Button
+												data-selected={
+													settings.resolution.value === option.value
+												}
+												class="flex-1"
+												variant="gray"
+												onClick={() => setSettings("resolution", option)}
+											>
+												{option.label}
+											</Button>
+										)}
+									</For>
+								</div>
 							</div>
 						</div>
 					</div>
