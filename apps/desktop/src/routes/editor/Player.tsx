import { ToggleButton as KToggleButton } from "@kobalte/core/toggle-button";
import { createElementBounds } from "@solid-primitives/bounds";
<<<<<<< HEAD
import { cx } from "cva";
import {
  For,
  Show,
  Suspense,
  createEffect,
  createResource,
  createSignal,
  on,
  onMount,
  onCleanup,
} from "solid-js";
import { reconcile, createStore } from "solid-js/store";
=======
import { createEventListener } from "@solid-primitives/event-listener";
import { Show, createEffect, createSignal } from "solid-js";
>>>>>>> 8d554c71

import { cx } from "cva";
import Tooltip from "~/components/Tooltip";
import { commands } from "~/utils/tauri";
import { FPS, OUTPUT_SIZE, useEditorContext } from "./context";
import { ComingSoonTooltip, EditorButton, Slider } from "./ui";
import { formatTime } from "./utils";
<<<<<<< HEAD
import { captionsStore } from "~/store/captions";
=======
import AspectRatioSelect from "./AspectRatioSelect";
>>>>>>> 8d554c71

export function Player() {
  const {
    project,
    videoId,
    editorInstance,
    history,
    latestFrame,
    setDialog,
    playbackTime,
    setPlaybackTime,
    previewTime,
    setPreviewTime,
    playing,
    setPlaying,
    split,
    setSplit,
    totalDuration,
    state,
    zoomOutLimit,
    setProject,
  } = useEditorContext();

  // Load captions on mount
  onMount(async () => {
    if (editorInstance && editorInstance.path) {
      // Still load captions into the store since they will be used by the GPU renderer
      await captionsStore.loadCaptions(editorInstance.path);
      
      // Synchronize captions settings with project configuration
      // This ensures the GPU renderer will receive the caption settings
      if (editorInstance && project) {
        const updatedProject = {...project};
        
        // Add captions data to project configuration if it doesn't exist
        if (!updatedProject.captions && captionsStore.state.segments.length > 0) {
          updatedProject.captions = {
            segments: captionsStore.state.segments.map(segment => ({
              id: segment.id,
              start: segment.start,
              end: segment.end,
              text: segment.text
            })),
            settings: {
              enabled: captionsStore.state.settings.enabled,
              font: captionsStore.state.settings.font,
              size: captionsStore.state.settings.size,
              color: captionsStore.state.settings.color,
              backgroundColor: captionsStore.state.settings.backgroundColor,
              backgroundOpacity: captionsStore.state.settings.backgroundOpacity,
              position: captionsStore.state.settings.position,
              bold: captionsStore.state.settings.bold,
              italic: captionsStore.state.settings.italic,
              outline: captionsStore.state.settings.outline,
              outlineColor: captionsStore.state.settings.outlineColor,
              exportWithSubtitles: captionsStore.state.settings.exportWithSubtitles
            }
          };
          
          // Update the project with captions data
          setProject(updatedProject);
          
          // Save the updated project configuration
          await commands.setProjectConfig(updatedProject);
        }
      }
    }
  });

  // Continue to update current caption when playback time changes
  // This is still needed for CaptionsTab to highlight the current caption
  createEffect(() => {
    const time = playbackTime();
    // Only update captions if we have a valid time and segments exist
    if (time !== undefined && time >= 0 && captionsStore.state.segments.length > 0) {
      captionsStore.updateCurrentCaption(time);
    }
  });

  let canvasRef!: HTMLCanvasElement;

  createEffect(() => {
    const frame = latestFrame();
    if (!frame) return;
    const ctx = canvasRef.getContext("2d");
    ctx?.putImageData(frame.data, 0, 0);
  });

  const [canvasContainerRef, setCanvasContainerRef] =
    createSignal<HTMLDivElement>();
  const containerBounds = createElementBounds(canvasContainerRef);

  const splitButton = () => (
    <EditorButton<typeof KToggleButton>
      disabled={!window.FLAGS.split}
      pressed={split()}
      onChange={setSplit}
      as={KToggleButton}
      variant="danger"
      leftIcon={<IconCapScissors class="text-gray-500" />}
    />
  );

  const isAtEnd = () => {
    const total = totalDuration();
    return total > 0 && total - playbackTime() <= 0.1;
  };

  createEffect(() => {
    if (isAtEnd() && playing()) {
      commands.stopPlayback();
      setPlaying(false);
    }
  });

  const handlePlayPauseClick = async () => {
    try {
      if (isAtEnd()) {
        await commands.stopPlayback();
        setPlaybackTime(0);
        await commands.seekTo(0);
        await commands.startPlayback(FPS, OUTPUT_SIZE);
        setPlaying(true);
      } else if (playing()) {
        await commands.stopPlayback();
        setPlaying(false);
      } else {
        // Ensure we seek to the current playback time before starting playback
        await commands.seekTo(Math.floor(playbackTime() * FPS));
        await commands.startPlayback(FPS, OUTPUT_SIZE);
        setPlaying(true);
      }
      if (playing()) setPreviewTime();
    } catch (error) {
      console.error("Error handling play/pause:", error);
      setPlaying(false);
    }
  };

  createEventListener(document, "keydown", async (e: KeyboardEvent) => {
    if (e.code === "Space" && e.target === document.body) {
      e.preventDefault();
      const prevTime = previewTime();

      if (!playing()) {
        if (prevTime !== undefined) setPlaybackTime(prevTime);

        await commands.seekTo(Math.floor(playbackTime() * FPS));
      }

      await handlePlayPauseClick();
    }
  });

  return (
    <div class="flex flex-col flex-1">
      <div class="flex w-[calc(100%-40px)] mx-auto gap-3 justify-center p-5 bg-gray-100 rounded-t-xl">
        <AspectRatioSelect />
        <EditorButton
          onClick={() => {
            const display = editorInstance.recordings.segments[0].display;
            setDialog({
                open: true,
                type: "crop",
                position: {
                  ...(project.background.crop?.position ?? { x: 0, y: 0 }),
                },
                size: {
                  ...(project.background.crop?.size ?? {
                    x: display.width,
                    y: display.height,
                  }),
                },
              });
            }}
            leftIcon={<IconCapCrop class="w-5 text-gray-500" />}
          >
            Crop
          </EditorButton>
                </div>
      <div ref={setCanvasContainerRef} class="relative flex-1 justify-center items-center bg-gray-50">
        <Show when={latestFrame()}>
          {(currentFrame) => {
            const padding = 4;

            const containerAspect = () => {
              if (containerBounds.width && containerBounds.height) {
                return (
                  (containerBounds.width - padding * 2) /
                  (containerBounds.height - padding * 2)
                );
              }

              return 1;
            };

            const frameAspect = () =>
              currentFrame().width / currentFrame().data.height;

            const size = () => {
              if (frameAspect() < containerAspect()) {
                const height = (containerBounds.height ?? 0) - padding * 1;

                return {
                  width: height * frameAspect(),
                  height,
                };
              }

              const width = (containerBounds.width ?? 0) - padding * 2;

              return {
                width,
                height: width / frameAspect(),
              };
            };

            return (
<<<<<<< HEAD
              <>
                <canvas
                  style={{
                    left: `${Math.max(
                      ((containerBounds.width ?? 0) - size().width) / 2,
                      padding
                    )}px`,
                    top: `${Math.max(
                      ((containerBounds.height ?? 0) - size().height) / 2,
                      padding
                    )}px`,
                    width: `${size().width}px`,
                    height: `${size().height}px`,
                  }}
                  class="bg-blue-50 absolute rounded"
=======
              <div class="relative w-[calc(100%-40px)] overflow-hidden flex items-center justify-center mx-auto h-full bg-gray-100">
                <canvas
                  style={{
                    width: `${size().width - padding * 2}px`,
                    height: `${size().height}px`,
                  }}
                  class="bg-blue-50 rounded"
>>>>>>> 8d554c71
                  ref={canvasRef}
                  id="canvas"
                  width={currentFrame().width}
                  height={currentFrame().data.height}
                />
<<<<<<< HEAD
              </>
=======
              </div>
>>>>>>> 8d554c71
            );
          }}
        </Show>
      </div>
      <div class="flex z-10 overflow-hidden flex-row gap-3 justify-between items-center p-5 w-[calc(100%-40px)] mx-auto bg-gray-100 rounded-b-xl">
        <div class="flex-1">
          <Time
            class="text-gray-500"
            seconds={Math.max(previewTime() ?? playbackTime(), 0)}
          />
          <span class="text-gray-400 text-[0.875rem] tabular-nums"> / </span>
          <Time seconds={totalDuration()} />
        </div>
        <div class="flex flex-row items-center justify-center text-gray-400 gap-8 text-[0.875rem]">
          <button
            type="button"
            class="transition-opacity hover:opacity-70 will-change-[opacity]"
            onClick={async () => {
              setPlaying(false);
              await commands.stopPlayback();
              setPlaybackTime(0);
            }}
          >
            <IconCapPrev class="text-gray-500 size-3" />
          </button>
          <button
            type="button"
            onClick={handlePlayPauseClick}
            class="flex justify-center items-center bg-gray-200 rounded-full border border-gray-300 transition-colors hover:bg-gray-300 hover:text-black size-9"
          >
            {!playing() || isAtEnd() ? (
              <IconCapPlay class="text-gray-500 size-3" />
            ) : (
              <IconCapPause class="text-gray-500 size-3" />
            )}
          </button>
          <button
            type="button"
            class="transition-opacity hover:opacity-70 will-change-[opacity]"
            onClick={async () => {
              setPlaying(false);
              await commands.stopPlayback();
              setPlaybackTime(totalDuration());
            }}
          >
            <IconCapNext class="text-gray-500 size-3" />
          </button>
        </div>
        <div class="flex flex-row flex-1 gap-4 justify-end items-center">
          <div class="flex-1" />
          {window.FLAGS.split ? (
            splitButton()
          ) : (
            <ComingSoonTooltip>{splitButton()}</ComingSoonTooltip>
          )}
          <Tooltip content="Zoom out">
            <IconCapZoomOut
              onClick={() => {
                state.timelineTransform.updateZoom(
                  state.timelineTransform.zoom * 1.1,
                  playbackTime()
                );
              }}
              class="text-gray-500 size-5 will-change-[opacity] transition-opacity hover:opacity-70"
            />
          </Tooltip>
          <Tooltip content="Zoom in">
            <IconCapZoomIn
              onClick={() => {
                state.timelineTransform.updateZoom(
                  state.timelineTransform.zoom / 1.1,
                  playbackTime()
                );
              }}
              class="text-gray-500 size-5 will-change-[opacity] transition-opacity hover:opacity-70"
            />
          </Tooltip>
          <p class="text-sm tabular-nums text-gray-500">
            {Math.min(
              Math.max(1 - state.timelineTransform.zoom / zoomOutLimit(), 0),
              1
            ).toFixed(2) + "x"}
          </p>
          <Slider
            class="w-24"
            minValue={0}
            maxValue={1}
            step={0.001}
            value={[
              Math.min(
                Math.max(1 - state.timelineTransform.zoom / zoomOutLimit(), 0),
                1
              ),
            ]}
            onChange={([v]) => {
              state.timelineTransform.updateZoom(
                (1 - v) * zoomOutLimit(),
                playbackTime()
              );
            }}
          />
        </div>
      </div>
    </div>
  );
}

function Time(props: { seconds: number; fps?: number; class?: string }) {
  return (
    <span class={cx("text-gray-400 text-sm tabular-nums", props.class)}>
      {formatTime(props.seconds, props.fps ?? FPS)}
    </span>
  );
}<|MERGE_RESOLUTION|>--- conflicted
+++ resolved
@@ -1,6 +1,5 @@
 import { ToggleButton as KToggleButton } from "@kobalte/core/toggle-button";
 import { createElementBounds } from "@solid-primitives/bounds";
-<<<<<<< HEAD
 import { cx } from "cva";
 import {
   For,
@@ -14,10 +13,8 @@
   onCleanup,
 } from "solid-js";
 import { reconcile, createStore } from "solid-js/store";
-=======
 import { createEventListener } from "@solid-primitives/event-listener";
-import { Show, createEffect, createSignal } from "solid-js";
->>>>>>> 8d554c71
+
 
 import { cx } from "cva";
 import Tooltip from "~/components/Tooltip";
@@ -25,11 +22,8 @@
 import { FPS, OUTPUT_SIZE, useEditorContext } from "./context";
 import { ComingSoonTooltip, EditorButton, Slider } from "./ui";
 import { formatTime } from "./utils";
-<<<<<<< HEAD
 import { captionsStore } from "~/store/captions";
-=======
 import AspectRatioSelect from "./AspectRatioSelect";
->>>>>>> 8d554c71
 
 export function Player() {
   const {
@@ -248,8 +242,7 @@
             };
 
             return (
-<<<<<<< HEAD
-              <>
+ <div class="relative w-[calc(100%-40px)] overflow-hidden flex items-center justify-center mx-auto h-full bg-gray-100">
                 <canvas
                   style={{
                     left: `${Math.max(
@@ -264,25 +257,12 @@
                     height: `${size().height}px`,
                   }}
                   class="bg-blue-50 absolute rounded"
-=======
-              <div class="relative w-[calc(100%-40px)] overflow-hidden flex items-center justify-center mx-auto h-full bg-gray-100">
-                <canvas
-                  style={{
-                    width: `${size().width - padding * 2}px`,
-                    height: `${size().height}px`,
-                  }}
-                  class="bg-blue-50 rounded"
->>>>>>> 8d554c71
                   ref={canvasRef}
                   id="canvas"
                   width={currentFrame().width}
                   height={currentFrame().data.height}
                 />
-<<<<<<< HEAD
-              </>
-=======
               </div>
->>>>>>> 8d554c71
             );
           }}
         </Show>
