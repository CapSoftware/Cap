import { ToggleButton as KToggleButton } from "@kobalte/core/toggle-button";
import { createElementBounds } from "@solid-primitives/bounds";
import { cx } from "cva";
import { createEffect, createSignal, onMount, Show } from "solid-js";

import Tooltip from "~/components/Tooltip";
import { captionsStore } from "~/store/captions";
import { commands } from "~/utils/tauri";
import AspectRatioSelect from "./AspectRatioSelect";
import { FPS, OUTPUT_SIZE, useEditorContext } from "./context";
import { EditorButton, Slider } from "./ui";
import { useEditorShortcuts } from "./useEditorShortcuts";
import { formatTime } from "./utils";

export function Player() {
<<<<<<< HEAD
  const {
    project,
    editorInstance,
    setDialog,
    totalDuration,
    editorState,
    setEditorState,
    zoomOutLimit,
    setProject,
  } = useEditorContext();

  // Load captions on mount
  onMount(async () => {
    if (editorInstance && editorInstance.path) {
      // Still load captions into the store since they will be used by the GPU renderer
      await captionsStore.loadCaptions(editorInstance.path);

      // Synchronize captions settings with project configuration
      // This ensures the GPU renderer will receive the caption settings
      if (editorInstance && project) {
        const updatedProject = { ...project };

        // Add captions data to project configuration if it doesn't exist
        if (
          !updatedProject.captions &&
          captionsStore.state.segments.length > 0
        ) {
          updatedProject.captions = {
            segments: captionsStore.state.segments.map((segment) => ({
              id: segment.id,
              start: segment.start,
              end: segment.end,
              text: segment.text,
              words: segment.words || [], // Include word-level timing data
            })),
            settings: {
              enabled: captionsStore.state.settings.enabled,
              font: captionsStore.state.settings.font,
              size: captionsStore.state.settings.size,
              color: captionsStore.state.settings.color,
              backgroundColor: captionsStore.state.settings.backgroundColor,
              backgroundOpacity: captionsStore.state.settings.backgroundOpacity,
              position: captionsStore.state.settings.position,
              bold: captionsStore.state.settings.bold,
              italic: captionsStore.state.settings.italic,
              outline: captionsStore.state.settings.outline,
              outlineColor: captionsStore.state.settings.outlineColor,
              exportWithSubtitles:
                captionsStore.state.settings.exportWithSubtitles,
            },
          };

          // Update the project with captions data
          setProject(updatedProject);

          // Save the updated project configuration
          await commands.setProjectConfig(updatedProject);
        }
      }
    }
  });

  // Continue to update current caption when playback time changes
  // This is still needed for CaptionsTab to highlight the current caption
  createEffect(() => {
    const time = editorState.playbackTime;
    // Only update captions if we have a valid time and segments exist
    if (
      time !== undefined &&
      time >= 0 &&
      captionsStore.state.segments.length > 0
    ) {
      captionsStore.updateCurrentCaption(time);
    }
  });

  const [canvasContainerRef, setCanvasContainerRef] =
    createSignal<HTMLDivElement>();
  const containerBounds = createElementBounds(canvasContainerRef);

  const isAtEnd = () => {
    const total = totalDuration();
    return total > 0 && total - editorState.playbackTime <= 0.1;
  };

  createEffect(() => {
    if (isAtEnd() && editorState.playing) {
      commands.stopPlayback();
      setEditorState("playing", false);
    }
  });

  const handlePlayPauseClick = async () => {
    try {
      if (isAtEnd()) {
        await commands.stopPlayback();
        setEditorState("playbackTime", 0);
        await commands.seekTo(0);
        await commands.startPlayback(FPS, OUTPUT_SIZE);
        setEditorState("playing", true);
      } else if (editorState.playing) {
        await commands.stopPlayback();
        setEditorState("playing", false);
      } else {
        // Ensure we seek to the current playback time before starting playback
        await commands.seekTo(Math.floor(editorState.playbackTime * FPS));
        await commands.startPlayback(FPS, OUTPUT_SIZE);
        setEditorState("playing", true);
      }
      if (editorState.playing) setEditorState("previewTime", null);
    } catch (error) {
      console.error("Error handling play/pause:", error);
      setEditorState("playing", false);
    }
  };

  createEventListener(document, "keydown", async (e: KeyboardEvent) => {
    if (e.code === "Space" && e.target === document.body) {
      e.preventDefault();
      const prevTime = editorState.previewTime;

      if (!editorState.playing) {
        if (prevTime !== null) setEditorState("playbackTime", prevTime);

        await commands.seekTo(Math.floor(editorState.playbackTime * FPS));
      }

      await handlePlayPauseClick();
    }
  });

  return (
    <div class="flex flex-col flex-1 rounded-xl bg-gray-1 dark:bg-gray-2 border border-gray-3">
      <div class="flex gap-3 justify-center p-3">
        <AspectRatioSelect />
        <EditorButton
          onClick={() => {
            const display = editorInstance.recordings.segments[0].display;
            setDialog({
              open: true,
              type: "crop",
              position: {
                ...(project.background.crop?.position ?? { x: 0, y: 0 }),
              },
              size: {
                ...(project.background.crop?.size ?? {
                  x: display.width,
                  y: display.height,
                }),
              },
            });
          }}
          leftIcon={<IconCapCrop class="w-5 text-gray-12" />}
        >
          Crop
        </EditorButton>
      </div>
      <PreviewCanvas />
      <div class="flex overflow-hidden z-10 flex-row gap-3 justify-between items-center p-5">
        <div class="flex-1">
          <Time
            class="text-gray-12"
            seconds={Math.max(
              editorState.previewTime ?? editorState.playbackTime,
              0
            )}
          />
          <span class="text-gray-11 text-[0.875rem] tabular-nums"> / </span>
          <Time seconds={totalDuration()} />
        </div>
        <div class="flex flex-row items-center justify-center text-gray-11 gap-8 text-[0.875rem]">
          <button
            type="button"
            class="transition-opacity hover:opacity-70 will-change-[opacity]"
            onClick={async () => {
              await commands.stopPlayback();
              setEditorState("playing", false);
              setEditorState("playbackTime", 0);
            }}
          >
            <IconCapPrev class="text-gray-12 size-3" />
          </button>
          <button
            type="button"
            onClick={handlePlayPauseClick}
            class="flex justify-center items-center rounded-full border border-gray-300 transition-colors bg-gray-3 hover:bg-gray-4 hover:text-black size-9"
          >
            {!editorState.playing || isAtEnd() ? (
              <IconCapPlay class="text-gray-12 size-3" />
            ) : (
              <IconCapPause class="text-gray-12 size-3" />
            )}
          </button>
          <button
            type="button"
            class="transition-opacity hover:opacity-70 will-change-[opacity]"
            onClick={async () => {
              await commands.stopPlayback();
              setEditorState("playing", false);
              setEditorState("playbackTime", totalDuration());
            }}
          >
            <IconCapNext class="text-gray-12 size-3" />
          </button>
        </div>
        <div class="flex flex-row flex-1 gap-4 justify-end items-center">
          <div class="flex-1" />
          <EditorButton<typeof KToggleButton>
            pressed={editorState.timeline.interactMode === "split"}
            onChange={(v: boolean) =>
              setEditorState("timeline", "interactMode", v ? "split" : "seek")
            }
            as={KToggleButton}
            variant="danger"
            leftIcon={
              <IconCapScissors
                class={cx(
                  editorState.timeline.interactMode === "split"
                    ? "text-white"
                    : "text-gray-12"
                )}
              />
            }
          />
          <div class="w-px h-8 rounded-full bg-gray-4" />
          <Tooltip content="Zoom out">
            <IconCapZoomOut
              onClick={() => {
                editorState.timeline.transform.updateZoom(
                  editorState.timeline.transform.zoom * 1.1,
                  editorState.playbackTime
                );
              }}
              class="text-gray-12 size-5 will-change-[opacity] transition-opacity hover:opacity-70"
            />
          </Tooltip>
          <Tooltip content="Zoom in">
            <IconCapZoomIn
              onClick={() => {
                editorState.timeline.transform.updateZoom(
                  editorState.timeline.transform.zoom / 1.1,
                  editorState.playbackTime
                );
              }}
              class="text-gray-12 size-5 will-change-[opacity] transition-opacity hover:opacity-70"
            />
          </Tooltip>
          <Slider
            class="w-24"
            minValue={0}
            maxValue={1}
            step={0.001}
            value={[
              Math.min(
                Math.max(
                  1 - editorState.timeline.transform.zoom / zoomOutLimit(),
                  0
                ),
                1
              ),
            ]}
            onChange={([v]) => {
              editorState.timeline.transform.updateZoom(
                (1 - v) * zoomOutLimit(),
                editorState.playbackTime
              );
            }}
            formatTooltip={() =>
              `${editorState.timeline.transform.zoom.toFixed(
                0
              )} seconds visible`
            }
          />
        </div>
      </div>
    </div>
  );
=======
	const {
		project,
		editorInstance,
		setDialog,
		totalDuration,
		editorState,
		setEditorState,
		zoomOutLimit,
		setProject,
	} = useEditorContext();

	// Load captions on mount
	onMount(async () => {
		if (editorInstance && editorInstance.path) {
			// Still load captions into the store since they will be used by the GPU renderer
			await captionsStore.loadCaptions(editorInstance.path);

			// Synchronize captions settings with project configuration
			// This ensures the GPU renderer will receive the caption settings
			if (editorInstance && project) {
				const updatedProject = { ...project };

				// Add captions data to project configuration if it doesn't exist
				if (
					!updatedProject.captions &&
					captionsStore.state.segments.length > 0
				) {
					updatedProject.captions = {
						segments: captionsStore.state.segments.map((segment) => ({
							id: segment.id,
							start: segment.start,
							end: segment.end,
							text: segment.text,
						})),
						settings: {
							enabled: captionsStore.state.settings.enabled,
							font: captionsStore.state.settings.font,
							size: captionsStore.state.settings.size,
							color: captionsStore.state.settings.color,
							backgroundColor: captionsStore.state.settings.backgroundColor,
							backgroundOpacity: captionsStore.state.settings.backgroundOpacity,
							position: captionsStore.state.settings.position,
							bold: captionsStore.state.settings.bold,
							italic: captionsStore.state.settings.italic,
							outline: captionsStore.state.settings.outline,
							outlineColor: captionsStore.state.settings.outlineColor,
							exportWithSubtitles:
								captionsStore.state.settings.exportWithSubtitles,
						},
					};

					// Update the project with captions data
					setProject(updatedProject);

					// Save the updated project configuration
					await commands.setProjectConfig(updatedProject);
				}
			}
		}
	});

	// Continue to update current caption when playback time changes
	// This is still needed for CaptionsTab to highlight the current caption
	createEffect(() => {
		const time = editorState.playbackTime;
		// Only update captions if we have a valid time and segments exist
		if (
			time !== undefined &&
			time >= 0 &&
			captionsStore.state.segments.length > 0
		) {
			captionsStore.updateCurrentCaption(time);
		}
	});

	const [canvasContainerRef, setCanvasContainerRef] =
		createSignal<HTMLDivElement>();
	const containerBounds = createElementBounds(canvasContainerRef);

	const isAtEnd = () => {
		const total = totalDuration();
		return total > 0 && total - editorState.playbackTime <= 0.1;
	};

	const cropDialogHandler = () => {
		const display = editorInstance.recordings.segments[0].display;
		setDialog({
			open: true,
			type: "crop",
			position: {
				...(project.background.crop?.position ?? { x: 0, y: 0 }),
			},
			size: {
				...(project.background.crop?.size ?? {
					x: display.width,
					y: display.height,
				}),
			},
		});
	};

	createEffect(() => {
		if (isAtEnd() && editorState.playing) {
			commands.stopPlayback();
			setEditorState("playing", false);
		}
	});

	const handlePlayPauseClick = async () => {
		try {
			if (isAtEnd()) {
				await commands.stopPlayback();
				setEditorState("playbackTime", 0);
				await commands.seekTo(0);
				await commands.startPlayback(FPS, OUTPUT_SIZE);
				setEditorState("playing", true);
			} else if (editorState.playing) {
				await commands.stopPlayback();
				setEditorState("playing", false);
			} else {
				// Ensure we seek to the current playback time before starting playback
				await commands.seekTo(Math.floor(editorState.playbackTime * FPS));
				await commands.startPlayback(FPS, OUTPUT_SIZE);
				setEditorState("playing", true);
			}
			if (editorState.playing) setEditorState("previewTime", null);
		} catch (error) {
			console.error("Error handling play/pause:", error);
			setEditorState("playing", false);
		}
	};

	// Register keyboard shortcuts in one place
	useEditorShortcuts(
		() => document.activeElement === document.body,
		[
			{
				combo: "S",
				handler: () =>
					setEditorState(
						"timeline",
						"interactMode",
						editorState.timeline.interactMode === "split" ? "seek" : "split",
					),
			},
			{
				combo: "Mod+=",
				handler: () =>
					editorState.timeline.transform.updateZoom(
						editorState.timeline.transform.zoom / 1.1,
						editorState.playbackTime,
					),
			},
			{
				combo: "Mod+-",
				handler: () =>
					editorState.timeline.transform.updateZoom(
						editorState.timeline.transform.zoom * 1.1,
						editorState.playbackTime,
					),
			},
			{
				combo: "Space",
				handler: async () => {
					const prevTime = editorState.previewTime;

					if (!editorState.playing) {
						if (prevTime !== null) setEditorState("playbackTime", prevTime);

						await commands.seekTo(Math.floor(editorState.playbackTime * FPS));
					}

					await handlePlayPauseClick();
				},
			},
		],
	);

	return (
		<div class="flex flex-col flex-1 rounded-xl border bg-gray-1 dark:bg-gray-2 border-gray-3">
			<div class="flex gap-3 justify-center p-3">
				<AspectRatioSelect />
				<EditorButton
					tooltipText="Crop Video"
					onClick={() => cropDialogHandler()}
					leftIcon={<IconCapCrop class="w-5 text-gray-12" />}
				>
					Crop
				</EditorButton>
			</div>
			<PreviewCanvas />
			<div class="flex overflow-hidden z-10 flex-row gap-3 justify-between items-center p-5">
				<div class="flex-1">
					<Time
						class="text-gray-12"
						seconds={Math.max(
							editorState.previewTime ?? editorState.playbackTime,
							0,
						)}
					/>
					<span class="text-gray-11 text-[0.875rem] tabular-nums"> / </span>
					<Time seconds={totalDuration()} />
				</div>
				<div class="flex flex-row items-center justify-center text-gray-11 gap-8 text-[0.875rem]">
					<button
						type="button"
						class="transition-opacity hover:opacity-70 will-change-[opacity]"
						onClick={async () => {
							await commands.stopPlayback();
							setEditorState("playing", false);
							setEditorState("playbackTime", 0);
						}}
					>
						<IconCapPrev class="text-gray-12 size-3" />
					</button>
					<Tooltip kbd={["Space"]} content="Play/Pause video">
						<button
							type="button"
							onClick={handlePlayPauseClick}
							class="flex justify-center items-center rounded-full border border-gray-300 transition-colors bg-gray-3 hover:bg-gray-4 hover:text-black size-9"
						>
							{!editorState.playing || isAtEnd() ? (
								<IconCapPlay class="text-gray-12 size-3" />
							) : (
								<IconCapPause class="text-gray-12 size-3" />
							)}
						</button>
					</Tooltip>
					<button
						type="button"
						class="transition-opacity hover:opacity-70 will-change-[opacity]"
						onClick={async () => {
							await commands.stopPlayback();
							setEditorState("playing", false);
							setEditorState("playbackTime", totalDuration());
						}}
					>
						<IconCapNext class="text-gray-12 size-3" />
					</button>
				</div>
				<div class="flex flex-row flex-1 gap-4 justify-end items-center">
					<div class="flex-1" />
					<EditorButton<typeof KToggleButton>
						tooltipText="Toggle Split"
						kbd={["S"]}
						pressed={editorState.timeline.interactMode === "split"}
						onChange={(v: boolean) =>
							setEditorState("timeline", "interactMode", v ? "split" : "seek")
						}
						as={KToggleButton}
						variant="danger"
						leftIcon={
							<IconCapScissors
								class={cx(
									editorState.timeline.interactMode === "split"
										? "text-white"
										: "text-gray-12",
								)}
							/>
						}
					/>
					<div class="w-px h-8 rounded-full bg-gray-4" />
					<Tooltip kbd={["meta", "-"]} content="Zoom out">
						<IconCapZoomOut
							onClick={() => {
								editorState.timeline.transform.updateZoom(
									editorState.timeline.transform.zoom * 1.1,
									editorState.playbackTime,
								);
							}}
							class="text-gray-12 size-5 will-change-[opacity] transition-opacity hover:opacity-70"
						/>
					</Tooltip>
					<Tooltip kbd={["meta", "+"]} content="Zoom in">
						<IconCapZoomIn
							onClick={() => {
								editorState.timeline.transform.updateZoom(
									editorState.timeline.transform.zoom / 1.1,
									editorState.playbackTime,
								);
							}}
							class="text-gray-12 size-5 will-change-[opacity] transition-opacity hover:opacity-70"
						/>
					</Tooltip>
					<Slider
						class="w-24"
						minValue={0}
						maxValue={1}
						step={0.001}
						value={[
							Math.min(
								Math.max(
									1 - editorState.timeline.transform.zoom / zoomOutLimit(),
									0,
								),
								1,
							),
						]}
						onChange={([v]) => {
							editorState.timeline.transform.updateZoom(
								(1 - v) * zoomOutLimit(),
								editorState.playbackTime,
							);
						}}
						formatTooltip={() =>
							`${editorState.timeline.transform.zoom.toFixed(
								0,
							)} seconds visible`
						}
					/>
				</div>
			</div>
		</div>
	);
>>>>>>> 845040b1
}

function PreviewCanvas() {
	const { latestFrame } = useEditorContext();

	let canvasRef: HTMLCanvasElement | undefined;

	const [canvasContainerRef, setCanvasContainerRef] =
		createSignal<HTMLDivElement>();
	const containerBounds = createElementBounds(canvasContainerRef);

	createEffect(() => {
		const frame = latestFrame();
		if (!frame) return;
		if (!canvasRef) return;
		const ctx = canvasRef.getContext("2d");
		ctx?.putImageData(frame.data, 0, 0);
	});

	return (
		<div
			ref={setCanvasContainerRef}
			class="relative flex-1 justify-center items-center"
		>
			<Show when={latestFrame()}>
				{(currentFrame) => {
					const padding = 4;

					const containerAspect = () => {
						if (containerBounds.width && containerBounds.height) {
							return (
								(containerBounds.width - padding * 2) /
								(containerBounds.height - padding * 2)
							);
						}

						return 1;
					};

					const frameAspect = () =>
						currentFrame().width / currentFrame().data.height;

					const size = () => {
						if (frameAspect() < containerAspect()) {
							const height = (containerBounds.height ?? 0) - padding * 1;

							return {
								width: height * frameAspect(),
								height,
							};
						}

						const width = (containerBounds.width ?? 0) - padding * 2;

						return {
							width,
							height: width / frameAspect(),
						};
					};

					return (
						<div class="flex overflow-hidden absolute inset-0 justify-center items-center h-full">
							<canvas
								style={{
									width: `${size().width - padding * 2}px`,
									height: `${size().height}px`,
								}}
								class="bg-blue-50 rounded"
								ref={canvasRef}
								id="canvas"
								width={currentFrame().width}
								height={currentFrame().data.height}
							/>
						</div>
					);
				}}
			</Show>
		</div>
	);
}

function Time(props: { seconds: number; fps?: number; class?: string }) {
	return (
		<span class={cx("text-gray-11 text-sm tabular-nums", props.class)}>
			{formatTime(props.seconds, props.fps ?? FPS)}
		</span>
	);
}<|MERGE_RESOLUTION|>--- conflicted
+++ resolved
@@ -13,7 +13,6 @@
 import { formatTime } from "./utils";
 
 export function Player() {
-<<<<<<< HEAD
   const {
     project,
     editorInstance,
@@ -99,6 +98,23 @@
     return total > 0 && total - editorState.playbackTime <= 0.1;
   };
 
+  const cropDialogHandler = () => {
+    const display = editorInstance.recordings.segments[0].display;
+    setDialog({
+      open: true,
+      type: "crop",
+      position: {
+        ...(project.background.crop?.position ?? { x: 0, y: 0 }),
+      },
+      size: {
+        ...(project.background.crop?.size ?? {
+          x: display.width,
+          y: display.height,
+        }),
+      },
+    });
+  };
+
   createEffect(() => {
     if (isAtEnd() && editorState.playing) {
       commands.stopPlayback();
@@ -130,42 +146,59 @@
     }
   };
 
-  createEventListener(document, "keydown", async (e: KeyboardEvent) => {
-    if (e.code === "Space" && e.target === document.body) {
-      e.preventDefault();
-      const prevTime = editorState.previewTime;
-
-      if (!editorState.playing) {
-        if (prevTime !== null) setEditorState("playbackTime", prevTime);
-
-        await commands.seekTo(Math.floor(editorState.playbackTime * FPS));
-      }
-
-      await handlePlayPauseClick();
-    }
-  });
+  // Register keyboard shortcuts in one place
+  useEditorShortcuts(
+    () => document.activeElement === document.body,
+    [
+      {
+        combo: "S",
+        handler: () =>
+          setEditorState(
+            "timeline",
+            "interactMode",
+            editorState.timeline.interactMode === "split" ? "seek" : "split"
+          ),
+      },
+      {
+        combo: "Mod+=",
+        handler: () =>
+          editorState.timeline.transform.updateZoom(
+            editorState.timeline.transform.zoom / 1.1,
+            editorState.playbackTime
+          ),
+      },
+      {
+        combo: "Mod+-",
+        handler: () =>
+          editorState.timeline.transform.updateZoom(
+            editorState.timeline.transform.zoom * 1.1,
+            editorState.playbackTime
+          ),
+      },
+      {
+        combo: "Space",
+        handler: async () => {
+          const prevTime = editorState.previewTime;
+
+          if (!editorState.playing) {
+            if (prevTime !== null) setEditorState("playbackTime", prevTime);
+
+            await commands.seekTo(Math.floor(editorState.playbackTime * FPS));
+          }
+
+          await handlePlayPauseClick();
+        },
+      },
+    ]
+  );
 
   return (
-    <div class="flex flex-col flex-1 rounded-xl bg-gray-1 dark:bg-gray-2 border border-gray-3">
+    <div class="flex flex-col flex-1 rounded-xl border bg-gray-1 dark:bg-gray-2 border-gray-3">
       <div class="flex gap-3 justify-center p-3">
         <AspectRatioSelect />
         <EditorButton
-          onClick={() => {
-            const display = editorInstance.recordings.segments[0].display;
-            setDialog({
-              open: true,
-              type: "crop",
-              position: {
-                ...(project.background.crop?.position ?? { x: 0, y: 0 }),
-              },
-              size: {
-                ...(project.background.crop?.size ?? {
-                  x: display.width,
-                  y: display.height,
-                }),
-              },
-            });
-          }}
+          tooltipText="Crop Video"
+          onClick={() => cropDialogHandler()}
           leftIcon={<IconCapCrop class="w-5 text-gray-12" />}
         >
           Crop
@@ -196,17 +229,19 @@
           >
             <IconCapPrev class="text-gray-12 size-3" />
           </button>
-          <button
-            type="button"
-            onClick={handlePlayPauseClick}
-            class="flex justify-center items-center rounded-full border border-gray-300 transition-colors bg-gray-3 hover:bg-gray-4 hover:text-black size-9"
-          >
-            {!editorState.playing || isAtEnd() ? (
-              <IconCapPlay class="text-gray-12 size-3" />
-            ) : (
-              <IconCapPause class="text-gray-12 size-3" />
-            )}
-          </button>
+          <Tooltip kbd={["Space"]} content="Play/Pause video">
+            <button
+              type="button"
+              onClick={handlePlayPauseClick}
+              class="flex justify-center items-center rounded-full border border-gray-300 transition-colors bg-gray-3 hover:bg-gray-4 hover:text-black size-9"
+            >
+              {!editorState.playing || isAtEnd() ? (
+                <IconCapPlay class="text-gray-12 size-3" />
+              ) : (
+                <IconCapPause class="text-gray-12 size-3" />
+              )}
+            </button>
+          </Tooltip>
           <button
             type="button"
             class="transition-opacity hover:opacity-70 will-change-[opacity]"
@@ -222,6 +257,8 @@
         <div class="flex flex-row flex-1 gap-4 justify-end items-center">
           <div class="flex-1" />
           <EditorButton<typeof KToggleButton>
+            tooltipText="Toggle Split"
+            kbd={["S"]}
             pressed={editorState.timeline.interactMode === "split"}
             onChange={(v: boolean) =>
               setEditorState("timeline", "interactMode", v ? "split" : "seek")
@@ -239,7 +276,7 @@
             }
           />
           <div class="w-px h-8 rounded-full bg-gray-4" />
-          <Tooltip content="Zoom out">
+          <Tooltip kbd={["meta", "-"]} content="Zoom out">
             <IconCapZoomOut
               onClick={() => {
                 editorState.timeline.transform.updateZoom(
@@ -250,7 +287,7 @@
               class="text-gray-12 size-5 will-change-[opacity] transition-opacity hover:opacity-70"
             />
           </Tooltip>
-          <Tooltip content="Zoom in">
+          <Tooltip kbd={["meta", "+"]} content="Zoom in">
             <IconCapZoomIn
               onClick={() => {
                 editorState.timeline.transform.updateZoom(
@@ -291,407 +328,91 @@
       </div>
     </div>
   );
-=======
-	const {
-		project,
-		editorInstance,
-		setDialog,
-		totalDuration,
-		editorState,
-		setEditorState,
-		zoomOutLimit,
-		setProject,
-	} = useEditorContext();
-
-	// Load captions on mount
-	onMount(async () => {
-		if (editorInstance && editorInstance.path) {
-			// Still load captions into the store since they will be used by the GPU renderer
-			await captionsStore.loadCaptions(editorInstance.path);
-
-			// Synchronize captions settings with project configuration
-			// This ensures the GPU renderer will receive the caption settings
-			if (editorInstance && project) {
-				const updatedProject = { ...project };
-
-				// Add captions data to project configuration if it doesn't exist
-				if (
-					!updatedProject.captions &&
-					captionsStore.state.segments.length > 0
-				) {
-					updatedProject.captions = {
-						segments: captionsStore.state.segments.map((segment) => ({
-							id: segment.id,
-							start: segment.start,
-							end: segment.end,
-							text: segment.text,
-						})),
-						settings: {
-							enabled: captionsStore.state.settings.enabled,
-							font: captionsStore.state.settings.font,
-							size: captionsStore.state.settings.size,
-							color: captionsStore.state.settings.color,
-							backgroundColor: captionsStore.state.settings.backgroundColor,
-							backgroundOpacity: captionsStore.state.settings.backgroundOpacity,
-							position: captionsStore.state.settings.position,
-							bold: captionsStore.state.settings.bold,
-							italic: captionsStore.state.settings.italic,
-							outline: captionsStore.state.settings.outline,
-							outlineColor: captionsStore.state.settings.outlineColor,
-							exportWithSubtitles:
-								captionsStore.state.settings.exportWithSubtitles,
-						},
-					};
-
-					// Update the project with captions data
-					setProject(updatedProject);
-
-					// Save the updated project configuration
-					await commands.setProjectConfig(updatedProject);
-				}
-			}
-		}
-	});
-
-	// Continue to update current caption when playback time changes
-	// This is still needed for CaptionsTab to highlight the current caption
-	createEffect(() => {
-		const time = editorState.playbackTime;
-		// Only update captions if we have a valid time and segments exist
-		if (
-			time !== undefined &&
-			time >= 0 &&
-			captionsStore.state.segments.length > 0
-		) {
-			captionsStore.updateCurrentCaption(time);
-		}
-	});
-
-	const [canvasContainerRef, setCanvasContainerRef] =
-		createSignal<HTMLDivElement>();
-	const containerBounds = createElementBounds(canvasContainerRef);
-
-	const isAtEnd = () => {
-		const total = totalDuration();
-		return total > 0 && total - editorState.playbackTime <= 0.1;
-	};
-
-	const cropDialogHandler = () => {
-		const display = editorInstance.recordings.segments[0].display;
-		setDialog({
-			open: true,
-			type: "crop",
-			position: {
-				...(project.background.crop?.position ?? { x: 0, y: 0 }),
-			},
-			size: {
-				...(project.background.crop?.size ?? {
-					x: display.width,
-					y: display.height,
-				}),
-			},
-		});
-	};
-
-	createEffect(() => {
-		if (isAtEnd() && editorState.playing) {
-			commands.stopPlayback();
-			setEditorState("playing", false);
-		}
-	});
-
-	const handlePlayPauseClick = async () => {
-		try {
-			if (isAtEnd()) {
-				await commands.stopPlayback();
-				setEditorState("playbackTime", 0);
-				await commands.seekTo(0);
-				await commands.startPlayback(FPS, OUTPUT_SIZE);
-				setEditorState("playing", true);
-			} else if (editorState.playing) {
-				await commands.stopPlayback();
-				setEditorState("playing", false);
-			} else {
-				// Ensure we seek to the current playback time before starting playback
-				await commands.seekTo(Math.floor(editorState.playbackTime * FPS));
-				await commands.startPlayback(FPS, OUTPUT_SIZE);
-				setEditorState("playing", true);
-			}
-			if (editorState.playing) setEditorState("previewTime", null);
-		} catch (error) {
-			console.error("Error handling play/pause:", error);
-			setEditorState("playing", false);
-		}
-	};
-
-	// Register keyboard shortcuts in one place
-	useEditorShortcuts(
-		() => document.activeElement === document.body,
-		[
-			{
-				combo: "S",
-				handler: () =>
-					setEditorState(
-						"timeline",
-						"interactMode",
-						editorState.timeline.interactMode === "split" ? "seek" : "split",
-					),
-			},
-			{
-				combo: "Mod+=",
-				handler: () =>
-					editorState.timeline.transform.updateZoom(
-						editorState.timeline.transform.zoom / 1.1,
-						editorState.playbackTime,
-					),
-			},
-			{
-				combo: "Mod+-",
-				handler: () =>
-					editorState.timeline.transform.updateZoom(
-						editorState.timeline.transform.zoom * 1.1,
-						editorState.playbackTime,
-					),
-			},
-			{
-				combo: "Space",
-				handler: async () => {
-					const prevTime = editorState.previewTime;
-
-					if (!editorState.playing) {
-						if (prevTime !== null) setEditorState("playbackTime", prevTime);
-
-						await commands.seekTo(Math.floor(editorState.playbackTime * FPS));
-					}
-
-					await handlePlayPauseClick();
-				},
-			},
-		],
-	);
-
-	return (
-		<div class="flex flex-col flex-1 rounded-xl border bg-gray-1 dark:bg-gray-2 border-gray-3">
-			<div class="flex gap-3 justify-center p-3">
-				<AspectRatioSelect />
-				<EditorButton
-					tooltipText="Crop Video"
-					onClick={() => cropDialogHandler()}
-					leftIcon={<IconCapCrop class="w-5 text-gray-12" />}
-				>
-					Crop
-				</EditorButton>
-			</div>
-			<PreviewCanvas />
-			<div class="flex overflow-hidden z-10 flex-row gap-3 justify-between items-center p-5">
-				<div class="flex-1">
-					<Time
-						class="text-gray-12"
-						seconds={Math.max(
-							editorState.previewTime ?? editorState.playbackTime,
-							0,
-						)}
-					/>
-					<span class="text-gray-11 text-[0.875rem] tabular-nums"> / </span>
-					<Time seconds={totalDuration()} />
-				</div>
-				<div class="flex flex-row items-center justify-center text-gray-11 gap-8 text-[0.875rem]">
-					<button
-						type="button"
-						class="transition-opacity hover:opacity-70 will-change-[opacity]"
-						onClick={async () => {
-							await commands.stopPlayback();
-							setEditorState("playing", false);
-							setEditorState("playbackTime", 0);
-						}}
-					>
-						<IconCapPrev class="text-gray-12 size-3" />
-					</button>
-					<Tooltip kbd={["Space"]} content="Play/Pause video">
-						<button
-							type="button"
-							onClick={handlePlayPauseClick}
-							class="flex justify-center items-center rounded-full border border-gray-300 transition-colors bg-gray-3 hover:bg-gray-4 hover:text-black size-9"
-						>
-							{!editorState.playing || isAtEnd() ? (
-								<IconCapPlay class="text-gray-12 size-3" />
-							) : (
-								<IconCapPause class="text-gray-12 size-3" />
-							)}
-						</button>
-					</Tooltip>
-					<button
-						type="button"
-						class="transition-opacity hover:opacity-70 will-change-[opacity]"
-						onClick={async () => {
-							await commands.stopPlayback();
-							setEditorState("playing", false);
-							setEditorState("playbackTime", totalDuration());
-						}}
-					>
-						<IconCapNext class="text-gray-12 size-3" />
-					</button>
-				</div>
-				<div class="flex flex-row flex-1 gap-4 justify-end items-center">
-					<div class="flex-1" />
-					<EditorButton<typeof KToggleButton>
-						tooltipText="Toggle Split"
-						kbd={["S"]}
-						pressed={editorState.timeline.interactMode === "split"}
-						onChange={(v: boolean) =>
-							setEditorState("timeline", "interactMode", v ? "split" : "seek")
-						}
-						as={KToggleButton}
-						variant="danger"
-						leftIcon={
-							<IconCapScissors
-								class={cx(
-									editorState.timeline.interactMode === "split"
-										? "text-white"
-										: "text-gray-12",
-								)}
-							/>
-						}
-					/>
-					<div class="w-px h-8 rounded-full bg-gray-4" />
-					<Tooltip kbd={["meta", "-"]} content="Zoom out">
-						<IconCapZoomOut
-							onClick={() => {
-								editorState.timeline.transform.updateZoom(
-									editorState.timeline.transform.zoom * 1.1,
-									editorState.playbackTime,
-								);
-							}}
-							class="text-gray-12 size-5 will-change-[opacity] transition-opacity hover:opacity-70"
-						/>
-					</Tooltip>
-					<Tooltip kbd={["meta", "+"]} content="Zoom in">
-						<IconCapZoomIn
-							onClick={() => {
-								editorState.timeline.transform.updateZoom(
-									editorState.timeline.transform.zoom / 1.1,
-									editorState.playbackTime,
-								);
-							}}
-							class="text-gray-12 size-5 will-change-[opacity] transition-opacity hover:opacity-70"
-						/>
-					</Tooltip>
-					<Slider
-						class="w-24"
-						minValue={0}
-						maxValue={1}
-						step={0.001}
-						value={[
-							Math.min(
-								Math.max(
-									1 - editorState.timeline.transform.zoom / zoomOutLimit(),
-									0,
-								),
-								1,
-							),
-						]}
-						onChange={([v]) => {
-							editorState.timeline.transform.updateZoom(
-								(1 - v) * zoomOutLimit(),
-								editorState.playbackTime,
-							);
-						}}
-						formatTooltip={() =>
-							`${editorState.timeline.transform.zoom.toFixed(
-								0,
-							)} seconds visible`
-						}
-					/>
-				</div>
-			</div>
-		</div>
-	);
->>>>>>> 845040b1
 }
 
 function PreviewCanvas() {
-	const { latestFrame } = useEditorContext();
-
-	let canvasRef: HTMLCanvasElement | undefined;
-
-	const [canvasContainerRef, setCanvasContainerRef] =
-		createSignal<HTMLDivElement>();
-	const containerBounds = createElementBounds(canvasContainerRef);
-
-	createEffect(() => {
-		const frame = latestFrame();
-		if (!frame) return;
-		if (!canvasRef) return;
-		const ctx = canvasRef.getContext("2d");
-		ctx?.putImageData(frame.data, 0, 0);
-	});
-
-	return (
-		<div
-			ref={setCanvasContainerRef}
-			class="relative flex-1 justify-center items-center"
-		>
-			<Show when={latestFrame()}>
-				{(currentFrame) => {
-					const padding = 4;
-
-					const containerAspect = () => {
-						if (containerBounds.width && containerBounds.height) {
-							return (
-								(containerBounds.width - padding * 2) /
-								(containerBounds.height - padding * 2)
-							);
-						}
-
-						return 1;
-					};
-
-					const frameAspect = () =>
-						currentFrame().width / currentFrame().data.height;
-
-					const size = () => {
-						if (frameAspect() < containerAspect()) {
-							const height = (containerBounds.height ?? 0) - padding * 1;
-
-							return {
-								width: height * frameAspect(),
-								height,
-							};
-						}
-
-						const width = (containerBounds.width ?? 0) - padding * 2;
-
-						return {
-							width,
-							height: width / frameAspect(),
-						};
-					};
-
-					return (
-						<div class="flex overflow-hidden absolute inset-0 justify-center items-center h-full">
-							<canvas
-								style={{
-									width: `${size().width - padding * 2}px`,
-									height: `${size().height}px`,
-								}}
-								class="bg-blue-50 rounded"
-								ref={canvasRef}
-								id="canvas"
-								width={currentFrame().width}
-								height={currentFrame().data.height}
-							/>
-						</div>
-					);
-				}}
-			</Show>
-		</div>
-	);
+  const { latestFrame } = useEditorContext();
+
+  let canvasRef: HTMLCanvasElement | undefined;
+
+  const [canvasContainerRef, setCanvasContainerRef] =
+    createSignal<HTMLDivElement>();
+  const containerBounds = createElementBounds(canvasContainerRef);
+
+  createEffect(() => {
+    const frame = latestFrame();
+    if (!frame) return;
+    if (!canvasRef) return;
+    const ctx = canvasRef.getContext("2d");
+    ctx?.putImageData(frame.data, 0, 0);
+  });
+
+  return (
+    <div
+      ref={setCanvasContainerRef}
+      class="relative flex-1 justify-center items-center"
+    >
+      <Show when={latestFrame()}>
+        {(currentFrame) => {
+          const padding = 4;
+
+          const containerAspect = () => {
+            if (containerBounds.width && containerBounds.height) {
+              return (
+                (containerBounds.width - padding * 2) /
+                (containerBounds.height - padding * 2)
+              );
+            }
+
+            return 1;
+          };
+
+          const frameAspect = () =>
+            currentFrame().width / currentFrame().data.height;
+
+          const size = () => {
+            if (frameAspect() < containerAspect()) {
+              const height = (containerBounds.height ?? 0) - padding * 1;
+
+              return {
+                width: height * frameAspect(),
+                height,
+              };
+            }
+
+            const width = (containerBounds.width ?? 0) - padding * 2;
+
+            return {
+              width,
+              height: width / frameAspect(),
+            };
+          };
+
+          return (
+            <div class="flex overflow-hidden absolute inset-0 justify-center items-center h-full">
+              <canvas
+                style={{
+                  width: `${size().width - padding * 2}px`,
+                  height: `${size().height}px`,
+                }}
+                class="bg-blue-50 rounded"
+                ref={canvasRef}
+                id="canvas"
+                width={currentFrame().width}
+                height={currentFrame().data.height}
+              />
+            </div>
+          );
+        }}
+      </Show>
+    </div>
+  );
 }
 
 function Time(props: { seconds: number; fps?: number; class?: string }) {
-	return (
-		<span class={cx("text-gray-11 text-sm tabular-nums", props.class)}>
-			{formatTime(props.seconds, props.fps ?? FPS)}
-		</span>
-	);
+  return (
+    <span class={cx("text-gray-11 text-sm tabular-nums", props.class)}>
+      {formatTime(props.seconds, props.fps ?? FPS)}
+    </span>
+  );
 }