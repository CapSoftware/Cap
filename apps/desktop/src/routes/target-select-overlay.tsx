import { Button } from "@cap/ui-solid";
import { createEventListener } from "@solid-primitives/event-listener";
import { createResizeObserver } from "@solid-primitives/resize-observer";
import { useSearchParams } from "@solidjs/router";
<<<<<<< HEAD
import { createQuery } from "@tanstack/solid-query";
import { LogicalPosition } from "@tauri-apps/api/dpi";
=======
import { createQuery, useMutation } from "@tanstack/solid-query";
>>>>>>> 8a0b685b
import { emit } from "@tauri-apps/api/event";
import {
	CheckMenuItem,
	Menu,
	MenuItem,
	PredefinedMenuItem,
} from "@tauri-apps/api/menu";
import { type as ostype } from "@tauri-apps/plugin-os";
import {
	createMemo,
	createSignal,
	Match,
	onCleanup,
	Show,
	Suspense,
	Switch,
} from "solid-js";
import { createStore, reconcile } from "solid-js/store";
import Cropper, {
	CROP_ZERO,
	type CropBounds,
	type CropperRef,
	createCropOptionsMenuItems,
	type Ratio,
} from "~/components/Cropper";
import ModeSelect from "~/components/ModeSelect";
import { authStore, generalSettingsStore } from "~/store";
import { createOptionsQuery } from "~/utils/queries";
import { handleRecordingResult } from "~/utils/recording";
import {
	commands,
	type DisplayId,
	events,
	type ScreenCaptureTarget,
	type TargetUnderCursor,
} from "~/utils/tauri";
import {
	RecordingOptionsProvider,
	useRecordingOptions,
} from "./(window-chrome)/OptionsContext";

const capitalize = (str: string) => {
	return str.charAt(0).toUpperCase() + str.slice(1);
};

export default function () {
	return (
		<RecordingOptionsProvider>
			<Inner />
		</RecordingOptionsProvider>
	);
}

function Inner() {
	const [params] = useSearchParams<{ displayId: DisplayId }>();
	const { rawOptions, setOptions } = createOptionsQuery();
	const [toggleModeSelect, setToggleModeSelect] = createSignal(false);

	const [targetUnderCursor, setTargetUnderCursor] =
		createStore<TargetUnderCursor>({
			display_id: null,
			window: null,
		});

	const unsubTargetUnderCursor = events.targetUnderCursor.listen((event) => {
		setTargetUnderCursor(reconcile(event.payload));
	});
	onCleanup(() => unsubTargetUnderCursor.then((unsub) => unsub()));

	const windowIcon = createQuery(() => ({
		queryKey: ["windowIcon", targetUnderCursor.window?.id],
		queryFn: async () => {
			if (!targetUnderCursor.window?.id) return null;
			return await commands.getWindowIcon(
				targetUnderCursor.window.id.toString(),
			);
		},
		enabled: !!targetUnderCursor.window?.id,
		staleTime: 5 * 60 * 1000, // Cache for 5 minutes
	}));

	const displayInformation = createQuery(() => ({
		queryKey: ["displayId", params.displayId],
		queryFn: async () => {
			if (!params.displayId) return null;
			try {
				const info = await commands.displayInformation(params.displayId);
				return info;
			} catch (error) {
				console.error("Failed to fetch screen information:", error);
				return null;
			}
		},
		enabled:
			params.displayId !== undefined && rawOptions.targetMode === "display",
	}));

	const [crop, setCrop] = createSignal<CropBounds>(CROP_ZERO);

	const [initialAreaBounds, setInitialAreaBounds] = createSignal<
		CropBounds | undefined
	>(undefined);

<<<<<<< HEAD
	const unsubOnEscapePress = events.onEscapePress.listen(() =>
		setOptions("targetMode", null),
	);
=======
	// We do this so any Cap window, (or external in the case of a bug) that are focused can trigger the close shortcut
	const unsubOnEscapePress = events.onEscapePress.listen(() => {
		setOptions("targetMode", null);
		commands.closeTargetSelectOverlays();
	});
>>>>>>> 8a0b685b
	onCleanup(() => unsubOnEscapePress.then((f) => f()));

	// This prevents browser keyboard shortcuts from firing.
	// Eg. on Windows Ctrl+P would open the print dialog without this
	createEventListener(document, "keydown", (e) => e.preventDefault());

	return (
		<Switch>
			<Match when={rawOptions.targetMode === "display"}>
				{(_) => (
					<div
						data-over={targetUnderCursor.display_id === params.displayId}
						class="relative w-screen h-screen flex flex-col items-center justify-center data-[over='true']:bg-blue-600/40 transition-colors"
					>
						<div class="absolute inset-0 bg-black/50 -z-10" />

						<Show when={displayInformation.data} keyed>
							{(display) => (
								<>
									<span class="mb-2 text-3xl font-semibold text-white">
										{display.name || "Monitor"}
									</span>
									<Show when={display.physical_size}>
										{(size) => (
											<span class="mb-2 text-xs text-white">
												{`${size().width}x${size().height} · ${display.refresh_rate}FPS`}
											</span>
										)}
									</Show>
								</>
							)}
						</Show>

						<Show when={toggleModeSelect()}>
							{/* Transparent overlay to capture outside clicks */}
							<div
								class="absolute inset-0 z-10"
								onClick={() => setToggleModeSelect(false)}
							/>
							<ModeSelect
								standalone
								onClose={() => setToggleModeSelect(false)}
							/>
						</Show>

						<RecordingControls
							setToggleModeSelect={setToggleModeSelect}
							target={{ variant: "display", id: params.displayId! }}
						/>
						<ShowCapFreeWarning isInstantMode={rawOptions.mode === "instant"} />
					</div>
				)}
			</Match>
			<Match
				when={
					rawOptions.targetMode === "window" &&
					targetUnderCursor.display_id === params.displayId
				}
			>
				<Show when={targetUnderCursor.window} keyed>
					{(windowUnderCursor) => (
						<div
							data-over={targetUnderCursor.display_id === params.displayId}
							class="relative w-screen h-screen bg-black/50"
						>
							<div
								class="flex absolute flex-col justify-center items-center bg-blue-600/40"
								style={{
									width: `${windowUnderCursor.bounds.size.width}px`,
									height: `${windowUnderCursor.bounds.size.height}px`,
									left: `${windowUnderCursor.bounds.position.x}px`,
									top: `${windowUnderCursor.bounds.position.y}px`,
								}}
							>
								<div class="flex flex-col justify-center items-center text-white">
									<div class="w-32 h-32">
										<Suspense>
											<Show when={windowIcon.data}>
												{(icon) => (
													<img
														src={icon()}
														alt={`${windowUnderCursor.app_name} icon`}
														class="mb-3 w-full h-full rounded-lg animate-in fade-in"
													/>
												)}
											</Show>
										</Suspense>
									</div>
									<span class="mb-2 text-3xl font-semibold">
										{windowUnderCursor.app_name}
									</span>
									<span class="mb-2 text-xs">
										{`${windowUnderCursor.bounds.size.width}x${windowUnderCursor.bounds.size.height}`}
									</span>
								</div>
								<RecordingControls
									target={{
										variant: "window",
										id: windowUnderCursor.id,
									}}
								/>

								<Button
									variant="dark"
									size="sm"
									onClick={() => {
										setInitialAreaBounds({
											x: windowUnderCursor.bounds.position.x,
											y: windowUnderCursor.bounds.position.y,
											width: windowUnderCursor.bounds.size.width,
											height: windowUnderCursor.bounds.size.height,
										});
										setOptions({
											targetMode: "area",
										});
										commands.openTargetSelectOverlays(null);
									}}
								>
									Adjust recording area
								</Button>
								<ShowCapFreeWarning
									isInstantMode={rawOptions.mode === "instant"}
								/>
							</div>
						</div>
					)}
				</Show>
			</Match>
			<Match when={rawOptions.targetMode === "area"}>
				{(_) => {
					let controlsEl: HTMLDivElement | undefined;
					let cropperRef: CropperRef | undefined;

					const [aspect, setAspect] = createSignal<Ratio | null>(null);
					const [snapToRatioEnabled, setSnapToRatioEnabled] =
						createSignal(true);

					async function showCropOptionsMenu(e: UIEvent) {
						e.preventDefault();
						const items = [
							{
								text: "Reset selection",
								action: () => {
									cropperRef?.reset();
									setAspect(null);
								},
							},
							await PredefinedMenuItem.new({
								item: "Separator",
							}),
							...createCropOptionsMenuItems({
								aspect: aspect(),
								snapToRatioEnabled: snapToRatioEnabled(),
								onAspectSet: setAspect,
								onSnapToRatioSet: setSnapToRatioEnabled,
							}),
						];
						const menu = await Menu.new({ items });
						await menu.popup();
						await menu.close();
					}

					const [controlsSize, setControlsSize] = createStore({
						width: 0,
						height: 0,
					});
					createResizeObserver(
						() => controlsEl,
						({ width, height }) => {
							setControlsSize({ width, height });
						},
					);

					// Spacing rules:
					// Prefer below the crop (smaller margin)
					// If no space below, place above the crop (larger top margin)
					// Otherwise, place inside at the top of the crop (small inner margin)
					const macos = ostype() === "macos";
					const SIDE_MARGIN = 16;
					const MARGIN_BELOW = 16;
					const MARGIN_TOP_OUTSIDE = 16;
					const MARGIN_TOP_INSIDE = macos ? 40 : 28;
					const TOP_SAFE_MARGIN = macos ? 40 : 10; // keep clear of notch on MacBooks

					const controlsStyle = createMemo(() => {
						const bounds = crop();
						const size = controlsSize;

						if (size.width === 0 || bounds.width === 0) {
							return { transform: "translate(-1000px, -1000px)" }; // Hide off-screen initially
						}

						const centerX = bounds.x + bounds.width / 2;
						let finalY: number;

						// Try below the crop
						const belowY = bounds.y + bounds.height + MARGIN_BELOW;
						if (belowY + size.height <= window.innerHeight) {
							finalY = belowY;
						} else {
							// Try above the crop with a larger top margin
							const aboveY = bounds.y - size.height - MARGIN_TOP_OUTSIDE;
							if (aboveY >= TOP_SAFE_MARGIN) {
								finalY = aboveY;
							} else {
								// Default to inside
								finalY = bounds.y + MARGIN_TOP_INSIDE;
							}
						}

						const finalX = Math.max(
							SIDE_MARGIN,
							Math.min(
								centerX - size.width / 2,
								window.innerWidth - size.width - SIDE_MARGIN,
							),
						);

						return {
							transform: `translate(${finalX}px, ${finalY}px)`,
						};
					});

					return (
						<div class="w-screen h-screen fixed">
							<div
								ref={controlsEl}
								class="fixed z-50 transition-opacity"
								style={controlsStyle()}
							>
								<RecordingControls
									target={{
										variant: "area",
										screen: params.displayId!,
										bounds: {
											position: { x: crop().x, y: crop().y },
											size: { width: crop().width, height: crop().height },
										},
									}}
								/>
								<ShowCapFreeWarning
									isInstantMode={rawOptions.mode === "instant"}
								/>
							</div>

							<Cropper
								ref={cropperRef}
								onCropChange={setCrop}
								initialCrop={initialAreaBounds()}
								minSize={{ x: 150, y: 150 }}
								showBounds={true}
								aspectRatio={aspect() ?? undefined}
								snapToRatioEnabled={snapToRatioEnabled()}
								onContextMenu={(e) => showCropOptionsMenu(e)}
							/>
						</div>
					);
				}}
			</Match>
		</Switch>
	);
}

function RecordingControls(props: {
	target: ScreenCaptureTarget;
	setToggleModeSelect?: (value: boolean) => void;
}) {
	const auth = authStore.createQuery();
	const { setOptions, rawOptions } = useRecordingOptions();

	const generalSetings = generalSettingsStore.createQuery();

	const menuModes = async () =>
		await Menu.new({
			items: [
				await CheckMenuItem.new({
					text: "Studio Mode",
					action: () => {
						setOptions("mode", "studio");
					},
					checked: rawOptions.mode === "studio",
				}),
				await CheckMenuItem.new({
					text: "Instant Mode",
					action: () => {
						setOptions("mode", "instant");
					},
					checked: rawOptions.mode === "instant",
				}),
			],
		});

	const countdownItems = async () => [
		await CheckMenuItem.new({
			text: "Off",
			action: () => generalSettingsStore.set({ recordingCountdown: 0 }),
			checked:
				!generalSetings.data?.recordingCountdown ||
				generalSetings.data?.recordingCountdown === 0,
		}),
		await CheckMenuItem.new({
			text: "3 seconds",
			action: () => generalSettingsStore.set({ recordingCountdown: 3 }),
			checked: generalSetings.data?.recordingCountdown === 3,
		}),
		await CheckMenuItem.new({
			text: "5 seconds",
			action: () => generalSettingsStore.set({ recordingCountdown: 5 }),
			checked: generalSetings.data?.recordingCountdown === 5,
		}),
		await CheckMenuItem.new({
			text: "10 seconds",
			action: () => generalSettingsStore.set({ recordingCountdown: 10 }),
			checked: generalSetings.data?.recordingCountdown === 10,
		}),
	];

	const preRecordingMenu = async () => {
		return await Menu.new({
			items: [
				await MenuItem.new({
					text: "Recording Countdown",
					enabled: false,
				}),
				...(await countdownItems()),
			],
		});
	};

<<<<<<< HEAD
	function showMenu(menu: Promise<Menu>, e: UIEvent) {
		e.stopPropagation();
		const rect = (e.target as HTMLDivElement).getBoundingClientRect();
		menu.then((menu) => menu.popup(new LogicalPosition(rect.x, rect.y + 40)));
	}
=======
	const startRecording = useMutation(() => ({
		mutationFn: () =>
			handleRecordingResult(
				commands.startRecording({
					capture_target: props.target,
					mode: rawOptions.mode,
					capture_system_audio: rawOptions.captureSystemAudio,
				}),
				setOptions,
			),
	}));
>>>>>>> 8a0b685b

	return (
		<>
			<div class="flex gap-2.5 items-center p-2.5 my-2.5 rounded-xl border min-w-fit w-fit bg-gray-2 shadow-sm border-gray-4">
				<div
					onClick={() => {
						setOptions("targetMode", null);
						commands.closeTargetSelectOverlays();
					}}
					class="flex justify-center items-center rounded-full transition-opacity bg-gray-12 size-9 hover:opacity-80"
				>
					<IconCapX class="invert will-change-transform size-3 dark:invert-0" />
				</div>
				<div
					data-inactive={
						(rawOptions.mode === "instant" && !auth.data) ||
						startRecording.isPending
					}
					class="flex overflow-hidden flex-row h-11 rounded-full bg-blue-9 text-white group data-[inactive='true']:bg-blue-8 data-[inactive='true']:text-white/80"
					onClick={() => {
						if (rawOptions.mode === "instant" && !auth.data) {
							emit("start-sign-in");
							return;
						}
						if (startRecording.isPending) return;

						startRecording.mutate();
					}}
				>
					<div
						class={cx(
							"flex items-center py-1 pl-4 transition-colors",
							!startRecording.isPending && "hover:bg-blue-10",
						)}
					>
						{rawOptions.mode === "studio" ? (
							<IconCapFilmCut class="size-4" />
						) : (
							<IconCapInstant class="size-4" />
						)}
						<div class="flex flex-col mr-2 ml-3">
							<span class="text-sm font-medium text-nowrap">
								{rawOptions.mode === "instant" && !auth.data
									? "Sign In To Use"
									: "Start Recording"}
							</span>
							<span class="text-xs flex items-center text-nowrap gap-1 transition-opacity duration-200 font-light -mt-0.5 opacity-90">
								{`${capitalize(rawOptions.mode)} Mode`}
							</span>
						</div>
					</div>
					<div
<<<<<<< HEAD
						class="pl-2.5 group-hover:bg-blue-10 transition-colors pr-3 py-1.5 flex items-center"
						onMouseDown={(e) => showMenu(menuModes(), e)}
						onClick={(e) => showMenu(menuModes(), e)}
=======
						class={cx(
							"pl-2.5 transition-colors pr-3 py-1.5 flex items-center",
							!startRecording.isPending && "group-hover:bg-blue-10",
						)}
						onClick={(e) => {
							e.stopPropagation();
							menuModes().then((menu) => menu.popup());
						}}
>>>>>>> 8a0b685b
					>
						<IconCapCaretDown class="focus:rotate-90 pointer-events-none" />
					</div>
				</div>
				<div
					class="flex justify-center items-center rounded-full border transition-opacity bg-gray-6 text-gray-12 size-9 hover:opacity-80"
					onMouseDown={(e) => showMenu(preRecordingMenu(), e)}
					onClick={(e) => showMenu(preRecordingMenu(), e)}
				>
					<IconCapGear class="will-change-transform size-5 pointer-events-none" />
				</div>
			</div>
			<div
				onClick={() => props.setToggleModeSelect?.(true)}
				class="flex gap-1 items-center justify-center mb-5 transition-opacity duration-200 hover:opacity-60"
			>
				<IconCapInfo class="opacity-70 will-change-transform size-3" />
				<p class="text-sm text-white drop-shadow-lg">
					<span class="opacity-70">What is </span>
					<span class="font-medium">{capitalize(rawOptions.mode)} Mode</span>?
				</p>
			</div>
		</>
	);
}

function ShowCapFreeWarning(props: { isInstantMode: boolean }) {
	const auth = authStore.createQuery();

	return (
		<Suspense>
			<Show when={props.isInstantMode && auth.data?.plan?.upgraded === false}>
				<p class="text-sm text-center text-white max-w-64">
					Instant Mode recordings are limited to 5 mins,{" "}
					<button
						class="underline"
						onClick={() => commands.showWindow("Upgrade")}
					>
						Upgrade to Pro
					</button>
				</p>
			</Show>
		</Suspense>
	);
}<|MERGE_RESOLUTION|>--- conflicted
+++ resolved
@@ -2,12 +2,8 @@
 import { createEventListener } from "@solid-primitives/event-listener";
 import { createResizeObserver } from "@solid-primitives/resize-observer";
 import { useSearchParams } from "@solidjs/router";
-<<<<<<< HEAD
-import { createQuery } from "@tanstack/solid-query";
+import { createQuery, useMutation } from "@tanstack/solid-query";
 import { LogicalPosition } from "@tauri-apps/api/dpi";
-=======
-import { createQuery, useMutation } from "@tanstack/solid-query";
->>>>>>> 8a0b685b
 import { emit } from "@tauri-apps/api/event";
 import {
 	CheckMenuItem,
@@ -111,17 +107,10 @@
 		CropBounds | undefined
 	>(undefined);
 
-<<<<<<< HEAD
-	const unsubOnEscapePress = events.onEscapePress.listen(() =>
-		setOptions("targetMode", null),
-	);
-=======
-	// We do this so any Cap window, (or external in the case of a bug) that are focused can trigger the close shortcut
 	const unsubOnEscapePress = events.onEscapePress.listen(() => {
 		setOptions("targetMode", null);
 		commands.closeTargetSelectOverlays();
 	});
->>>>>>> 8a0b685b
 	onCleanup(() => unsubOnEscapePress.then((f) => f()));
 
 	// This prevents browser keyboard shortcuts from firing.
@@ -451,13 +440,12 @@
 		});
 	};
 
-<<<<<<< HEAD
 	function showMenu(menu: Promise<Menu>, e: UIEvent) {
 		e.stopPropagation();
 		const rect = (e.target as HTMLDivElement).getBoundingClientRect();
 		menu.then((menu) => menu.popup(new LogicalPosition(rect.x, rect.y + 40)));
 	}
-=======
+
 	const startRecording = useMutation(() => ({
 		mutationFn: () =>
 			handleRecordingResult(
@@ -469,7 +457,6 @@
 				setOptions,
 			),
 	}));
->>>>>>> 8a0b685b
 
 	return (
 		<>
@@ -500,10 +487,8 @@
 					}}
 				>
 					<div
-						class={cx(
-							"flex items-center py-1 pl-4 transition-colors",
-							!startRecording.isPending && "hover:bg-blue-10",
-						)}
+						class="flex items-center py-1 pl-4 transition-colors"
+						classList={{ "hover:bg-blue-10": !startRecording.isPending }}
 					>
 						{rawOptions.mode === "studio" ? (
 							<IconCapFilmCut class="size-4" />
@@ -522,20 +507,10 @@
 						</div>
 					</div>
 					<div
-<<<<<<< HEAD
-						class="pl-2.5 group-hover:bg-blue-10 transition-colors pr-3 py-1.5 flex items-center"
+						class="pl-2.5 transition-colors pr-3 py-1.5 flex items-center"
+						classList={{ "group-hover:bg-blue-10": !startRecording.isPending }}
 						onMouseDown={(e) => showMenu(menuModes(), e)}
 						onClick={(e) => showMenu(menuModes(), e)}
-=======
-						class={cx(
-							"pl-2.5 transition-colors pr-3 py-1.5 flex items-center",
-							!startRecording.isPending && "group-hover:bg-blue-10",
-						)}
-						onClick={(e) => {
-							e.stopPropagation();
-							menuModes().then((menu) => menu.popup());
-						}}
->>>>>>> 8a0b685b
 					>
 						<IconCapCaretDown class="focus:rotate-90 pointer-events-none" />
 					</div>
