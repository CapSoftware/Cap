import { Button } from "@cap/ui-solid";
import { makeBroadcastChannel } from "@solid-primitives/broadcast-channel";
import {
	createEventListener,
	createEventListenerMap,
} from "@solid-primitives/event-listener";
import { createWritableMemo } from "@solid-primitives/memo";
import { useSearchParams } from "@solidjs/router";
<<<<<<< HEAD
import { createQuery } from "@tanstack/solid-query";
import { invoke } from "@tauri-apps/api/core";
=======
import { createQuery, useMutation } from "@tanstack/solid-query";
>>>>>>> 6d0f4ae8
import { emit } from "@tauri-apps/api/event";
import { CheckMenuItem, Menu, Submenu } from "@tauri-apps/api/menu";
import { cx } from "cva";
import {
	type ComponentProps,
	createMemo,
	createRoot,
	createSignal,
	type JSX,
	Match,
	onCleanup,
	onMount,
	Show,
	Suspense,
	Switch,
} from "solid-js";
import { createStore, reconcile } from "solid-js/store";
import ModeSelect from "~/components/ModeSelect";
import { authStore, generalSettingsStore } from "~/store";
import { createOptionsQuery, createOrganizationsQuery } from "~/utils/queries";
import {
	commands,
	type DisplayId,
	events,
	Organization,
	type ScreenCaptureTarget,
	type TargetUnderCursor,
} from "~/utils/tauri";
import {
	RecordingOptionsProvider,
	useRecordingOptions,
} from "./(window-chrome)/OptionsContext";

const MIN_WIDTH = 200;
const MIN_HEIGHT = 100;

const EMPTY_BOUNDS = () => ({
	position: { x: 0, y: 0 },
	size: { width: 0, height: 0 },
});

const DEFAULT_BOUNDS = {
	position: { x: 100, y: 100 },
	size: { width: 400, height: 300 },
};

const capitalize = (str: string) => {
	return str.charAt(0).toUpperCase() + str.slice(1);
};

export default function () {
	return (
		<RecordingOptionsProvider>
			<Inner />
		</RecordingOptionsProvider>
	);
}

function Inner() {
	const [params] = useSearchParams<{
		displayId: DisplayId;
		isHoveredDisplay: string;
	}>();
	const isHoveredDisplay = params.isHoveredDisplay === "true";
	const { rawOptions, setOptions } = createOptionsQuery();
	const [toggleModeSelect, setToggleModeSelect] = createSignal(false);
	const organizations = createOrganizationsQuery();

	const [targetUnderCursor, setTargetUnderCursor] =
		createStore<TargetUnderCursor>({
			display_id: null,
			window: null,
		});

	const unsubTargetUnderCursor = events.targetUnderCursor.listen((event) => {
		setTargetUnderCursor(reconcile(event.payload));
	});
	onCleanup(() => unsubTargetUnderCursor.then((unsub) => unsub()));

	const windowIcon = createQuery(() => ({
		queryKey: ["windowIcon", targetUnderCursor.window?.id],
		queryFn: async () => {
			if (!targetUnderCursor.window?.id) return null;
			return await commands.getWindowIcon(
				targetUnderCursor.window.id.toString(),
			);
		},
		enabled: !!targetUnderCursor.window?.id,
		staleTime: 5 * 60 * 1000, // Cache for 5 minutes
	}));

	const displayInformation = createQuery(() => ({
		queryKey: ["displayId", params.displayId],
		queryFn: async () => {
			if (!params.displayId) return null;
			try {
				const info = await commands.displayInformation(params.displayId);
				return info;
			} catch (error) {
				console.error("Failed to fetch screen information:", error);
				return null;
			}
		},
		enabled:
			params.displayId !== undefined && rawOptions.targetMode === "display",
	}));

	const [bounds, setBounds] = createStore(
		structuredClone(isHoveredDisplay ? DEFAULT_BOUNDS : EMPTY_BOUNDS()),
	);

	const { postMessage, onMessage } = makeBroadcastChannel<{ type: "reset" }>(
		"target_select_overlay",
	);
	createEventListener(window, "mousedown", () =>
		postMessage({ type: "reset" }),
	);
	onMessage(() => setBounds(EMPTY_BOUNDS()));

	// We do this so any Cap window, (or external in the case of a bug) that are focused can trigger the close shortcut
	const unsubOnEscapePress = events.onEscapePress.listen(() => {
		setOptions("targetMode", null);
		commands.closeTargetSelectOverlays();
	});
	onCleanup(() => unsubOnEscapePress.then((f) => f()));

	// This prevents browser keyboard shortcuts from firing.
	// Eg. on Windows Ctrl+P would open the print dialog without this
	createEventListener(document, "keydown", (e) => e.preventDefault());

	// Auto-select first organization if none is selected
	const auth = authStore.createQuery();

	invoke("log_message", {
		level: "info",
		message: `Organizations: ${JSON.stringify(auth)}`,
	}).catch(console.error);

	createEffect(() => {
		const orgs = organizations();
		if (!rawOptions.organizationId && orgs && orgs.length > 0 && auth.data) {
			invoke("log_message", {
				level: "info",
				message: `Auto-selecting organization: ${orgs[0].id}`,
			}).catch(console.error);
			setOptions("organizationId", orgs[0].id);
		}
	});

	invoke("log_message", {
		level: "info",
		message: `Target select overlay mounted`,
	}).catch(console.error);

	return (
		<Switch>
			<Match when={rawOptions.targetMode === "display"}>
				{(_) => (
					<div
						data-over={targetUnderCursor.display_id === params.displayId}
						class="relative w-screen h-screen flex flex-col items-center justify-center data-[over='true']:bg-blue-600/40 transition-colors"
					>
						<div class="absolute inset-0 bg-black/50 -z-10" />

						<Show when={displayInformation.data} keyed>
							{(display) => (
								<>
									<span class="mb-2 text-3xl font-semibold text-white">
										{display.name || "Monitor"}
									</span>
									<Show when={display.physical_size}>
										{(size) => (
											<span class="mb-2 text-xs text-white">
												{`${size().width}x${size().height} · ${display.refresh_rate}FPS`}
											</span>
										)}
									</Show>
								</>
							)}
						</Show>

						<Show when={toggleModeSelect()}>
							{/* Transparent overlay to capture outside clicks */}
							<div
								class="absolute inset-0 z-10"
								onClick={() => setToggleModeSelect(false)}
							/>
							<ModeSelect
								standalone
								onClose={() => setToggleModeSelect(false)}
							/>
						</Show>

						<RecordingControls
							setToggleModeSelect={setToggleModeSelect}
							target={{ variant: "display", id: params.displayId ?? "" }}
							organizations={organizations()}
						/>
						<ShowCapFreeWarning isInstantMode={rawOptions.mode === "instant"} />
					</div>
				)}
			</Match>
			<Match
				when={
					rawOptions.targetMode === "window" &&
					targetUnderCursor.display_id === params.displayId
				}
			>
				<Show when={targetUnderCursor.window} keyed>
					{(windowUnderCursor) => (
						<div
							data-over={targetUnderCursor.display_id === params.displayId}
							class="relative w-screen h-screen bg-black/50"
						>
							<div
								class="flex absolute flex-col justify-center items-center bg-blue-600/40"
								style={{
									width: `${windowUnderCursor.bounds.size.width}px`,
									height: `${windowUnderCursor.bounds.size.height}px`,
									left: `${windowUnderCursor.bounds.position.x}px`,
									top: `${windowUnderCursor.bounds.position.y}px`,
								}}
							>
								<div class="flex flex-col justify-center items-center text-white">
									<div class="w-32 h-32">
										<Suspense>
											<Show when={windowIcon.data}>
												{(icon) => (
													<img
														src={icon()}
														alt={`${windowUnderCursor.app_name} icon`}
														class="mb-3 w-full h-full rounded-lg animate-in fade-in"
													/>
												)}
											</Show>
										</Suspense>
									</div>
									<span class="mb-2 text-3xl font-semibold">
										{windowUnderCursor.app_name}
									</span>
									<span class="mb-2 text-xs">
										{`${windowUnderCursor.bounds.size.width}x${windowUnderCursor.bounds.size.height}`}
									</span>
								</div>
								<RecordingControls
									setToggleModeSelect={setToggleModeSelect}
									target={{
										variant: "window",
										id: windowUnderCursor.id,
									}}
									organizations={organizations()}
								/>

								<Button
									variant="dark"
									size="sm"
									onClick={() => {
										setBounds(windowUnderCursor.bounds);
										setOptions({
											targetMode: "area",
										});
										commands.openTargetSelectOverlays(null);
									}}
								>
									Adjust recording area
								</Button>
								<ShowCapFreeWarning
									isInstantMode={rawOptions.mode === "instant"}
								/>
							</div>
						</div>
					)}
				</Show>
			</Match>
			<Match when={rawOptions.targetMode === "area"}>
				{(_) => {
					const [state, setState] = createSignal<
						"creating" | "dragging" | undefined
					>();

					// Initialize hasArea based on whether bounds have meaningful dimensions
					const [hasArea, setHasArea] = createWritableMemo(
						() => bounds.size.width > 0 && bounds.size.height > 0,
					);
					// Track whether the controls should be placed above the selection to avoid window bottom overflow
					let controlsEl: HTMLDivElement | undefined;

					const [controlsHeight, setControlsHeight] = createSignal<
						number | undefined
					>(undefined);
					const [controlsWidth, setControlsWidth] = createSignal<
						number | undefined
					>(undefined);

					// Determine the best placement for controls
					const controlsPlacement = createMemo(() => {
						const top = bounds.position.y;
						const left = bounds.position.x;
						const width = bounds.size.width;
						const height = bounds.size.height;
						// Measure controls dimensions (fallback if not yet mounted)
						const ctrlH = controlsHeight() ?? 64;
						const ctrlW = controlsWidth() ?? 300;
						const margin = 16;

						// Check if selection spans full height (or nearly full height)
						const isFullHeight = height >= window.innerHeight * 0.9;

						if (isFullHeight) {
							// Try to place on the right side
							const rightSpace = window.innerWidth - (left + width);
							if (rightSpace >= ctrlW + margin)
								return { position: "right" as const };

							// Try to place on the left side
							if (left >= ctrlW + margin) return { position: "left" as const };

							// Fall back to inside at the bottom
							return { position: "inside-bottom" as const };
						}

						// For non-full-height selections, use original logic
						const wouldOverflow =
							top + height + margin + ctrlH > window.innerHeight;
						return { position: wouldOverflow ? "above" : "below" } as const;
					});

					onMount(() => {
						setControlsHeight(controlsEl?.offsetHeight);
						setControlsWidth(controlsEl?.offsetWidth);
					});
					createEventListener(window, "resize", () => {
						setControlsHeight(controlsEl?.offsetHeight);
						setControlsWidth(controlsEl?.offsetWidth);
					});

					function createOnMouseDown(
						onDrag: (
							startBounds: typeof bounds,
							delta: { x: number; y: number },
						) => void,
					) {
						return (downEvent: MouseEvent) => {
							const startBounds = {
								position: { ...bounds.position },
								size: { ...bounds.size },
							};

							let animationFrame: number | null = null;

							createRoot((dispose) => {
								createEventListenerMap(window, {
									mouseup: () => {
										if (animationFrame) cancelAnimationFrame(animationFrame);
										dispose();
									},
									mousemove: (moveEvent) => {
										if (animationFrame) cancelAnimationFrame(animationFrame);

										animationFrame = requestAnimationFrame(() => {
											onDrag(startBounds, {
												x: moveEvent.clientX - downEvent.clientX, // Remove Math.max constraint
												y: moveEvent.clientY - downEvent.clientY, // Remove Math.max constraint
											});
										});
									},
								});
							});
						};
					}

					function ResizeHandles() {
						return (
							<>
								{/* Top Left Button */}
								<ResizeHandle
									class="cursor-nw-resize"
									style={{
										left: `${bounds.position.x + 1}px`,
										top: `${bounds.position.y + 1}px`,
									}}
									onMouseDown={(e) => {
										e.stopPropagation();
										createOnMouseDown((startBounds, delta) => {
											const width = startBounds.size.width - delta.x;
											const limitedWidth = Math.max(width, MIN_WIDTH);

											const height = startBounds.size.height - delta.y;
											const limitedHeight = Math.max(height, MIN_HEIGHT);

											setBounds({
												position: {
													x:
														startBounds.position.x +
														delta.x -
														(limitedWidth - width),
													y:
														startBounds.position.y +
														delta.y -
														(limitedHeight - height),
												},
												size: {
													width: limitedWidth,
													height: limitedHeight,
												},
											});
										})(e);
									}}
								/>

								{/* Top Right Button */}
								<ResizeHandle
									class="cursor-ne-resize"
									style={{
										left: `${bounds.position.x + bounds.size.width - 1}px`,
										top: `${bounds.position.y + 1}px`,
									}}
									onMouseDown={(e) => {
										e.stopPropagation();
										createOnMouseDown((startBounds, delta) => {
											const width = startBounds.size.width + delta.x;
											const limitedWidth = Math.max(width, MIN_WIDTH);

											const height = startBounds.size.height - delta.y;
											const limitedHeight = Math.max(height, MIN_HEIGHT);

											setBounds({
												position: {
													x: startBounds.position.x,
													y:
														startBounds.position.y +
														delta.y -
														(limitedHeight - height),
												},
												size: {
													width: limitedWidth,
													height: limitedHeight,
												},
											});
										})(e);
									}}
								/>

								{/* Bottom Left Button */}
								<ResizeHandle
									class="cursor-sw-resize"
									style={{
										left: `${bounds.position.x + 1}px`,
										top: `${bounds.position.y + bounds.size.height - 1}px`,
									}}
									onMouseDown={(e) => {
										e.stopPropagation();
										createOnMouseDown((startBounds, delta) => {
											const width = startBounds.size.width - delta.x;
											const limitedWidth = Math.max(width, MIN_WIDTH);

											const height = startBounds.size.height + delta.y;
											const limitedHeight = Math.max(height, MIN_HEIGHT);

											setBounds({
												position: {
													x:
														startBounds.position.x +
														delta.x -
														(limitedWidth - width),
													y: startBounds.position.y,
												},
												size: {
													width: limitedWidth,
													height: limitedHeight,
												},
											});
										})(e);
									}}
								/>

								{/* Bottom Right Button */}
								<ResizeHandle
									class="cursor-se-resize"
									style={{
										left: `${bounds.position.x + bounds.size.width - 1}px`,
										top: `${bounds.position.y + bounds.size.height - 1}px`,
									}}
									onMouseDown={(e) => {
										e.stopPropagation();
										createOnMouseDown((startBounds, delta) => {
											const width = startBounds.size.width + delta.x;
											const limitedWidth = Math.max(width, MIN_WIDTH);

											const height = startBounds.size.height + delta.y;
											const limitedHeight = Math.max(height, MIN_HEIGHT);

											setBounds({
												position: {
													x: startBounds.position.x,
													y: startBounds.position.y,
												},
												size: {
													width: limitedWidth,
													height: limitedHeight,
												},
											});
										})(e);
									}}
								/>

								{/* Top Edge Button */}
								<ResizeHandle
									class="cursor-n-resize"
									style={{
										left: `${bounds.position.x + bounds.size.width / 2}px`,
										top: `${bounds.position.y + 1}px`,
									}}
									onMouseDown={(e) => {
										e.stopPropagation();
										createOnMouseDown((startBounds, delta) => {
											const height = startBounds.size.height - delta.y;
											const limitedHeight = Math.max(height, MIN_HEIGHT);

											setBounds({
												position: {
													x: startBounds.position.x,
													y:
														startBounds.position.y +
														delta.y -
														(limitedHeight - height),
												},
												size: {
													width: startBounds.size.width,
													height: limitedHeight,
												},
											});
										})(e);
									}}
								/>

								{/* Right Edge Button */}
								<ResizeHandle
									class="cursor-e-resize"
									style={{
										left: `${bounds.position.x + bounds.size.width - 1}px`,
										top: `${bounds.position.y + bounds.size.height / 2}px`,
									}}
									onMouseDown={(e) => {
										e.stopPropagation();
										createOnMouseDown((startBounds, delta) => {
											setBounds({
												position: {
													x: startBounds.position.x,
													y: startBounds.position.y,
												},
												size: {
													width: Math.max(
														MIN_WIDTH,
														startBounds.size.width + delta.x,
													),
													height: startBounds.size.height,
												},
											});
										})(e);
									}}
								/>

								{/* Bottom Edge Button */}
								<ResizeHandle
									class="cursor-s-resize"
									style={{
										left: `${bounds.position.x + bounds.size.width / 2}px`,
										top: `${bounds.position.y + bounds.size.height - 1}px`,
									}}
									onMouseDown={(e) => {
										e.stopPropagation();
										createOnMouseDown((startBounds, delta) => {
											setBounds({
												position: {
													x: startBounds.position.x,
													y: startBounds.position.y,
												},
												size: {
													width: startBounds.size.width,
													height: Math.max(
														MIN_HEIGHT,
														startBounds.size.height + delta.y,
													),
												},
											});
										})(e);
									}}
								/>

								{/* Left Edge Button */}
								<ResizeHandle
									class="cursor-w-resize"
									style={{
										left: `${bounds.position.x + 1}px`,
										top: `${bounds.position.y + bounds.size.height / 2}px`,
									}}
									onMouseDown={(e) => {
										e.stopPropagation();
										createOnMouseDown((startBounds, delta) => {
											const width = startBounds.size.width - delta.x;
											const limitedWidth = Math.max(MIN_WIDTH, width);

											setBounds({
												position: {
													x:
														startBounds.position.x +
														delta.x -
														(limitedWidth - width),
													y: startBounds.position.y,
												},
												size: {
													width: limitedWidth,
													height: startBounds.size.height,
												},
											});
										})(e);
									}}
								/>
							</>
						);
					}

					function Occluders() {
						return (
							<>
								{/* Left */}
								<div
									class="absolute top-0 bottom-0 left-0 bg-black/50"
									style={{ width: `${bounds.position.x}px` }}
								/>
								{/* Right */}
								<div
									class="absolute top-0 right-0 bottom-0 bg-black/50"
									style={{
										width: `${
											window.innerWidth -
											(bounds.size.width + bounds.position.x)
										}px`,
									}}
								/>
								{/* Top center */}
								<div
									class="absolute top-0 bg-black/50"
									style={{
										left: `${bounds.position.x}px`,
										width: `${bounds.size.width}px`,
										height: `${bounds.position.y}px`,
									}}
								/>
								{/* Bottom center */}
								<div
									class="absolute bottom-0 bg-black/50"
									style={{
										left: `${bounds.position.x}px`,
										width: `${bounds.size.width}px`,
										height: `${
											window.innerHeight -
											(bounds.size.height + bounds.position.y)
										}px`,
									}}
								/>
							</>
						);
					}

					return (
						<div
							class="w-screen h-screen flex flex-col items-center justify-center data-[over='true']:bg-blue-600/40 transition-colors relative cursor-crosshair"
							onMouseDown={(downEvent) => {
								// Start creating a new area
								downEvent.preventDefault();
								postMessage({ type: "reset" });
								setState("creating");
								setHasArea(false);

								const startX = downEvent.clientX;
								const startY = downEvent.clientY;

								setBounds({
									position: { x: startX, y: startY },
									size: { width: 0, height: 0 },
								});

								createRoot((dispose) => {
									createEventListenerMap(window, {
										mousemove: (moveEvent) => {
											const width = Math.abs(moveEvent.clientX - startX);
											const height = Math.abs(moveEvent.clientY - startY);
											const x = Math.min(startX, moveEvent.clientX);
											const y = Math.min(startY, moveEvent.clientY);

											setBounds({
												position: { x, y },
												size: { width, height },
											});
										},
										mouseup: () => {
											setState(undefined);
											// Only set hasArea if we created a meaningful area
											if (bounds.size.width > 10 && bounds.size.height > 10) {
												setHasArea(true);
											} else {
												// Reset to no area if too small
												setBounds(EMPTY_BOUNDS());
											}
											dispose();
										},
									});
								});
							}}
						>
							<Occluders />

							<Show when={hasArea()}>
								<div
									class={cx(
										"flex absolute flex-col items-center",
										state() === "dragging" ? "cursor-grabbing" : "cursor-grab",
									)}
									style={{
										width: `${bounds.size.width}px`,
										height: `${bounds.size.height}px`,
										left: `${bounds.position.x}px`,
										top: `${bounds.position.y}px`,
									}}
									onMouseDown={(downEvent) => {
										downEvent.stopPropagation();
										setState("dragging");
										const startPosition = { ...bounds.position };

										createRoot((dispose) => {
											createEventListenerMap(window, {
												mousemove: (moveEvent) => {
													const newPosition = {
														x:
															startPosition.x +
															moveEvent.clientX -
															downEvent.clientX,
														y:
															startPosition.y +
															moveEvent.clientY -
															downEvent.clientY,
													};

													if (newPosition.x < 0) newPosition.x = 0;
													if (newPosition.y < 0) newPosition.y = 0;
													if (
														newPosition.x + bounds.size.width >
														window.innerWidth
													)
														newPosition.x =
															window.innerWidth - bounds.size.width;
													if (
														newPosition.y + bounds.size.height >
														window.innerHeight
													)
														newPosition.y =
															window.innerHeight - bounds.size.height;

													setBounds("position", newPosition);
												},
												mouseup: () => {
													setState(undefined);
													dispose();
												},
											});
										});
									}}
								>
									<div
										ref={controlsEl}
										class={cx(
											"flex absolute flex-col items-center m-2",
											controlsPlacement().position === "above" && "bottom-full",
											controlsPlacement().position === "below" && "top-full",
											controlsPlacement().position === "right" &&
												"left-full top-1/2 -translate-y-1/2",
											controlsPlacement().position === "left" &&
												"right-full top-1/2 -translate-y-1/2",
											controlsPlacement().position === "inside-bottom" &&
												"bottom-2 left-1/2 -translate-x-1/2",
										)}
										style={{
											width:
												controlsPlacement().position === "right" ||
												controlsPlacement().position === "left"
													? "auto"
													: controlsPlacement().position === "inside-bottom"
														? "auto"
														: `${bounds.size.width}px`,
										}}
									>
<<<<<<< HEAD
										<div
											ref={controlsEl}
											class={cx(
												"flex absolute flex-col items-center m-2",
												placeControlsAbove() ? "bottom-full" : "top-full",
											)}
											style={{ width: `${bounds.size.width}px` }}
										>
											<RecordingControls
												target={{
													variant: "area",
													screen: params.displayId ?? "",
													bounds,
												}}
												organizations={organizations()}
											/>
											<ShowCapFreeWarning
												isInstantMode={rawOptions.mode === "instant"}
											/>
										</div>
=======
										<RecordingControls
											target={{
												variant: "area",
												screen: params.displayId!,
												bounds,
											}}
											setToggleModeSelect={setToggleModeSelect}
											showBackground={
												controlsPlacement().position === "inside-bottom"
											}
										/>
										<ShowCapFreeWarning
											isInstantMode={rawOptions.mode === "instant"}
										/>
>>>>>>> 6d0f4ae8
									</div>
								</div>

								<ResizeHandles />
							</Show>

							<Show when={state() === "creating"}>
								<div
									class="absolute border-2 border-blue-500 bg-blue-500/20 pointer-events-none"
									style={{
										left: `${bounds.position.x}px`,
										top: `${bounds.position.y}px`,
										width: `${bounds.size.width}px`,
										height: `${bounds.size.height}px`,
									}}
								/>
							</Show>

							<Show when={!state()}>
								<Show when={!hasArea()}>
									<p class="z-10 text-xl pointer-events-none text-white">
										Click and drag to select area
									</p>
								</Show>
								<Show when={hasArea()}>
									<Show when={controlsPlacement().position !== "inside-bottom"}>
										<p class="z-10 text-xl pointer-events-none text-white absolute bottom-4">
											Click and drag to create new area
										</p>
									</Show>
								</Show>
							</Show>
						</div>
					);
				}}
			</Match>
		</Switch>
	);
}

function CustomSelect(props: {
	value: string;
	onChange: (value: string) => void;
	options: Array<{ value: string; label: string }>;
	disabled?: boolean;
}) {
	const [isOpen, setIsOpen] = createSignal(false);

	return (
		<div class="relative">
			<button
				type="button"
				onClick={() => !props.disabled && setIsOpen(!isOpen())}
				disabled={props.disabled}
				class="flex flex-row gap-2 items-center justify-between px-2.5 py-2 w-full rounded-lg transition-colors bg-white border text-xs text-gray-12 hover:bg-gray-1 disabled:opacity-50 disabled:cursor-not-allowed"
			>
				<span class="truncate">
					{props.options.find((opt) => opt.value === props.value)?.label ||
						"Select organization"}
				</span>
				<IconCapCaretDown
					class={cx(
						"size-3 transition-transform flex-shrink-0 text-gray-11",
						isOpen() && "rotate-180",
					)}
				/>
			</button>

			<Show when={isOpen()}>
				{/* Backdrop to close dropdown when clicking outside */}
				<div class="fixed inset-0 z-10" onClick={() => setIsOpen(false)} />
				{/* Dropdown menu */}
				<div class="absolute z-20 w-full mt-1 bg-white border rounded-lg shadow-lg max-h-60 overflow-auto">
					{props.options.map((option) => (
						<button
							type="button"
							class={cx(
								"w-full text-left px-2.5 py-2 text-xs hover:bg-gray-2 transition-colors",
								props.value === option.value && "bg-gray-3 font-medium",
							)}
							onClick={() => {
								props.onChange(option.value);
								setIsOpen(false);
							}}
						>
							{option.label}
						</button>
					))}
				</div>
			</Show>
		</div>
	);
}

function RecordingControls(props: {
	target: ScreenCaptureTarget;
	setToggleModeSelect?: (value: boolean) => void;
<<<<<<< HEAD
	organizations: Array<Organization>;
=======
	showBackground?: boolean;
>>>>>>> 6d0f4ae8
}) {
	const auth = authStore.createQuery();
	const { setOptions, rawOptions } = useRecordingOptions();

	const generalSetings = generalSettingsStore.createQuery();

	const isAreaTooSmall = () => {
		if (props.target.variant !== "area") return false;
		const { width, height } = props.target.bounds.size;
		return width < MIN_WIDTH || height < MIN_HEIGHT;
	};

	const menuModes = async () =>
		await Menu.new({
			items: [
				await CheckMenuItem.new({
					text: "Studio Mode",
					action: () => {
						setOptions("mode", "studio");
					},
					checked: rawOptions.mode === "studio",
				}),
				await CheckMenuItem.new({
					text: "Instant Mode",
					action: () => {
						setOptions("mode", "instant");
					},
					checked: rawOptions.mode === "instant",
				}),
			],
		});

	const countdownMenu = async () =>
		await Submenu.new({
			text: "Recording Countdown",
			items: [
				await CheckMenuItem.new({
					text: "Off",
					action: () => generalSettingsStore.set({ recordingCountdown: 0 }),
					checked:
						!generalSetings.data?.recordingCountdown ||
						generalSetings.data?.recordingCountdown === 0,
				}),
				await CheckMenuItem.new({
					text: "3 seconds",
					action: () => generalSettingsStore.set({ recordingCountdown: 3 }),
					checked: generalSetings.data?.recordingCountdown === 3,
				}),
				await CheckMenuItem.new({
					text: "5 seconds",
					action: () => generalSettingsStore.set({ recordingCountdown: 5 }),
					checked: generalSetings.data?.recordingCountdown === 5,
				}),
				await CheckMenuItem.new({
					text: "10 seconds",
					action: () => generalSettingsStore.set({ recordingCountdown: 10 }),
					checked: generalSetings.data?.recordingCountdown === 10,
				}),
			],
		});

	const preRecordingMenu = async () => {
		return await Menu.new({ items: [await countdownMenu()] });
	};

	const startRecording = useMutation(() => ({
		mutationFn: () =>
			handleRecordingResult(
				commands.startRecording({
					capture_target: props.target,
					mode: rawOptions.mode,
					capture_system_audio: rawOptions.captureSystemAudio,
				}),
				setOptions,
			),
	}));

	return (
<<<<<<< HEAD
		<>
			<div class="flex flex-col gap-2.5 p-2.5 my-2.5 rounded-xl border min-w-fit w-fit bg-gray-2 border-gray-4">
				<div class="flex gap-2.5 items-center">
					<div
						onClick={() => setOptions("targetMode", null)}
						class="flex justify-center items-center rounded-full transition-opacity bg-gray-12 size-9 hover:opacity-80"
					>
						<IconCapX class="invert will-change-transform size-3 dark:invert-0" />
					</div>
					<div
						data-inactive={rawOptions.mode === "instant" && !auth.data}
						class="flex overflow-hidden flex-row h-11 rounded-full bg-blue-9 group"
						onClick={() => {
							if (rawOptions.mode === "instant" && !auth.data) {
								emit("start-sign-in");
								return;
							}

							invoke("log_message", {
								level: "info",
								message: `Starting recording with: target=${JSON.stringify(props.target)}, mode=${rawOptions.mode}, systemAudio=${rawOptions.captureSystemAudio}, organizationId=${rawOptions.organizationId ?? null}`,
							}).catch(console.error);
							commands.startRecording({
								capture_target: props.target,
								mode: rawOptions.mode,
								capture_system_audio: rawOptions.captureSystemAudio,
								organization_id: rawOptions.organizationId ?? null,
							});
						}}
					>
						<div class="flex items-center py-1 pl-4 transition-colors hover:bg-blue-10">
							{rawOptions.mode === "studio" ? (
								<IconCapFilmCut class="size-4" />
							) : (
								<IconCapInstant class="size-4" />
							)}
							<div class="flex flex-col mr-2 ml-3">
								<span class="text-sm font-medium text-white text-nowrap">
									{rawOptions.mode === "instant" && !auth.data
										? "Sign In To Use"
										: "Start Recording"}
								</span>
								<span class="text-xs flex items-center text-nowrap gap-1 transition-opacity duration-200 text-white font-light -mt-0.5 opacity-90">
									{`${capitalize(rawOptions.mode)} Mode`}
								</span>
							</div>
						</div>
						<div
							class="pl-2.5 group-hover:bg-blue-10 transition-colors pr-3 py-1.5 flex items-center"
							onClick={(e) => {
								e.stopPropagation();
								menuModes().then((menu) => menu.popup());
							}}
						>
							<IconCapCaretDown class="focus:rotate-90" />
						</div>
					</div>
					<div
=======
		<Show
			when={!isAreaTooSmall()}
			fallback={
				<div class="flex flex-col gap-2 items-center p-2 my-2.5 rounded-xl border w-52 bg-red-500/80 border-red-500/60 text-white">
					<div class="flex gap-2 items-center">
						<IconCapInfo class="will-change-transform size-4" />
						<p class="text-sm font-medium">Area Too Small</p>
					</div>
					<p class="text-xs text-center tabular-nums">
						Selection must be at least {MIN_WIDTH}x{MIN_HEIGHT} pixels
						{props.target.variant === "area" &&
							` (currently ${props.target.bounds.size.width}x${props.target.bounds.size.height})`}
					</p>
				</div>
			}
		>
			<div class="flex gap-2.5 items-center p-2.5 my-2.5 rounded-xl border min-w-fit w-fit bg-gray-2 border-gray-4">
				<div
					onClick={() => {
						setOptions("targetMode", null);
						commands.closeTargetSelectOverlays();
					}}
					class="flex justify-center items-center rounded-full transition-opacity bg-gray-12 size-9 hover:opacity-80"
				>
					<IconCapX class="invert will-change-transform size-3 dark:invert-0" />
				</div>
				<div
					data-inactive={
						(rawOptions.mode === "instant" && !auth.data) ||
						startRecording.isPending
					}
					class="flex overflow-hidden flex-row h-11 rounded-full bg-blue-9 text-white group data-[inactive='true']:bg-blue-8 data-[inactive='true']:text-white/80"
					onClick={() => {
						if (rawOptions.mode === "instant" && !auth.data) {
							emit("start-sign-in");
							return;
						}
						if (startRecording.isPending) return;

						startRecording.mutate();
					}}
				>
					<div
						class={cx(
							"flex items-center py-1 pl-4 transition-colors",
							!startRecording.isPending && "hover:bg-blue-10",
						)}
					>
						{rawOptions.mode === "studio" ? (
							<IconCapFilmCut class="size-4" />
						) : (
							<IconCapInstant class="size-4" />
						)}
						<div class="flex flex-col mr-2 ml-3">
							<span class="text-sm font-medium text-nowrap">
								{rawOptions.mode === "instant" && !auth.data
									? "Sign In To Use"
									: "Start Recording"}
							</span>
							<span class="text-xs flex items-center text-nowrap gap-1 transition-opacity duration-200 font-light -mt-0.5 opacity-90">
								{`${capitalize(rawOptions.mode)} Mode`}
							</span>
						</div>
					</div>
					<div
						class={cx(
							"pl-2.5 transition-colors pr-3 py-1.5 flex items-center",
							!startRecording.isPending && "group-hover:bg-blue-10",
						)}
>>>>>>> 6d0f4ae8
						onClick={(e) => {
							e.stopPropagation();
							preRecordingMenu().then((menu) => menu.popup());
						}}
						class="flex justify-center items-center rounded-full border transition-opacity bg-gray-6 text-gray-12 size-9 hover:opacity-80"
					>
						<IconCapGear class="will-change-transform size-5" />
					</div>
				</div>
				{/* Organization selector - appears when instant mode is selected and user has organizations */}
				<Show
					when={
						rawOptions.mode === "instant" &&
						auth.data &&
						props.organizations.length > 1
					}
				>
					<div class="bg-gray-2 rounded-lg p-3 border border-gray-4 animate-in fade-in slide-in-from-top duration-300">
						<div class="flex flex-col gap-2">
							<label class="flex items-center justify-center gap-2 text-xs text-gray-11">
								<IconLucideBuilding2 class="size-3" />
								Organization
							</label>
							<CustomSelect
								value={rawOptions.organizationId ?? ""}
								onChange={(value) =>
									setOptions("organizationId", value || null)
								}
								options={props.organizations.map((org) => ({
									value: org.id,
									label: `${org.name}${org.ownerId === auth.data?.user_id ? " (Owner)" : ""}`,
								}))}
								disabled={props.organizations.length === 1}
							/>
						</div>
					</div>
				</Show>
			</div>
			<button
				onClick={() => props.setToggleModeSelect?.(true)}
				class="cursor-pointer flex gap-1 items-center mb-5 transition-all duration-200 relative z-20"
				classList={{
					"bg-black/40 p-2 rounded-lg backdrop-blur-sm border border-white/10 hover:bg-black/50 hover:opacity-80":
						props.showBackground,
					"hover:opacity-60": !props.showBackground,
				}}
			>
				<IconCapInfo class="opacity-70 will-change-transform size-3" />
				<p class="text-sm text-white">
					<span class="opacity-70">What is </span>
					<span class="font-medium">{capitalize(rawOptions.mode)} Mode</span>?
				</p>
			</button>
		</Show>
	);
}

function ShowCapFreeWarning(props: { isInstantMode: boolean }) {
	const auth = authStore.createQuery();

	return (
		<Suspense>
			<Show when={props.isInstantMode && auth.data?.plan?.upgraded === false}>
				<p class="text-sm text-center text-white max-w-64">
					Instant Mode recordings are limited to 5 mins,{" "}
					<button
						class="underline"
						onClick={() => commands.showWindow("Upgrade")}
					>
						Upgrade to Pro
					</button>
				</p>
			</Show>
		</Suspense>
	);
}

function ResizeHandle(
	props: Omit<ComponentProps<"button">, "style"> & {
		style?: JSX.CSSProperties;
	},
) {
	return (
		<button
			{...props}
			class={cx(
				"size-3 bg-black rounded-full absolute border-[1.2px] border-white",
				props.class,
			)}
			style={{ ...props.style, transform: "translate(-50%, -50%)" }}
		/>
	);
}<|MERGE_RESOLUTION|>--- conflicted
+++ resolved
@@ -6,22 +6,20 @@
 } from "@solid-primitives/event-listener";
 import { createWritableMemo } from "@solid-primitives/memo";
 import { useSearchParams } from "@solidjs/router";
-<<<<<<< HEAD
-import { createQuery } from "@tanstack/solid-query";
-import { invoke } from "@tauri-apps/api/core";
-=======
 import { createQuery, useMutation } from "@tanstack/solid-query";
->>>>>>> 6d0f4ae8
 import { emit } from "@tauri-apps/api/event";
 import { CheckMenuItem, Menu, Submenu } from "@tauri-apps/api/menu";
 import { cx } from "cva";
 import {
 	type ComponentProps,
+	createEffect,
 	createMemo,
 	createRoot,
 	createSignal,
+	For,
 	type JSX,
 	Match,
+	mergeProps,
 	onCleanup,
 	onMount,
 	Show,
@@ -44,6 +42,7 @@
 	RecordingOptionsProvider,
 	useRecordingOptions,
 } from "./(window-chrome)/OptionsContext";
+import { handleRecordingResult } from "~/utils/recording";
 
 const MIN_WIDTH = 200;
 const MIN_HEIGHT = 100;
@@ -70,15 +69,35 @@
 	);
 }
 
+function useOptions() {
+	const { rawOptions: _rawOptions, setOptions } = createOptionsQuery();
+
+	const organizations = createOrganizationsQuery();
+	const options = mergeProps(_rawOptions, () => {
+		const ret: Partial<typeof _rawOptions> = {};
+
+		if (
+			(!_rawOptions.organizationId && organizations().length > 0) ||
+			(_rawOptions.organizationId &&
+				organizations().every((o) => o.id !== _rawOptions.organizationId) &&
+				organizations().length > 0)
+		)
+			ret.organizationId = organizations()[0]?.id;
+
+		return ret;
+	});
+
+	return [options, setOptions] as const;
+}
+
 function Inner() {
 	const [params] = useSearchParams<{
 		displayId: DisplayId;
 		isHoveredDisplay: string;
 	}>();
 	const isHoveredDisplay = params.isHoveredDisplay === "true";
-	const { rawOptions, setOptions } = createOptionsQuery();
+	const [options, setOptions] = useOptions();
 	const [toggleModeSelect, setToggleModeSelect] = createSignal(false);
-	const organizations = createOrganizationsQuery();
 
 	const [targetUnderCursor, setTargetUnderCursor] =
 		createStore<TargetUnderCursor>({
@@ -115,8 +134,7 @@
 				return null;
 			}
 		},
-		enabled:
-			params.displayId !== undefined && rawOptions.targetMode === "display",
+		enabled: params.displayId !== undefined && options.targetMode === "display",
 	}));
 
 	const [bounds, setBounds] = createStore(
@@ -142,33 +160,9 @@
 	// Eg. on Windows Ctrl+P would open the print dialog without this
 	createEventListener(document, "keydown", (e) => e.preventDefault());
 
-	// Auto-select first organization if none is selected
-	const auth = authStore.createQuery();
-
-	invoke("log_message", {
-		level: "info",
-		message: `Organizations: ${JSON.stringify(auth)}`,
-	}).catch(console.error);
-
-	createEffect(() => {
-		const orgs = organizations();
-		if (!rawOptions.organizationId && orgs && orgs.length > 0 && auth.data) {
-			invoke("log_message", {
-				level: "info",
-				message: `Auto-selecting organization: ${orgs[0].id}`,
-			}).catch(console.error);
-			setOptions("organizationId", orgs[0].id);
-		}
-	});
-
-	invoke("log_message", {
-		level: "info",
-		message: `Target select overlay mounted`,
-	}).catch(console.error);
-
 	return (
 		<Switch>
-			<Match when={rawOptions.targetMode === "display"}>
+			<Match when={options.targetMode === "display"}>
 				{(_) => (
 					<div
 						data-over={targetUnderCursor.display_id === params.displayId}
@@ -207,16 +201,15 @@
 
 						<RecordingControls
 							setToggleModeSelect={setToggleModeSelect}
-							target={{ variant: "display", id: params.displayId ?? "" }}
-							organizations={organizations()}
+							target={{ variant: "display", id: params.displayId! }}
 						/>
-						<ShowCapFreeWarning isInstantMode={rawOptions.mode === "instant"} />
+						<ShowCapFreeWarning isInstantMode={options.mode === "instant"} />
 					</div>
 				)}
 			</Match>
 			<Match
 				when={
-					rawOptions.targetMode === "window" &&
+					options.targetMode === "window" &&
 					targetUnderCursor.display_id === params.displayId
 				}
 			>
@@ -262,7 +255,6 @@
 										variant: "window",
 										id: windowUnderCursor.id,
 									}}
-									organizations={organizations()}
 								/>
 
 								<Button
@@ -279,14 +271,14 @@
 									Adjust recording area
 								</Button>
 								<ShowCapFreeWarning
-									isInstantMode={rawOptions.mode === "instant"}
+									isInstantMode={options.mode === "instant"}
 								/>
 							</div>
 						</div>
 					)}
 				</Show>
 			</Match>
-			<Match when={rawOptions.targetMode === "area"}>
+			<Match when={options.targetMode === "area"}>
 				{(_) => {
 					const [state, setState] = createSignal<
 						"creating" | "dragging" | undefined
@@ -805,28 +797,6 @@
 														: `${bounds.size.width}px`,
 										}}
 									>
-<<<<<<< HEAD
-										<div
-											ref={controlsEl}
-											class={cx(
-												"flex absolute flex-col items-center m-2",
-												placeControlsAbove() ? "bottom-full" : "top-full",
-											)}
-											style={{ width: `${bounds.size.width}px` }}
-										>
-											<RecordingControls
-												target={{
-													variant: "area",
-													screen: params.displayId ?? "",
-													bounds,
-												}}
-												organizations={organizations()}
-											/>
-											<ShowCapFreeWarning
-												isInstantMode={rawOptions.mode === "instant"}
-											/>
-										</div>
-=======
 										<RecordingControls
 											target={{
 												variant: "area",
@@ -839,9 +809,8 @@
 											}
 										/>
 										<ShowCapFreeWarning
-											isInstantMode={rawOptions.mode === "instant"}
+											isInstantMode={options.mode === "instant"}
 										/>
->>>>>>> 6d0f4ae8
 									</div>
 								</div>
 
@@ -882,71 +851,13 @@
 	);
 }
 
-function CustomSelect(props: {
-	value: string;
-	onChange: (value: string) => void;
-	options: Array<{ value: string; label: string }>;
-	disabled?: boolean;
-}) {
-	const [isOpen, setIsOpen] = createSignal(false);
-
-	return (
-		<div class="relative">
-			<button
-				type="button"
-				onClick={() => !props.disabled && setIsOpen(!isOpen())}
-				disabled={props.disabled}
-				class="flex flex-row gap-2 items-center justify-between px-2.5 py-2 w-full rounded-lg transition-colors bg-white border text-xs text-gray-12 hover:bg-gray-1 disabled:opacity-50 disabled:cursor-not-allowed"
-			>
-				<span class="truncate">
-					{props.options.find((opt) => opt.value === props.value)?.label ||
-						"Select organization"}
-				</span>
-				<IconCapCaretDown
-					class={cx(
-						"size-3 transition-transform flex-shrink-0 text-gray-11",
-						isOpen() && "rotate-180",
-					)}
-				/>
-			</button>
-
-			<Show when={isOpen()}>
-				{/* Backdrop to close dropdown when clicking outside */}
-				<div class="fixed inset-0 z-10" onClick={() => setIsOpen(false)} />
-				{/* Dropdown menu */}
-				<div class="absolute z-20 w-full mt-1 bg-white border rounded-lg shadow-lg max-h-60 overflow-auto">
-					{props.options.map((option) => (
-						<button
-							type="button"
-							class={cx(
-								"w-full text-left px-2.5 py-2 text-xs hover:bg-gray-2 transition-colors",
-								props.value === option.value && "bg-gray-3 font-medium",
-							)}
-							onClick={() => {
-								props.onChange(option.value);
-								setIsOpen(false);
-							}}
-						>
-							{option.label}
-						</button>
-					))}
-				</div>
-			</Show>
-		</div>
-	);
-}
-
 function RecordingControls(props: {
 	target: ScreenCaptureTarget;
 	setToggleModeSelect?: (value: boolean) => void;
-<<<<<<< HEAD
-	organizations: Array<Organization>;
-=======
 	showBackground?: boolean;
->>>>>>> 6d0f4ae8
 }) {
 	const auth = authStore.createQuery();
-	const { setOptions, rawOptions } = useRecordingOptions();
+	const [options, setOptions] = useOptions();
 
 	const generalSetings = generalSettingsStore.createQuery();
 
@@ -964,14 +875,14 @@
 					action: () => {
 						setOptions("mode", "studio");
 					},
-					checked: rawOptions.mode === "studio",
+					checked: options.mode === "studio",
 				}),
 				await CheckMenuItem.new({
 					text: "Instant Mode",
 					action: () => {
 						setOptions("mode", "instant");
 					},
-					checked: rawOptions.mode === "instant",
+					checked: options.mode === "instant",
 				}),
 			],
 		});
@@ -1014,74 +925,15 @@
 			handleRecordingResult(
 				commands.startRecording({
 					capture_target: props.target,
-					mode: rawOptions.mode,
-					capture_system_audio: rawOptions.captureSystemAudio,
+					mode: options.mode,
+					capture_system_audio: options.captureSystemAudio,
+					organization_id: options.organizationId ?? null,
 				}),
 				setOptions,
 			),
 	}));
 
 	return (
-<<<<<<< HEAD
-		<>
-			<div class="flex flex-col gap-2.5 p-2.5 my-2.5 rounded-xl border min-w-fit w-fit bg-gray-2 border-gray-4">
-				<div class="flex gap-2.5 items-center">
-					<div
-						onClick={() => setOptions("targetMode", null)}
-						class="flex justify-center items-center rounded-full transition-opacity bg-gray-12 size-9 hover:opacity-80"
-					>
-						<IconCapX class="invert will-change-transform size-3 dark:invert-0" />
-					</div>
-					<div
-						data-inactive={rawOptions.mode === "instant" && !auth.data}
-						class="flex overflow-hidden flex-row h-11 rounded-full bg-blue-9 group"
-						onClick={() => {
-							if (rawOptions.mode === "instant" && !auth.data) {
-								emit("start-sign-in");
-								return;
-							}
-
-							invoke("log_message", {
-								level: "info",
-								message: `Starting recording with: target=${JSON.stringify(props.target)}, mode=${rawOptions.mode}, systemAudio=${rawOptions.captureSystemAudio}, organizationId=${rawOptions.organizationId ?? null}`,
-							}).catch(console.error);
-							commands.startRecording({
-								capture_target: props.target,
-								mode: rawOptions.mode,
-								capture_system_audio: rawOptions.captureSystemAudio,
-								organization_id: rawOptions.organizationId ?? null,
-							});
-						}}
-					>
-						<div class="flex items-center py-1 pl-4 transition-colors hover:bg-blue-10">
-							{rawOptions.mode === "studio" ? (
-								<IconCapFilmCut class="size-4" />
-							) : (
-								<IconCapInstant class="size-4" />
-							)}
-							<div class="flex flex-col mr-2 ml-3">
-								<span class="text-sm font-medium text-white text-nowrap">
-									{rawOptions.mode === "instant" && !auth.data
-										? "Sign In To Use"
-										: "Start Recording"}
-								</span>
-								<span class="text-xs flex items-center text-nowrap gap-1 transition-opacity duration-200 text-white font-light -mt-0.5 opacity-90">
-									{`${capitalize(rawOptions.mode)} Mode`}
-								</span>
-							</div>
-						</div>
-						<div
-							class="pl-2.5 group-hover:bg-blue-10 transition-colors pr-3 py-1.5 flex items-center"
-							onClick={(e) => {
-								e.stopPropagation();
-								menuModes().then((menu) => menu.popup());
-							}}
-						>
-							<IconCapCaretDown class="focus:rotate-90" />
-						</div>
-					</div>
-					<div
-=======
 		<Show
 			when={!isAreaTooSmall()}
 			fallback={
@@ -1110,12 +962,12 @@
 				</div>
 				<div
 					data-inactive={
-						(rawOptions.mode === "instant" && !auth.data) ||
+						(options.mode === "instant" && !auth.data) ||
 						startRecording.isPending
 					}
 					class="flex overflow-hidden flex-row h-11 rounded-full bg-blue-9 text-white group data-[inactive='true']:bg-blue-8 data-[inactive='true']:text-white/80"
 					onClick={() => {
-						if (rawOptions.mode === "instant" && !auth.data) {
+						if (options.mode === "instant" && !auth.data) {
 							emit("start-sign-in");
 							return;
 						}
@@ -1130,19 +982,19 @@
 							!startRecording.isPending && "hover:bg-blue-10",
 						)}
 					>
-						{rawOptions.mode === "studio" ? (
+						{options.mode === "studio" ? (
 							<IconCapFilmCut class="size-4" />
 						) : (
 							<IconCapInstant class="size-4" />
 						)}
 						<div class="flex flex-col mr-2 ml-3">
 							<span class="text-sm font-medium text-nowrap">
-								{rawOptions.mode === "instant" && !auth.data
+								{options.mode === "instant" && !auth.data
 									? "Sign In To Use"
 									: "Start Recording"}
 							</span>
 							<span class="text-xs flex items-center text-nowrap gap-1 transition-opacity duration-200 font-light -mt-0.5 opacity-90">
-								{`${capitalize(rawOptions.mode)} Mode`}
+								{`${capitalize(options.mode)} Mode`}
 							</span>
 						</div>
 					</div>
@@ -1151,59 +1003,87 @@
 							"pl-2.5 transition-colors pr-3 py-1.5 flex items-center",
 							!startRecording.isPending && "group-hover:bg-blue-10",
 						)}
->>>>>>> 6d0f4ae8
 						onClick={(e) => {
 							e.stopPropagation();
-							preRecordingMenu().then((menu) => menu.popup());
+							menuModes().then((menu) => menu.popup());
 						}}
-						class="flex justify-center items-center rounded-full border transition-opacity bg-gray-6 text-gray-12 size-9 hover:opacity-80"
 					>
-						<IconCapGear class="will-change-transform size-5" />
+						<IconCapCaretDown class="focus:rotate-90" />
 					</div>
 				</div>
-				{/* Organization selector - appears when instant mode is selected and user has organizations */}
-				<Show
-					when={
-						rawOptions.mode === "instant" &&
-						auth.data &&
-						props.organizations.length > 1
-					}
+				<div
+					onClick={(e) => {
+						e.stopPropagation();
+						preRecordingMenu().then((menu) => menu.popup());
+					}}
+					class="flex justify-center items-center rounded-full border transition-opacity bg-gray-6 text-gray-12 size-9 hover:opacity-80"
 				>
-					<div class="bg-gray-2 rounded-lg p-3 border border-gray-4 animate-in fade-in slide-in-from-top duration-300">
-						<div class="flex flex-col gap-2">
-							<label class="flex items-center justify-center gap-2 text-xs text-gray-11">
-								<IconLucideBuilding2 class="size-3" />
-								Organization
-							</label>
-							<CustomSelect
-								value={rawOptions.organizationId ?? ""}
-								onChange={(value) =>
-									setOptions("organizationId", value || null)
-								}
-								options={props.organizations.map((org) => ({
-									value: org.id,
-									label: `${org.name}${org.ownerId === auth.data?.user_id ? " (Owner)" : ""}`,
-								}))}
-								disabled={props.organizations.length === 1}
-							/>
-						</div>
-					</div>
-				</Show>
+					<IconCapGear class="will-change-transform size-5" />
+				</div>
 			</div>
+			<div class="flex flex-col items-center gap-2">
+				<button
+					onClick={() => props.setToggleModeSelect?.(true)}
+					class="cursor-pointer flex gap-1 items-center transition-all duration-200 relative z-20"
+					classList={{
+						"bg-black/40 p-2 rounded-lg backdrop-blur-sm border border-white/10 hover:bg-black/50 hover:opacity-80":
+							props.showBackground,
+						"hover:opacity-60": !props.showBackground,
+					}}
+				>
+					<IconCapInfo class="opacity-70 will-change-transform size-3" />
+					<p class="text-sm text-white">
+						<span class="opacity-70">What is </span>
+						<span class="font-medium">{capitalize(options.mode)} Mode</span>?
+					</p>
+				</button>
+				<OrganizationSelect />
+			</div>
+		</Show>
+	);
+}
+
+function OrganizationSelect(props: { showBackground?: boolean }) {
+	const organisations = createOrganizationsQuery();
+	const [options, setOptions] = useOptions();
+
+	return (
+		<Show when={organisations().length > 1}>
 			<button
-				onClick={() => props.setToggleModeSelect?.(true)}
-				class="cursor-pointer flex gap-1 items-center mb-5 transition-all duration-200 relative z-20"
+				class="flex gap-1 items-center mb-5 group hover:opacity-60 transition-opacity duration-200"
 				classList={{
-					"bg-black/40 p-2 rounded-lg backdrop-blur-sm border border-white/10 hover:bg-black/50 hover:opacity-80":
+					"bg-black/40 p-2 rounded-lg backdrop-blur-sm border border-white/10":
 						props.showBackground,
-					"hover:opacity-60": !props.showBackground,
+				}}
+				onClick={async () => {
+					const menu = await Menu.new({
+						items: await Promise.all(
+							organisations().map((org) =>
+								CheckMenuItem.new({
+									text: org.name,
+									action: () => {
+										setOptions("organizationId", org.id);
+									},
+									checked: options.organizationId === org.id,
+								}),
+							),
+						),
+					});
+					menu.popup();
 				}}
 			>
-				<IconCapInfo class="opacity-70 will-change-transform size-3" />
-				<p class="text-sm text-white">
-					<span class="opacity-70">What is </span>
-					<span class="font-medium">{capitalize(rawOptions.mode)} Mode</span>?
-				</p>
+				<div class="text-sm text-white flex flex-row">
+					<span class="opacity-70">Organization:</span>
+					<span class="ml-1 flex flex-row ">
+						{
+							(
+								organisations().find((o) => o.id === options.organizationId) ??
+								organisations()[0]
+							)?.name
+						}
+						<IconCapChevronDown />
+					</span>
+				</div>
 			</button>
 		</Show>
 	);
