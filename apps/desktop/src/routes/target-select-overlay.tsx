import { Button } from "@cap/ui-solid";
import { createEventListener } from "@solid-primitives/event-listener";
import { createElementSize } from "@solid-primitives/resize-observer";
import { useSearchParams } from "@solidjs/router";
import { createMutation, useQuery } from "@tanstack/solid-query";
import { LogicalPosition } from "@tauri-apps/api/dpi";
import { emit } from "@tauri-apps/api/event";
import { CheckMenuItem, Menu, MenuItem, PredefinedMenuItem } from "@tauri-apps/api/menu";
import { type as ostype } from "@tauri-apps/plugin-os";
<<<<<<< HEAD
import { createEffect, createMemo, createSignal, Match, mergeProps, onCleanup, Show, Suspense, Switch } from "solid-js";
=======
import {
	createEffect,
	createMemo,
	createSignal,
	Match,
	mergeProps,
	onCleanup,
	Show,
	Suspense,
	Switch,
} from "solid-js";
>>>>>>> 8a922a4a
import { createStore, reconcile } from "solid-js/store";
import {
	CROP_ZERO,
	type CropBounds,
	Cropper,
	type CropperRef,
	createCropOptionsMenuItems,
	type Ratio,
} from "~/components/Cropper";
import ModeSelect from "~/components/ModeSelect";
import SelectionHint from "~/components/selection-hint";
import { authStore, generalSettingsStore } from "~/store";
<<<<<<< HEAD
import { createOptionsQuery, createOrganizationsQuery, createWorkspacesQuery } from "~/utils/queries";
import { commands, type DisplayId, events, type ScreenCaptureTarget, type TargetUnderCursor } from "~/utils/tauri";
import { RecordingOptionsProvider, useRecordingOptions } from "./(window-chrome)/OptionsContext";
import { ArrowUpRight, DoubleArrowSwitcher, RecordFill } from "~/icons";
=======
import {
	createCameraMutation,
	createOptionsQuery,
	createOrganizationsQuery,
	listAudioDevices,
	listVideoDevices,
} from "~/utils/queries";
import {
	type CameraInfo,
	commands,
	type DeviceOrModelID,
	type DisplayId,
	events,
	type ScreenCaptureTarget,
	type TargetUnderCursor,
} from "~/utils/tauri";
import CameraSelect from "./(window-chrome)/new-main/CameraSelect";
import MicrophoneSelect from "./(window-chrome)/new-main/MicrophoneSelect";
import {
	RecordingOptionsProvider,
	useRecordingOptions,
} from "./(window-chrome)/OptionsContext";
>>>>>>> 8a922a4a

const MIN_SIZE = { width: 150, height: 150 };

const capitalize = (str: string) => {
	return str.charAt(0).toUpperCase() + str.slice(1);
};

const findCamera = (cameras: CameraInfo[], id?: DeviceOrModelID | null) => {
	if (!id) return undefined;
	return cameras.find((camera) =>
		"DeviceID" in id
			? camera.device_id === id.DeviceID
			: camera.model_id === id.ModelID,
	);
};

export default function () {
	return (
		<RecordingOptionsProvider>
			<Inner />
		</RecordingOptionsProvider>
	);
}

function useOptions() {
	const { rawOptions: _rawOptions, setOptions } = createOptionsQuery();

	// const organizations = createOrganizationsQuery();
	const workspaces = createWorkspacesQuery();

	createEffect(() => {
		// if (
		// 	(!_rawOptions.organizationId && organizations().length > 0) ||
		// 	(_rawOptions.organizationId &&
		// 		organizations().every((o) => o.id !== _rawOptions.organizationId) &&
		// 		organizations().length > 0)
		// ) {
		// 	setOptions("organizationId", organizations()[0]?.id);
		// }

		if (
			(!_rawOptions.workspaceId && workspaces().length > 0) ||
			(_rawOptions.workspaceId &&
				workspaces().every((w) => w.id !== _rawOptions.workspaceId) &&
				workspaces().length > 0)
		) {
			setOptions("workspaceId", workspaces()[0]?.id);
		}
	});

	return [_rawOptions, setOptions] as const;
}

function Inner() {
	const [params] = useSearchParams<{
		displayId: DisplayId;
		isHoveredDisplay: string;
	}>();
	const [options, setOptions] = useOptions();

	const [toggleModeSelect, setToggleModeSelect] = createSignal(false);

	const [targetUnderCursor, setTargetUnderCursor] = createStore<TargetUnderCursor>({
		display_id: null,
		window: null,
	});

	const unsubTargetUnderCursor = events.targetUnderCursor.listen((event) => {
		setTargetUnderCursor(reconcile(event.payload));
	});
	onCleanup(() => unsubTargetUnderCursor.then((unsub) => unsub()));

	const windowIcon = useQuery(() => ({
		queryKey: ["windowIcon", targetUnderCursor.window?.id],
		queryFn: async () => {
			if (!targetUnderCursor.window?.id) return null;
			return await commands.getWindowIcon(targetUnderCursor.window.id.toString());
		},
		enabled: !!targetUnderCursor.window?.id,
		staleTime: 5 * 60 * 1000, // Cache for 5 minutes
	}));

	const displayInformation = useQuery(() => ({
		queryKey: ["displayId", params.displayId],
		queryFn: async () => {
			if (!params.displayId) return null;
			try {
				const info = await commands.displayInformation(params.displayId);
				return info;
			} catch (error) {
				console.error("Failed to fetch screen information:", error);
				return null;
			}
		},
		enabled: params.displayId !== undefined && options.targetMode === "display",
	}));

	const [crop, setCrop] = createSignal<CropBounds>(CROP_ZERO);
<<<<<<< HEAD

	const [initialAreaBounds, setInitialAreaBounds] = createSignal<CropBounds | undefined>(undefined);
=======
	type AreaTarget = Extract<ScreenCaptureTarget, { variant: "area" }>;
	const [pendingAreaTarget, setPendingAreaTarget] =
		createSignal<AreaTarget | null>(null);
	const [initialAreaBounds, setInitialAreaBounds] = createSignal<
		CropBounds | undefined
	>(undefined);
>>>>>>> 8a922a4a

	createEffect(() => {
		const target = options.captureTarget;
		if (
			target.variant === "area" &&
			params.displayId &&
			target.screen === params.displayId
		) {
			setPendingAreaTarget({
				variant: "area",
				screen: target.screen,
				bounds: {
					position: {
						x: target.bounds.position.x,
						y: target.bounds.position.y,
					},
					size: {
						width: target.bounds.size.width,
						height: target.bounds.size.height,
					},
				},
			});
		}
	});

	createEffect((prevMode: "display" | "window" | "area" | null | undefined) => {
		const mode = options.targetMode ?? null;
		if (prevMode === "area" && mode !== "area") {
			const target = pendingAreaTarget();
			if (target) {
				setOptions(
					"captureTarget",
					reconcile({
						variant: "area",
						screen: target.screen,
						bounds: {
							position: {
								x: target.bounds.position.x,
								y: target.bounds.position.y,
							},
							size: {
								width: target.bounds.size.width,
								height: target.bounds.size.height,
							},
						},
					}),
				);
			}
			setPendingAreaTarget(null);
			setInitialAreaBounds(undefined);
		}
		return mode;
	});

	const unsubOnEscapePress = events.onEscapePress.listen(() => {
		setOptions("targetMode", null);
		commands.closeTargetSelectOverlays();
	});
	onCleanup(() => unsubOnEscapePress.then((f) => f()));

	// This prevents browser keyboard shortcuts from firing.
	// Eg. on Windows Ctrl+P would open the print dialog without this
	createEventListener(document, "keydown", (e) => e.preventDefault());

	return (
		<Switch>
			<Match when={options.targetMode === "display" && params.displayId}>
				{(displayId) => (
					<div
						data-over={targetUnderCursor.display_id === displayId()}
						class="relative w-screen h-screen flex flex-col items-center justify-center data-[over='true']:bg-blue-600/40 transition-colors"
					>
						<div class="absolute inset-0 bg-black/60 -z-10" />

						<Show when={displayInformation.data} keyed>
							{(display) => (
<<<<<<< HEAD
								<>
									<span class="mb-2 text-3xl font-semibold text-white">{display.name || "Monitor"}</span>
=======
								<div class="flex flex-col items-center text-white">
									<IconCapMonitor class="size-20 mb-3" />
									<span class="mb-2 text-3xl font-semibold">
										{display.name || "Monitor"}
									</span>
>>>>>>> 8a922a4a
									<Show when={display.physical_size}>
										{(size) => (
											<span class="mb-2 text-xs">
												{`${size().width}x${size().height} · ${
													display.refresh_rate
												}FPS`}
											</span>
										)}
									</Show>
								</div>
							)}
						</Show>

						<Show when={toggleModeSelect()}>
							{/* Transparent overlay to capture outside clicks */}
							<div class="absolute inset-0 z-10" onClick={() => setToggleModeSelect(false)} />
							<ModeSelect standalone onClose={() => setToggleModeSelect(false)} />
						</Show>

						<RecordingControls
							setToggleModeSelect={setToggleModeSelect}
							target={{ variant: "display", id: displayId() }}
						/>
						{/* <ShowCapFreeWarning isInstantMode={options.mode === "instant"} /> */}
					</div>
				)}
			</Match>
			<Match when={options.targetMode === "window" && targetUnderCursor.display_id === params.displayId}>
				<Show when={targetUnderCursor.window} keyed>
					{(windowUnderCursor) => (
						<div
							data-over={targetUnderCursor.display_id === params.displayId}
							class="relative w-screen h-screen bg-black/70"
						>
							<div
								class="flex absolute flex-col justify-center items-center bg-blue-600/40"
								style={{
									width: `${windowUnderCursor.bounds.size.width}px`,
									height: `${windowUnderCursor.bounds.size.height}px`,
									left: `${windowUnderCursor.bounds.position.x}px`,
									top: `${windowUnderCursor.bounds.position.y}px`,
								}}
								onClick={() => {
									setOptions(
										"captureTarget",
										reconcile({
											variant: "window",
											id: windowUnderCursor.id,
										}),
									);
									setOptions("targetMode", null);
									commands.closeTargetSelectOverlays();
								}}
							>
								<div class="flex flex-col justify-center items-center text-white">
									<div class="w-24 h-24">
										<Suspense>
											<Show when={windowIcon.data}>
												{(icon) => (
													<img
														src={icon()}
														alt={`${windowUnderCursor.app_name} icon`}
														class="mb-5 w-full h-full rounded-lg animate-in fade-in"
													/>
												)}
											</Show>
										</Suspense>
									</div>
									<span class="mb-2 text-3xl font-semibold">{windowUnderCursor.app_name}</span>
									<span class="mb-3 text-xs">
										{`${windowUnderCursor.bounds.size.width}x${windowUnderCursor.bounds.size.height}`}
									</span>
								</div>
<<<<<<< HEAD
								<button
									class="flex flex-row items-center gap-1 pl-1 pr-2 h-6 rounded-[8px] bg-black/30 hover:bg-black/50 text-xs cursor-pointer text-white opacity-80 hover:opacity-100 transition-opacity"
									onClick={() => {
										setInitialAreaBounds({
											x: windowUnderCursor.bounds.position.x,
											y: windowUnderCursor.bounds.position.y,
											width: windowUnderCursor.bounds.size.width,
											height: windowUnderCursor.bounds.size.height,
										});
										setOptions({
											targetMode: "area",
										});
										commands.openTargetSelectOverlays(null);
									}}
								>
									<IconCapCrop class="size-4" />
									Adjust area
								</button>

								<RecordingControls
									target={{
										variant: "window",
										id: windowUnderCursor.id,
									}}
								/>
=======
								<div onClick={(e) => e.stopPropagation()}>
									<RecordingControls
										target={{
											variant: "window",
											id: windowUnderCursor.id,
										}}
									/>
								</div>
>>>>>>> 8a922a4a

								{/* <Button
									variant="dark"
									size="sm"
									onClick={(e) => {
										e.stopPropagation();
										setInitialAreaBounds({
											x: windowUnderCursor.bounds.position.x,
											y: windowUnderCursor.bounds.position.y,
											width: windowUnderCursor.bounds.size.width,
											height: windowUnderCursor.bounds.size.height,
										});
										const screenId = params.displayId;
										if (screenId) {
											setPendingAreaTarget({
												variant: "area",
												screen: screenId,
												bounds: {
													position: {
														x: windowUnderCursor.bounds.position.x,
														y: windowUnderCursor.bounds.position.y,
													},
													size: {
														width: windowUnderCursor.bounds.size.width,
														height: windowUnderCursor.bounds.size.height,
													},
												},
											});
										}
										setOptions({
											targetMode: "area",
										});
										commands.openTargetSelectOverlays(null);
									}}
								>
									Adjust recording area
								</Button> */}
								{/* <ShowCapFreeWarning isInstantMode={options.mode === "instant"} /> */}
							</div>
						</div>
					)}
				</Show>
			</Match>
			<Match when={options.targetMode === "area" && params.displayId}>
				{(displayId) => {
					let controlsEl: HTMLDivElement | undefined;
					let cropperRef: CropperRef | undefined;

					const [aspect, setAspect] = createSignal<Ratio | null>(null);
<<<<<<< HEAD
					const [snapToRatioEnabled, setSnapToRatioEnabled] = createSignal(true);
=======
					const [snapToRatioEnabled, setSnapToRatioEnabled] =
						createSignal(true);
					const [isInteracting, setIsInteracting] = createSignal(false);
					const [committedCrop, setCommittedCrop] =
						createSignal<CropBounds>(CROP_ZERO);
					const shouldShowSelectionHint = createMemo(() => {
						if (initialAreaBounds() !== undefined) return false;
						const bounds = crop();
						return bounds.width <= 1 && bounds.height <= 1 && !isInteracting();
					});
>>>>>>> 8a922a4a

					const isValid = createMemo(() => {
						const b = crop();
<<<<<<< HEAD
						return scheduled() ? b.width >= MIN_SIZE.width && b.height >= MIN_SIZE.height : p;
=======
						return b.width >= MIN_SIZE.width && b.height >= MIN_SIZE.height;
					});
					const committedIsValid = createMemo(() => {
						const b = committedCrop();
						return b.width >= MIN_SIZE.width && b.height >= MIN_SIZE.height;
					});

					createEffect(() => {
						if (isInteracting()) return;
						setCommittedCrop(crop());
>>>>>>> 8a922a4a
					});

					async function showCropOptionsMenu(e: UIEvent) {
						e.preventDefault();
						const items = [
							{
								text: "Reset selection",
								action: () => {
									cropperRef?.reset();
									setAspect(null);
									setPendingAreaTarget(null);
								},
							},
							await PredefinedMenuItem.new({
								item: "Separator",
							}),
							...createCropOptionsMenuItems({
								aspect: aspect(),
								snapToRatioEnabled: snapToRatioEnabled(),
								onAspectSet: setAspect,
								onSnapToRatioSet: setSnapToRatioEnabled,
							}),
						];
						const menu = await Menu.new({ items });
						await menu.popup();
						await menu.close();
					}

					// Spacing rules:
					// Prefer below the crop (smaller margin)
					// If no space below, place above the crop (larger top margin)
					// Otherwise, place inside at the top of the crop (small inner margin)
					const macos = ostype() === "macos";
					const SIDE_MARGIN = 16;
					const MARGIN_BELOW = 16;
					const MARGIN_TOP_OUTSIDE = 16;
					const MARGIN_TOP_INSIDE = macos ? 40 : 28;
					const TOP_SAFE_MARGIN = macos ? 40 : 10; // keep clear of notch on MacBooks

					const controlsSize = createElementSize(() => controlsEl);
					const [controllerInside, _setControllerInside] = createSignal(false);

					// This is required due to the use of a ResizeObserver within the createElementSize function
					// Otherwise there will be an infinite loop: ResizeObserver loop completed with undelivered notifications.
					let raf: number | null = null;
					function setControllerInside(value: boolean) {
						if (raf) cancelAnimationFrame(raf);
						raf = requestAnimationFrame(() => _setControllerInside(value));
					}
					onCleanup(() => {
						if (raf) cancelAnimationFrame(raf);
					});

					const controlsStyle = createMemo(() => {
						const bounds = crop();
						const size = controlsSize;
						if (!size?.width || !size?.height) return undefined;

						if (size.width === 0 || bounds.width === 0) {
							return { transform: "translate(-1000px, -1000px)" }; // Hide off-screen initially
						}

						const centerX = bounds.x + bounds.width / 2;
						let finalY: number;

						// Try below the crop
						const belowY = bounds.y + bounds.height + MARGIN_BELOW;
						if (belowY + size.height <= window.innerHeight) {
							finalY = belowY;
							setControllerInside(false);
						} else {
							// Try above the crop with a larger top margin
							const aboveY = bounds.y - size.height - MARGIN_TOP_OUTSIDE;
							if (aboveY >= TOP_SAFE_MARGIN) {
								finalY = aboveY;
								setControllerInside(false);
							} else {
								// Default to inside
								finalY = bounds.y + MARGIN_TOP_INSIDE;
								setControllerInside(true);
							}
						}

						const finalX = Math.max(
							SIDE_MARGIN,
							Math.min(centerX - size.width / 2, window.innerWidth - size.width - SIDE_MARGIN)
						);

						return {
							transform: `translate(${finalX}px, ${finalY}px)`,
						};
					});

					createEffect(() => {
						if (isInteracting()) return;
						if (!committedIsValid()) return;
						const screenId = displayId();
						if (!screenId) return;
						const bounds = committedCrop();
						setPendingAreaTarget({
							variant: "area",
							screen: screenId,
							bounds: {
								position: { x: bounds.x, y: bounds.y },
								size: { width: bounds.width, height: bounds.height },
							},
						});
					});

					return (
<<<<<<< HEAD
						<div class="fixed w-screen h-screen">
							<div ref={controlsEl} class="fixed z-50 transition-opacity" style={controlsStyle()}>
								<Show
									when={isValid()}
									fallback={
										<div>
											<div class="flex flex-col gap-1 items-center p-2.5 my-2 rounded-xl border min-w-fit w-fit bg-red-2 shadow-sm border-red-4 text-sm">
												<p>Minimum size is 150 x 150</p>
												<small>
													<code>
														{crop().width} x {crop().height}
													</code>{" "}
													is too small
												</small>
											</div>
										</div>
									}
								>
=======
						<div class="fixed w-screen h-screen bg-black/60 relative">
							<div
								ref={controlsEl}
								class="fixed z-50 transition-opacity"
								style={controlsStyle()}
							>
								<div class="flex flex-col items-center">
>>>>>>> 8a922a4a
									<RecordingControls
										target={{
											variant: "area",
											screen: displayId(),
											bounds: {
												position: {
													x: committedCrop().x,
													y: committedCrop().y,
												},
												size: {
													width: committedCrop().width,
													height: committedCrop().height,
												},
											},
										}}
										disabled={!isValid()}
										showBackground={controllerInside()}
									/>
<<<<<<< HEAD
									{/* <ShowCapFreeWarning isInstantMode={options.mode === "instant"} /> */}
								</Show>
=======
									<Show when={!isValid()}>
										<div class="flex flex-col gap-1 items-center p-2.5 my-2 rounded-xl border min-w-fit w-fit bg-red-2 shadow-sm border-red-4 text-sm">
											<p>Minimum size is 150 x 150</p>
											<small>
												<code>
													{crop().width} x {crop().height}
												</code>{" "}
												is too small
											</small>
										</div>
									</Show>
									<Show when={isValid()}>
										<ShowCapFreeWarning
											isInstantMode={options.mode === "instant"}
										/>
									</Show>
								</div>
>>>>>>> 8a922a4a
							</div>

							<SelectionHint show={shouldShowSelectionHint()} />

							<Cropper
								ref={cropperRef}
								onInteraction={setIsInteracting}
								onCropChange={setCrop}
								initialCrop={() => initialAreaBounds() ?? CROP_ZERO}
								showBounds={isValid()}
								aspectRatio={aspect() ?? undefined}
								snapToRatioEnabled={snapToRatioEnabled()}
								onContextMenu={(e) => showCropOptionsMenu(e)}
							/>
						</div>
					);
				}}
			</Match>
		</Switch>
	);
}

function RecordingControls(props: {
	target: ScreenCaptureTarget;
	setToggleModeSelect?: (value: boolean) => void;
	showBackground?: boolean;
	disabled?: boolean;
}) {
	const auth = authStore.createQuery();
	const { setOptions, rawOptions } = useRecordingOptions();

<<<<<<< HEAD
	// const generalSetings = generalSettingsStore.createQuery();

	const workspaces = createMemo(() => auth.data?.workspaces ?? []);
	const selectedWorkspace = createMemo(() => {
		if (!rawOptions.workspaceId && workspaces().length > 0) {
			return workspaces()[0];
		}
		return workspaces().find((w) => w.id === rawOptions.workspaceId) ?? workspaces()[0];
	});

	const workspacesMenu = async () =>
		await Menu.new({
			items: await Promise.all(
				workspaces().map((workspace) =>
					CheckMenuItem.new({
						text: workspace.name,
						action: () => {
							setOptions("workspaceId", workspace.id);
						},
						checked: selectedWorkspace()?.id === workspace.id,
					})
				)
			),
		});
=======
	const generalSetings = generalSettingsStore.createQuery();
	const cameras = useQuery(() => listVideoDevices);
	const mics = useQuery(() => listAudioDevices);
	const setMicInput = createMutation(() => ({
		mutationFn: async (name: string | null) => {
			await commands.setMicInput(name);
			setOptions("micName", name);
		},
	}));
	const setCamera = createCameraMutation();

	const selectedCamera = createMemo(() => {
		if (!rawOptions.cameraID) return null;
		return findCamera(cameras.data ?? [], rawOptions.cameraID) ?? null;
	});

	const selectedMicName = createMemo(() => {
		if (!rawOptions.micName) return null;
		return (
			(mics.data ?? []).find((name) => name === rawOptions.micName) ?? null
		);
	});
>>>>>>> 8a922a4a

	const menuModes = async () =>
		await Menu.new({
			items: [
				await CheckMenuItem.new({
					text: "Studio Mode",
					action: () => {
						setOptions("mode", "studio");
					},
					checked: rawOptions.mode === "studio",
				}),
				await CheckMenuItem.new({
					text: "Instant Mode",
					action: () => {
						setOptions("mode", "instant");
					},
					checked: rawOptions.mode === "instant",
				}),
			],
		});

	// const countdownItems = async () => [
	// 	await CheckMenuItem.new({
	// 		text: "Off",
	// 		action: () => generalSettingsStore.set({ recordingCountdown: 0 }),
	// 		checked: !generalSetings.data?.recordingCountdown || generalSetings.data?.recordingCountdown === 0,
	// 	}),
	// 	await CheckMenuItem.new({
	// 		text: "3 seconds",
	// 		action: () => generalSettingsStore.set({ recordingCountdown: 3 }),
	// 		checked: generalSetings.data?.recordingCountdown === 3,
	// 	}),
	// 	await CheckMenuItem.new({
	// 		text: "5 seconds",
	// 		action: () => generalSettingsStore.set({ recordingCountdown: 5 }),
	// 		checked: generalSetings.data?.recordingCountdown === 5,
	// 	}),
	// 	await CheckMenuItem.new({
	// 		text: "10 seconds",
	// 		action: () => generalSettingsStore.set({ recordingCountdown: 10 }),
	// 		checked: generalSetings.data?.recordingCountdown === 10,
	// 	}),
	// ];

	// const preRecordingMenu = async () => {
	// 	return await Menu.new({
	// 		items: [
	// 			await MenuItem.new({
	// 				text: "Recording Countdown",
	// 				enabled: false,
	// 			}),
	// 			...(await countdownItems()),
	// 		],
	// 	});
	// };

	function showMenu(menu: Promise<Menu>, e: UIEvent) {
		e.stopPropagation();
		const rect = (e.target as HTMLDivElement).getBoundingClientRect();
		menu.then((menu) => menu.popup(new LogicalPosition(rect.x, rect.y + 40)));
	}

	const startDisabled = () => !!props.disabled;

	return (
		<>
<<<<<<< HEAD
			<div class="flex gap-2 items-center p-2 my-5 rounded-[18px] border border-white/15 min-w-fit w-fit bg-neutral-950 shadow-sm">
				{/* <div
					onClick={() => {
						setOptions("targetMode", null);
						commands.closeTargetSelectOverlays();
					}}
					class="flex justify-center items-center rounded-full transition-opacity bg-gray-12 size-9 hover:opacity-80"
				>
					<IconCapX class="invert will-change-transform size-3 dark:invert-0" />
				</div> */}
				<Show when={auth.data && workspaces().length > 0}>
					<div
						class="flex items-center gap-1.5 px-3 h-10 rounded-[12px] transition-colors cursor-pointer hover:bg-white/5"
						onMouseDown={(e) => showMenu(workspacesMenu(), e)}
						onClick={(e) => showMenu(workspacesMenu(), e)}
					>
						<Show when={selectedWorkspace()?.avatarUrl && selectedWorkspace()?.avatarUrl !== null}>
							<img src={selectedWorkspace()?.avatarUrl ?? ""} alt="" class="size-5 rounded-full object-cover" />
						</Show>
						<span class="text-sm text-gray-12">{selectedWorkspace()?.name}</span>
						<DoubleArrowSwitcher class="size-3 text-gray-11" />
					</div>
				</Show>
				<Show when={!auth.data}>
					<span class="text-white text-[14px] px-2">Log In to Record</span>
				</Show>
				<div
					data-inactive={rawOptions.mode === "instant" && !auth.data}
					class="flex overflow-hidden flex-row h-10 rounded-[12px] bg-blue-9 group border border-white/15"
					onClick={() => {
						if (rawOptions.mode === "instant" && !auth.data) {
							emit("start-sign-in");
							return;
						}

						commands.startRecording({
							capture_target: props.target,
							mode: rawOptions.mode,
							capture_system_audio: rawOptions.captureSystemAudio,
							workspace_id: rawOptions.workspaceId,
						});
					}}
				>
					<div class="flex items-center gap-1 py-1 px-3 transition-colors hover:bg-blue-10 cursor-pointer">
						{auth.data && <RecordFill class="size-4" />}
						<div class="text-sm font-medium text-white text-nowrap px-1">
							{!auth.data ? "Open Inflight" : "Start Recording"}
						</div>
						{!auth.data && <ArrowUpRight class="size-4" />}
					</div>
					{/* <div class="flex items-center py-1 pl-4 transition-colors hover:bg-blue-10">
						{rawOptions.mode === "studio" ? <IconCapFilmCut class="size-4" /> : <IconCapInstant class="size-4" />}
						<div class="flex flex-col mr-2 ml-3">
							<span class="text-sm font-medium text-white text-nowrap">
								{rawOptions.mode === "instant" && !auth.data ? "Sign In To Use" : "Start Recording"}
							</span>
							<span class="text-xs flex items-center text-nowrap gap-1 transition-opacity duration-200 text-white font-light -mt-0.5 opacity-90">
								{`${capitalize(rawOptions.mode)} Mode`}
							</span>
						</div>
					</div>
					<div
						class="pl-2.5 group-hover:bg-blue-10 transition-colors pr-3 py-1.5 flex items-center"
						onMouseDown={(e) => showMenu(menuModes(), e)}
						onClick={(e) => showMenu(menuModes(), e)}
					>
						<IconCapCaretDown class="pointer-events-none focus:rotate-90" />
					</div> */}
				</div>
				{/* <div
					class="flex justify-center items-center rounded-full border transition-opacity bg-gray-6 text-gray-12 size-9 hover:opacity-80"
					onMouseDown={(e) => showMenu(preRecordingMenu(), e)}
					onClick={(e) => showMenu(preRecordingMenu(), e)}
				>
					<IconCapGear class="pointer-events-none will-change-transform size-5" />
				</div> */}
=======
			<div class="flex flex-col gap-2.5 items-stretch my-2.5 w-[22rem] max-w-[90vw]">
				<div class="p-3 rounded-2xl border border-white/30 dark:border-white/10 bg-white/70 dark:bg-gray-2/70 shadow-lg backdrop-blur-xl">
					<div class="flex gap-2.5 items-center">
						<div
							onClick={() => {
								setOptions("targetMode", null);
								commands.closeTargetSelectOverlays();
							}}
							class="flex justify-center items-center rounded-full transition-opacity bg-gray-12 size-9 hover:opacity-80"
						>
							<IconCapX class="invert will-change-transform size-3 dark:invert-0" />
						</div>
						<div
							data-inactive={rawOptions.mode === "instant" && !auth.data}
							data-disabled={startDisabled()}
							class="flex flex-1 min-w-0 max-w-[15rem] overflow-hidden flex-row h-11 rounded-full text-white bg-gradient-to-r from-blue-10 via-blue-10 to-blue-11 group"
							onClick={() => {
								if (rawOptions.mode === "instant" && !auth.data) {
									emit("start-sign-in");
									return;
								}
								if (startDisabled()) return;

								if (props.target.variant === "area") {
									setOptions(
										"captureTarget",
										reconcile({
											variant: "area",
											screen: props.target.screen,
											bounds: {
												position: {
													x: props.target.bounds.position.x,
													y: props.target.bounds.position.y,
												},
												size: {
													width: props.target.bounds.size.width,
													height: props.target.bounds.size.height,
												},
											},
										}),
									);
								}

								commands.startRecording({
									capture_target: props.target,
									mode: rawOptions.mode,
									capture_system_audio: rawOptions.captureSystemAudio,
								});
							}}
						>
							<div
								class="flex flex-1 items-center py-1 pl-4 transition-colors hover:bg-white/10 min-w-0"
								classList={{
									"opacity-60 cursor-not-allowed hover:bg-transparent":
										startDisabled(),
								}}
							>
								{rawOptions.mode === "studio" ? (
									<IconCapFilmCut class="size-4 flex-shrink-0" />
								) : (
									<IconCapInstant class="size-4 flex-shrink-0" />
								)}
								<div class="flex flex-col mr-2 ml-3 min-w-0">
									<span class="text-[0.95rem] font-medium text-white text-nowrap">
										{rawOptions.mode === "instant" && !auth.data
											? "Sign In To Use"
											: "Start Recording"}
									</span>
									<span class="text-[11px] flex items-center text-nowrap gap-1 transition-opacity duration-200 text-white/90 font-light -mt-0.5">
										{`${capitalize(rawOptions.mode)} Mode`}
									</span>
								</div>
							</div>
							<div
								class="pl-2.5 pr-3 py-1.5 flex items-center border-l border-white/20 bg-white/5 transition-colors group-hover:bg-white/10"
								onMouseDown={(e) => showMenu(menuModes(), e)}
								onClick={(e) => showMenu(menuModes(), e)}
							>
								<IconCapCaretDown class="pointer-events-none" />
							</div>
						</div>
						<div
							class="flex justify-center items-center rounded-full border transition-opacity bg-gray-6 text-gray-12 size-9 hover:opacity-80"
							onMouseDown={(e) => showMenu(preRecordingMenu(), e)}
							onClick={(e) => showMenu(preRecordingMenu(), e)}
						>
							<IconCapGear class="pointer-events-none will-change-transform size-5" />
						</div>
					</div>
				</div>
				<div class="p-3 rounded-2xl border border-white/30 dark:border-white/10 bg-white/70 dark:bg-gray-2/70 shadow-lg backdrop-blur-xl">
					<div class="grid grid-cols-2 gap-2 w-full">
						<CameraSelect
							disabled={cameras.isPending}
							options={cameras.data ?? []}
							value={selectedCamera() ?? null}
							onChange={(camera) => {
								if (!camera) setCamera.mutate(null);
								else if (camera.model_id)
									setCamera.mutate({ ModelID: camera.model_id });
								else setCamera.mutate({ DeviceID: camera.device_id });
							}}
						/>
						<MicrophoneSelect
							disabled={mics.isPending}
							options={mics.isPending ? [] : (mics.data ?? [])}
							value={
								mics.isPending
									? (rawOptions.micName ?? null)
									: selectedMicName()
							}
							onChange={(value) => setMicInput.mutate(value)}
						/>
					</div>
				</div>
>>>>>>> 8a922a4a
			</div>
			{/* <div class="flex justify-center items-center w-full">
				<div
					onClick={() => props.setToggleModeSelect?.(true)}
					class="flex gap-1 justify-center items-center self-center mb-5 transition-opacity duration-200 w-fit hover:opacity-60"
					classList={{
						"bg-black/50 p-2 rounded-lg border border-white/10 hover:bg-black/50 hover:opacity-80":
							props.showBackground,
						"hover:opacity-60": !props.showBackground,
					}}
				>
					<IconCapInfo class="opacity-70 will-change-transform size-3" />
					<p class="text-sm text-white drop-shadow-md">
						<span class="opacity-70">What is </span>
						<span class="font-medium">{capitalize(rawOptions.mode)} Mode</span>?
					</p>
				</div>
			</div> */}
		</>
	);
}

function ShowCapFreeWarning(props: { isInstantMode: boolean }) {
	const auth = authStore.createQuery();

	return (
		<Suspense>
			<Show when={props.isInstantMode && auth.data?.plan?.upgraded === false}>
				<p class="text-sm text-center max-w-64">
					Instant Mode recordings are limited to 5 mins,{" "}
					<button class="underline" onClick={() => commands.showWindow("Upgrade")}>
						Upgrade to Pro
					</button>
				</p>
			</Show>
		</Suspense>
	);
}<|MERGE_RESOLUTION|>--- conflicted
+++ resolved
@@ -7,21 +7,7 @@
 import { emit } from "@tauri-apps/api/event";
 import { CheckMenuItem, Menu, MenuItem, PredefinedMenuItem } from "@tauri-apps/api/menu";
 import { type as ostype } from "@tauri-apps/plugin-os";
-<<<<<<< HEAD
 import { createEffect, createMemo, createSignal, Match, mergeProps, onCleanup, Show, Suspense, Switch } from "solid-js";
-=======
-import {
-	createEffect,
-	createMemo,
-	createSignal,
-	Match,
-	mergeProps,
-	onCleanup,
-	Show,
-	Suspense,
-	Switch,
-} from "solid-js";
->>>>>>> 8a922a4a
 import { createStore, reconcile } from "solid-js/store";
 import {
 	CROP_ZERO,
@@ -34,16 +20,12 @@
 import ModeSelect from "~/components/ModeSelect";
 import SelectionHint from "~/components/selection-hint";
 import { authStore, generalSettingsStore } from "~/store";
-<<<<<<< HEAD
-import { createOptionsQuery, createOrganizationsQuery, createWorkspacesQuery } from "~/utils/queries";
-import { commands, type DisplayId, events, type ScreenCaptureTarget, type TargetUnderCursor } from "~/utils/tauri";
-import { RecordingOptionsProvider, useRecordingOptions } from "./(window-chrome)/OptionsContext";
 import { ArrowUpRight, DoubleArrowSwitcher, RecordFill } from "~/icons";
-=======
 import {
 	createCameraMutation,
 	createOptionsQuery,
 	createOrganizationsQuery,
+	createWorkspacesQuery,
 	listAudioDevices,
 	listVideoDevices,
 } from "~/utils/queries";
@@ -58,11 +40,7 @@
 } from "~/utils/tauri";
 import CameraSelect from "./(window-chrome)/new-main/CameraSelect";
 import MicrophoneSelect from "./(window-chrome)/new-main/MicrophoneSelect";
-import {
-	RecordingOptionsProvider,
-	useRecordingOptions,
-} from "./(window-chrome)/OptionsContext";
->>>>>>> 8a922a4a
+import { RecordingOptionsProvider, useRecordingOptions } from "./(window-chrome)/OptionsContext";
 
 const MIN_SIZE = { width: 150, height: 150 };
 
@@ -73,9 +51,7 @@
 const findCamera = (cameras: CameraInfo[], id?: DeviceOrModelID | null) => {
 	if (!id) return undefined;
 	return cameras.find((camera) =>
-		"DeviceID" in id
-			? camera.device_id === id.DeviceID
-			: camera.model_id === id.ModelID,
+		"DeviceID" in id ? camera.device_id === id.DeviceID : camera.model_id === id.ModelID
 	);
 };
 
@@ -161,25 +137,13 @@
 	}));
 
 	const [crop, setCrop] = createSignal<CropBounds>(CROP_ZERO);
-<<<<<<< HEAD
-
+	type AreaTarget = Extract<ScreenCaptureTarget, { variant: "area" }>;
+	const [pendingAreaTarget, setPendingAreaTarget] = createSignal<AreaTarget | null>(null);
 	const [initialAreaBounds, setInitialAreaBounds] = createSignal<CropBounds | undefined>(undefined);
-=======
-	type AreaTarget = Extract<ScreenCaptureTarget, { variant: "area" }>;
-	const [pendingAreaTarget, setPendingAreaTarget] =
-		createSignal<AreaTarget | null>(null);
-	const [initialAreaBounds, setInitialAreaBounds] = createSignal<
-		CropBounds | undefined
-	>(undefined);
->>>>>>> 8a922a4a
 
 	createEffect(() => {
 		const target = options.captureTarget;
-		if (
-			target.variant === "area" &&
-			params.displayId &&
-			target.screen === params.displayId
-		) {
+		if (target.variant === "area" && params.displayId && target.screen === params.displayId) {
 			setPendingAreaTarget({
 				variant: "area",
 				screen: target.screen,
@@ -217,7 +181,7 @@
 								height: target.bounds.size.height,
 							},
 						},
-					}),
+					})
 				);
 			}
 			setPendingAreaTarget(null);
@@ -248,22 +212,13 @@
 
 						<Show when={displayInformation.data} keyed>
 							{(display) => (
-<<<<<<< HEAD
-								<>
-									<span class="mb-2 text-3xl font-semibold text-white">{display.name || "Monitor"}</span>
-=======
 								<div class="flex flex-col items-center text-white">
 									<IconCapMonitor class="size-20 mb-3" />
-									<span class="mb-2 text-3xl font-semibold">
-										{display.name || "Monitor"}
-									</span>
->>>>>>> 8a922a4a
+									<span class="mb-2 text-3xl font-semibold">{display.name || "Monitor"}</span>
 									<Show when={display.physical_size}>
 										{(size) => (
 											<span class="mb-2 text-xs">
-												{`${size().width}x${size().height} · ${
-													display.refresh_rate
-												}FPS`}
+												{`${size().width}x${size().height} · ${display.refresh_rate}FPS`}
 											</span>
 										)}
 									</Show>
@@ -306,7 +261,7 @@
 										reconcile({
 											variant: "window",
 											id: windowUnderCursor.id,
-										}),
+										})
 									);
 									setOptions("targetMode", null);
 									commands.closeTargetSelectOverlays();
@@ -331,7 +286,6 @@
 										{`${windowUnderCursor.bounds.size.width}x${windowUnderCursor.bounds.size.height}`}
 									</span>
 								</div>
-<<<<<<< HEAD
 								<button
 									class="flex flex-row items-center gap-1 pl-1 pr-2 h-6 rounded-[8px] bg-black/30 hover:bg-black/50 text-xs cursor-pointer text-white opacity-80 hover:opacity-100 transition-opacity"
 									onClick={() => {
@@ -357,16 +311,6 @@
 										id: windowUnderCursor.id,
 									}}
 								/>
-=======
-								<div onClick={(e) => e.stopPropagation()}>
-									<RecordingControls
-										target={{
-											variant: "window",
-											id: windowUnderCursor.id,
-										}}
-									/>
-								</div>
->>>>>>> 8a922a4a
 
 								{/* <Button
 									variant="dark"
@@ -416,26 +360,17 @@
 					let cropperRef: CropperRef | undefined;
 
 					const [aspect, setAspect] = createSignal<Ratio | null>(null);
-<<<<<<< HEAD
 					const [snapToRatioEnabled, setSnapToRatioEnabled] = createSignal(true);
-=======
-					const [snapToRatioEnabled, setSnapToRatioEnabled] =
-						createSignal(true);
 					const [isInteracting, setIsInteracting] = createSignal(false);
-					const [committedCrop, setCommittedCrop] =
-						createSignal<CropBounds>(CROP_ZERO);
+					const [committedCrop, setCommittedCrop] = createSignal<CropBounds>(CROP_ZERO);
 					const shouldShowSelectionHint = createMemo(() => {
 						if (initialAreaBounds() !== undefined) return false;
 						const bounds = crop();
 						return bounds.width <= 1 && bounds.height <= 1 && !isInteracting();
 					});
->>>>>>> 8a922a4a
 
 					const isValid = createMemo(() => {
 						const b = crop();
-<<<<<<< HEAD
-						return scheduled() ? b.width >= MIN_SIZE.width && b.height >= MIN_SIZE.height : p;
-=======
 						return b.width >= MIN_SIZE.width && b.height >= MIN_SIZE.height;
 					});
 					const committedIsValid = createMemo(() => {
@@ -446,7 +381,6 @@
 					createEffect(() => {
 						if (isInteracting()) return;
 						setCommittedCrop(crop());
->>>>>>> 8a922a4a
 					});
 
 					async function showCropOptionsMenu(e: UIEvent) {
@@ -557,34 +491,9 @@
 					});
 
 					return (
-<<<<<<< HEAD
-						<div class="fixed w-screen h-screen">
+						<div class="fixed w-screen h-screen bg-black/60 relative">
 							<div ref={controlsEl} class="fixed z-50 transition-opacity" style={controlsStyle()}>
-								<Show
-									when={isValid()}
-									fallback={
-										<div>
-											<div class="flex flex-col gap-1 items-center p-2.5 my-2 rounded-xl border min-w-fit w-fit bg-red-2 shadow-sm border-red-4 text-sm">
-												<p>Minimum size is 150 x 150</p>
-												<small>
-													<code>
-														{crop().width} x {crop().height}
-													</code>{" "}
-													is too small
-												</small>
-											</div>
-										</div>
-									}
-								>
-=======
-						<div class="fixed w-screen h-screen bg-black/60 relative">
-							<div
-								ref={controlsEl}
-								class="fixed z-50 transition-opacity"
-								style={controlsStyle()}
-							>
 								<div class="flex flex-col items-center">
->>>>>>> 8a922a4a
 									<RecordingControls
 										target={{
 											variant: "area",
@@ -603,10 +512,6 @@
 										disabled={!isValid()}
 										showBackground={controllerInside()}
 									/>
-<<<<<<< HEAD
-									{/* <ShowCapFreeWarning isInstantMode={options.mode === "instant"} /> */}
-								</Show>
-=======
 									<Show when={!isValid()}>
 										<div class="flex flex-col gap-1 items-center p-2.5 my-2 rounded-xl border min-w-fit w-fit bg-red-2 shadow-sm border-red-4 text-sm">
 											<p>Minimum size is 150 x 150</p>
@@ -619,12 +524,9 @@
 										</div>
 									</Show>
 									<Show when={isValid()}>
-										<ShowCapFreeWarning
-											isInstantMode={options.mode === "instant"}
-										/>
+										<ShowCapFreeWarning isInstantMode={options.mode === "instant"} />
 									</Show>
 								</div>
->>>>>>> 8a922a4a
 							</div>
 
 							<SelectionHint show={shouldShowSelectionHint()} />
@@ -656,7 +558,6 @@
 	const auth = authStore.createQuery();
 	const { setOptions, rawOptions } = useRecordingOptions();
 
-<<<<<<< HEAD
 	// const generalSetings = generalSettingsStore.createQuery();
 
 	const workspaces = createMemo(() => auth.data?.workspaces ?? []);
@@ -681,30 +582,6 @@
 				)
 			),
 		});
-=======
-	const generalSetings = generalSettingsStore.createQuery();
-	const cameras = useQuery(() => listVideoDevices);
-	const mics = useQuery(() => listAudioDevices);
-	const setMicInput = createMutation(() => ({
-		mutationFn: async (name: string | null) => {
-			await commands.setMicInput(name);
-			setOptions("micName", name);
-		},
-	}));
-	const setCamera = createCameraMutation();
-
-	const selectedCamera = createMemo(() => {
-		if (!rawOptions.cameraID) return null;
-		return findCamera(cameras.data ?? [], rawOptions.cameraID) ?? null;
-	});
-
-	const selectedMicName = createMemo(() => {
-		if (!rawOptions.micName) return null;
-		return (
-			(mics.data ?? []).find((name) => name === rawOptions.micName) ?? null
-		);
-	});
->>>>>>> 8a922a4a
 
 	const menuModes = async () =>
 		await Menu.new({
@@ -771,7 +648,6 @@
 
 	return (
 		<>
-<<<<<<< HEAD
 			<div class="flex gap-2 items-center p-2 my-5 rounded-[18px] border border-white/15 min-w-fit w-fit bg-neutral-950 shadow-sm">
 				{/* <div
 					onClick={() => {
@@ -848,123 +724,6 @@
 				>
 					<IconCapGear class="pointer-events-none will-change-transform size-5" />
 				</div> */}
-=======
-			<div class="flex flex-col gap-2.5 items-stretch my-2.5 w-[22rem] max-w-[90vw]">
-				<div class="p-3 rounded-2xl border border-white/30 dark:border-white/10 bg-white/70 dark:bg-gray-2/70 shadow-lg backdrop-blur-xl">
-					<div class="flex gap-2.5 items-center">
-						<div
-							onClick={() => {
-								setOptions("targetMode", null);
-								commands.closeTargetSelectOverlays();
-							}}
-							class="flex justify-center items-center rounded-full transition-opacity bg-gray-12 size-9 hover:opacity-80"
-						>
-							<IconCapX class="invert will-change-transform size-3 dark:invert-0" />
-						</div>
-						<div
-							data-inactive={rawOptions.mode === "instant" && !auth.data}
-							data-disabled={startDisabled()}
-							class="flex flex-1 min-w-0 max-w-[15rem] overflow-hidden flex-row h-11 rounded-full text-white bg-gradient-to-r from-blue-10 via-blue-10 to-blue-11 group"
-							onClick={() => {
-								if (rawOptions.mode === "instant" && !auth.data) {
-									emit("start-sign-in");
-									return;
-								}
-								if (startDisabled()) return;
-
-								if (props.target.variant === "area") {
-									setOptions(
-										"captureTarget",
-										reconcile({
-											variant: "area",
-											screen: props.target.screen,
-											bounds: {
-												position: {
-													x: props.target.bounds.position.x,
-													y: props.target.bounds.position.y,
-												},
-												size: {
-													width: props.target.bounds.size.width,
-													height: props.target.bounds.size.height,
-												},
-											},
-										}),
-									);
-								}
-
-								commands.startRecording({
-									capture_target: props.target,
-									mode: rawOptions.mode,
-									capture_system_audio: rawOptions.captureSystemAudio,
-								});
-							}}
-						>
-							<div
-								class="flex flex-1 items-center py-1 pl-4 transition-colors hover:bg-white/10 min-w-0"
-								classList={{
-									"opacity-60 cursor-not-allowed hover:bg-transparent":
-										startDisabled(),
-								}}
-							>
-								{rawOptions.mode === "studio" ? (
-									<IconCapFilmCut class="size-4 flex-shrink-0" />
-								) : (
-									<IconCapInstant class="size-4 flex-shrink-0" />
-								)}
-								<div class="flex flex-col mr-2 ml-3 min-w-0">
-									<span class="text-[0.95rem] font-medium text-white text-nowrap">
-										{rawOptions.mode === "instant" && !auth.data
-											? "Sign In To Use"
-											: "Start Recording"}
-									</span>
-									<span class="text-[11px] flex items-center text-nowrap gap-1 transition-opacity duration-200 text-white/90 font-light -mt-0.5">
-										{`${capitalize(rawOptions.mode)} Mode`}
-									</span>
-								</div>
-							</div>
-							<div
-								class="pl-2.5 pr-3 py-1.5 flex items-center border-l border-white/20 bg-white/5 transition-colors group-hover:bg-white/10"
-								onMouseDown={(e) => showMenu(menuModes(), e)}
-								onClick={(e) => showMenu(menuModes(), e)}
-							>
-								<IconCapCaretDown class="pointer-events-none" />
-							</div>
-						</div>
-						<div
-							class="flex justify-center items-center rounded-full border transition-opacity bg-gray-6 text-gray-12 size-9 hover:opacity-80"
-							onMouseDown={(e) => showMenu(preRecordingMenu(), e)}
-							onClick={(e) => showMenu(preRecordingMenu(), e)}
-						>
-							<IconCapGear class="pointer-events-none will-change-transform size-5" />
-						</div>
-					</div>
-				</div>
-				<div class="p-3 rounded-2xl border border-white/30 dark:border-white/10 bg-white/70 dark:bg-gray-2/70 shadow-lg backdrop-blur-xl">
-					<div class="grid grid-cols-2 gap-2 w-full">
-						<CameraSelect
-							disabled={cameras.isPending}
-							options={cameras.data ?? []}
-							value={selectedCamera() ?? null}
-							onChange={(camera) => {
-								if (!camera) setCamera.mutate(null);
-								else if (camera.model_id)
-									setCamera.mutate({ ModelID: camera.model_id });
-								else setCamera.mutate({ DeviceID: camera.device_id });
-							}}
-						/>
-						<MicrophoneSelect
-							disabled={mics.isPending}
-							options={mics.isPending ? [] : (mics.data ?? [])}
-							value={
-								mics.isPending
-									? (rawOptions.micName ?? null)
-									: selectedMicName()
-							}
-							onChange={(value) => setMicInput.mutate(value)}
-						/>
-					</div>
-				</div>
->>>>>>> 8a922a4a
 			</div>
 			{/* <div class="flex justify-center items-center w-full">
 				<div
