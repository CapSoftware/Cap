--- conflicted
+++ resolved
@@ -1,12 +1,7 @@
 import { createTimer } from "@solid-primitives/timer";
 import { createMutation } from "@tanstack/solid-query";
 import { LogicalPosition } from "@tauri-apps/api/dpi";
-import {
-	CheckMenuItem,
-	Menu,
-	MenuItem,
-	PredefinedMenuItem,
-} from "@tauri-apps/api/menu";
+import { CheckMenuItem, Menu, MenuItem, PredefinedMenuItem } from "@tauri-apps/api/menu";
 import { WebviewWindow } from "@tauri-apps/api/webviewWindow";
 import { getCurrentWindow } from "@tauri-apps/api/window";
 import * as dialog from "@tauri-apps/plugin-dialog";
@@ -20,11 +15,7 @@
 import { createTauriEventListener } from "~/utils/createEventListener";
 import { createCurrentRecordingQuery, createOptionsQuery } from "~/utils/queries";
 import { handleRecordingResult } from "~/utils/recording";
-import type {
-	CameraInfo,
-	DeviceOrModelID,
-	RecordingInputKind,
-} from "~/utils/tauri";
+import type { CameraInfo, DeviceOrModelID, RecordingInputKind } from "~/utils/tauri";
 import { commands, events } from "~/utils/tauri";
 
 type State =
@@ -64,27 +55,22 @@
 	const auth = authStore.createQuery();
 
 	const audioLevel = createAudioInputLevel();
-	const [disconnectedInputs, setDisconnectedInputs] =
-		createStore<RecordingInputState>({ microphone: false, camera: false });
-	const [recordingFailure, setRecordingFailure] = createSignal<string | null>(
-		null,
-	);
+	const [disconnectedInputs, setDisconnectedInputs] = createStore<RecordingInputState>({
+		microphone: false,
+		camera: false,
+	});
+	const [recordingFailure, setRecordingFailure] = createSignal<string | null>(null);
 	const [issuePanelVisible, setIssuePanelVisible] = createSignal(false);
 	const [issueKey, setIssueKey] = createSignal("");
 	const [cameraWindowOpen, setCameraWindowOpen] = createSignal(false);
 	let settingsButtonRef: HTMLButtonElement | undefined;
 
-	const hasDisconnectedInput = () =>
-		disconnectedInputs.microphone || disconnectedInputs.camera;
+	const hasDisconnectedInput = () => disconnectedInputs.microphone || disconnectedInputs.camera;
 
 	const issueMessages = createMemo(() => {
 		const issues: string[] = [];
-		if (disconnectedInputs.microphone)
-			issues.push(
-				"Microphone disconnected. Reconnect it to continue recording.",
-			);
-		if (disconnectedInputs.camera)
-			issues.push("Camera disconnected. Reconnect it to continue recording.");
+		if (disconnectedInputs.microphone) issues.push("Microphone disconnected. Reconnect it to continue recording.");
+		if (disconnectedInputs.camera) issues.push("Camera disconnected. Reconnect it to continue recording.");
 		const failure = recordingFailure();
 		if (failure) issues.push(failure);
 		return issues;
@@ -101,8 +87,7 @@
 	const hasCameraInput = () => optionsQuery.rawOptions.cameraID != null;
 	const microphoneTitle = createMemo(() => {
 		if (disconnectedInputs.microphone) return "Microphone disconnected";
-		if (optionsQuery.rawOptions.micName)
-			return `Microphone: ${optionsQuery.rawOptions.micName}`;
+		if (optionsQuery.rawOptions.micName) return `Microphone: ${optionsQuery.rawOptions.micName}`;
 		return "Microphone not configured";
 	});
 
@@ -128,8 +113,7 @@
 		switch (payload.variant) {
 			case "Countdown":
 				setState((s) => {
-					if (s.variant === "countdown")
-						return { ...s, current: payload.value };
+					if (s.variant === "countdown") return { ...s, current: payload.value };
 
 					return s;
 				});
@@ -184,7 +168,7 @@
 			void refreshCameraWindowState();
 		},
 		2000,
-		setInterval,
+		setInterval
 	);
 
 	createEffect(() => {
@@ -344,16 +328,14 @@
 						if (!startedWithCameraInput || !hasCameraInput()) return;
 						toggleCameraPreview.mutate();
 					},
-				}),
+				})
 			);
 			items.push(await PredefinedMenuItem.new({ item: "Separator" }));
 			items.push(
 				await MenuItem.new({
-					text: startedWithMicrophone
-						? "Microphone"
-						: "Microphone (locked for this recording)",
+					text: startedWithMicrophone ? "Microphone" : "Microphone (locked for this recording)",
 					enabled: false,
-				}),
+				})
 			);
 			items.push(
 				await CheckMenuItem.new({
@@ -361,7 +343,7 @@
 					checked: optionsQuery.rawOptions.micName == null,
 					enabled: startedWithMicrophone,
 					action: () => updateMicInput.mutate(null),
-				}),
+				})
 			);
 			for (const name of audioDevices) {
 				items.push(
@@ -370,17 +352,15 @@
 						checked: optionsQuery.rawOptions.micName === name,
 						enabled: startedWithMicrophone,
 						action: () => updateMicInput.mutate(name),
-					}),
+					})
 				);
 			}
 			items.push(await PredefinedMenuItem.new({ item: "Separator" }));
 			items.push(
 				await MenuItem.new({
-					text: startedWithCameraInput
-						? "Webcam"
-						: "Webcam (locked for this recording)",
+					text: startedWithCameraInput ? "Webcam" : "Webcam (locked for this recording)",
 					enabled: false,
-				}),
+				})
 			);
 			items.push(
 				await CheckMenuItem.new({
@@ -388,25 +368,21 @@
 					checked: !hasCameraInput(),
 					enabled: startedWithCameraInput,
 					action: () => updateCameraInput.mutate(null),
-				}),
+				})
 			);
 			for (const camera of videoDevices) {
 				items.push(
 					await CheckMenuItem.new({
 						text: camera.display_name,
-						checked: cameraMatchesSelection(
-							camera,
-							optionsQuery.rawOptions.cameraID ?? null,
-						),
+						checked: cameraMatchesSelection(camera, optionsQuery.rawOptions.cameraID ?? null),
 						enabled: startedWithCameraInput,
 						action: () => updateCameraInput.mutate(camera),
-					}),
+					})
 				);
 			}
 			const menu = await Menu.new({ items });
 			const rect = settingsButtonRef?.getBoundingClientRect();
-			if (rect)
-				menu.popup(new LogicalPosition(rect.x, rect.y + rect.height + 4));
+			if (rect) menu.popup(new LogicalPosition(rect.x, rect.y + rect.height + 4));
 			else menu.popup();
 		} catch (error) {
 			console.error("Failed to open recording settings menu", error);
@@ -458,7 +434,6 @@
 	});
 
 	return (
-<<<<<<< HEAD
 		<div
 			class="flex flex-row items-stretch w-full h-full animate-in fade-in rounded-[18px] border border-white/15"
 			style={{
@@ -537,171 +512,6 @@
 			>
 				<IconCapMoreVertical class="pointer-events-none text-gray-10" />
 			</div> */}
-=======
-		<div class="flex h-full w-full flex-col justify-end gap-2">
-			<Show when={hasRecordingIssue() && issuePanelVisible()}>
-				<div class="flex w-full flex-row items-start gap-3 rounded-2xl border border-red-8 bg-gray-1 px-4 py-3 text-[12px] leading-snug text-red-11 shadow-lg">
-					<IconLucideAlertTriangle class="mt-0.5 size-5 text-red-9" />
-					<div class="flex-1 space-y-1">
-						{issueMessages().map((message) => (
-							<p>{message}</p>
-						))}
-					</div>
-					<button
-						type="button"
-						class="text-red-9 transition hover:text-red-11"
-						onClick={() => dismissIssuePanel()}
-						aria-label="Dismiss recording issue"
-					>
-						<IconLucideX class="size-4" />
-					</button>
-				</div>
-			</Show>
-			<div class="h-10 w-full rounded-2xl">
-				<div class="flex h-full w-full flex-row items-stretch overflow-hidden rounded-2xl bg-gray-1 shadow-[0_8px_24px_rgba(18,18,18,0.18)] animate-in fade-in">
-					<Show when={countdownState()}>
-						{(state) => (
-							<div
-								ref={setCountdownRef}
-								class={cx(
-									"transition-opacity",
-									showCountdown() ? "opacity-100" : "opacity-0",
-								)}
-							>
-								<Countdown from={state().from} current={state().current} />
-							</div>
-						)}
-					</Show>
-					<div class="flex flex-1 flex-col gap-2 p-[0.25rem]">
-						<div class="flex flex-1 flex-row justify-between">
-							<button
-								disabled={stopRecording.isPending}
-								class="flex flex-row items-center gap-[0.25rem] rounded-lg py-[0.25rem] px-[0.5rem] text-red-300 transition-opacity disabled:opacity-60"
-								type="button"
-								onClick={() => stopRecording.mutate()}
-								title="Stop recording"
-								aria-label="Stop recording"
-							>
-								<IconCapStopCircle />
-								<span class="text-[0.875rem] font-[500] tabular-nums">
-									<Show
-										when={isMaxRecordingLimitEnabled()}
-										fallback={formatTime(adjustedTime() / 1000)}
-									>
-										{formatTime(remainingRecordingTime() / 1000)}
-									</Show>
-								</span>
-							</button>
-
-							<div class="flex items-center gap-1">
-								<div
-									class="relative flex h-8 w-8 items-center justify-center"
-									title={microphoneTitle()}
-								>
-									{optionsQuery.rawOptions.micName != null ? (
-										disconnectedInputs.microphone ? (
-											<IconLucideMicOff class="size-5 text-amber-11" />
-										) : (
-											<>
-												<IconCapMicrophone class="size-5 text-gray-12" />
-												<div class="absolute bottom-1 left-1 right-1 h-0.5 overflow-hidden rounded-full bg-gray-10">
-													<div
-														class="absolute inset-0 bg-blue-9 transition-transform duration-100"
-														style={{
-															transform: `translateX(-${
-																(1 - audioLevel()) * 100
-															}%)`,
-														}}
-													/>
-												</div>
-											</>
-										)
-									) : (
-										<IconLucideMicOff
-											class="size-5 text-gray-7"
-											data-tauri-drag-region
-										/>
-									)}
-								</div>
-								<Show when={hasRecordingIssue()}>
-									<ActionButton
-										class={cx(
-											"text-red-10 hover:bg-red-3/40",
-											issuePanelVisible() && "bg-red-3/40 ring-1 ring-red-8",
-										)}
-										onClick={() => toggleIssuePanel()}
-										title={issueMessages().join(", ")}
-										aria-pressed={issuePanelVisible() ? "true" : "false"}
-										aria-label="Recording issues"
-									>
-										<IconLucideAlertTriangle class="size-5" />
-									</ActionButton>
-								</Show>
-
-								{(currentRecording.data?.mode === "studio" ||
-									ostype() === "macos") && (
-									<ActionButton
-										disabled={togglePause.isPending || hasDisconnectedInput()}
-										onClick={() => togglePause.mutate()}
-										title={
-											state().variant === "paused"
-												? "Resume recording"
-												: "Pause recording"
-										}
-										aria-label={
-											state().variant === "paused"
-												? "Resume recording"
-												: "Pause recording"
-										}
-									>
-										{state().variant === "paused" ? (
-											<IconCapPlayCircle />
-										) : (
-											<IconCapPauseCircle />
-										)}
-									</ActionButton>
-								)}
-
-								<ActionButton
-									disabled={restartRecording.isPending}
-									onClick={() => restartRecording.mutate()}
-									title="Restart recording"
-									aria-label="Restart recording"
-								>
-									<IconCapRestart />
-								</ActionButton>
-								<ActionButton
-									disabled={deleteRecording.isPending}
-									onClick={() => deleteRecording.mutate()}
-									title="Delete recording"
-									aria-label="Delete recording"
-								>
-									<IconCapTrash />
-								</ActionButton>
-								<ActionButton
-									ref={(el) => {
-										settingsButtonRef = el ?? undefined;
-									}}
-									onClick={() => {
-										void openRecordingSettingsMenu();
-									}}
-									title="Recording settings"
-									aria-label="Recording settings"
-								>
-									<IconCapSettings class="size-5" />
-								</ActionButton>
-							</div>
-						</div>
-					</div>
-					<div
-						class="non-styled-move flex cursor-move items-center justify-center border-l border-gray-5 p-[0.25rem] hover:cursor-move"
-						data-tauri-drag-region
-					>
-						<IconCapMoreVertical class="pointer-events-none text-gray-10" />
-					</div>
-				</div>
-			</div>
->>>>>>> 8a922a4a
 		</div>
 	);
 }
@@ -786,10 +596,7 @@
 	);
 }
 
-function cameraMatchesSelection(
-	camera: CameraInfo,
-	selected?: DeviceOrModelID | null,
-) {
+function cameraMatchesSelection(camera: CameraInfo, selected?: DeviceOrModelID | null) {
 	if (!selected) return false;
 	if ("DeviceID" in selected) return selected.DeviceID === camera.device_id;
 	return camera.model_id != null && selected.ModelID === camera.model_id;
@@ -801,9 +608,7 @@
 	return { DeviceID: camera.device_id };
 }
 
-function cloneDeviceOrModelId(
-	id: DeviceOrModelID | null,
-): DeviceOrModelID | null {
+function cloneDeviceOrModelId(id: DeviceOrModelID | null): DeviceOrModelID | null {
 	if (!id) return null;
 	if ("DeviceID" in id) return { DeviceID: id.DeviceID };
 	return { ModelID: id.ModelID };
