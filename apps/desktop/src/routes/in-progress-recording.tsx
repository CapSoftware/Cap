import { createElementBounds } from "@solid-primitives/bounds";
import { createTimer } from "@solid-primitives/timer";
import { createMutation } from "@tanstack/solid-query";
import { LogicalPosition } from "@tauri-apps/api/dpi";
import { CheckMenuItem, Menu, MenuItem, PredefinedMenuItem } from "@tauri-apps/api/menu";
import { WebviewWindow } from "@tauri-apps/api/webviewWindow";
import { getCurrentWindow } from "@tauri-apps/api/window";
import * as dialog from "@tauri-apps/plugin-dialog";
import { type as ostype } from "@tauri-apps/plugin-os";
import { cx } from "cva";
<<<<<<< HEAD
import { type ComponentProps, createEffect, createMemo, createSignal, Show } from "solid-js";
=======
import {
	type ComponentProps,
	createEffect,
	createMemo,
	createSignal,
	onCleanup,
	Show,
} from "solid-js";
>>>>>>> 9edf1cee
import { createStore, produce } from "solid-js/store";
import createPresence from "solid-presence";
import { GrabHandleIcon, PauseIcon, PlayIcon, RestartIcon, StopIcon, TrashIcon } from "~/icons";
import { authStore } from "~/store";
import { createTauriEventListener } from "~/utils/createEventListener";
import { createCurrentRecordingQuery, createOptionsQuery } from "~/utils/queries";
import { handleRecordingResult } from "~/utils/recording";
import type { CameraInfo, DeviceOrModelID, RecordingInputKind } from "~/utils/tauri";
import { commands, events } from "~/utils/tauri";

type State =
	| { variant: "countdown"; from: number; current: number }
	| { variant: "recording" }
	| { variant: "paused" }
	| { variant: "stopped" };

type RecordingInputState = Record<RecordingInputKind, boolean>;

declare global {
	interface Window {
		COUNTDOWN: number;
	}
}

const MAX_RECORDING_FOR_FREE = 5 * 60 * 1000;
const NO_MICROPHONE = "No Microphone";
const NO_WEBCAM = "No Webcam";
const FAKE_WINDOW_BOUNDS_NAME = "recording-controls-interactive-area";

export default function () {
	const [state, setState] = createSignal<State>(
		window.COUNTDOWN === 0
			? { variant: "recording" }
			: {
					variant: "countdown",
					from: window.COUNTDOWN,
					current: window.COUNTDOWN,
			  }
	);
	const [start, setStart] = createSignal(Date.now());
	const [time, setTime] = createSignal(Date.now());
	const currentRecording = createCurrentRecordingQuery();
	const optionsQuery = createOptionsQuery();
	const startedWithMicrophone = optionsQuery.rawOptions.micName != null;
	const startedWithCameraInput = optionsQuery.rawOptions.cameraID != null;
	const auth = authStore.createQuery();

	const audioLevel = createAudioInputLevel();
	const [disconnectedInputs, setDisconnectedInputs] = createStore<RecordingInputState>({
		microphone: false,
		camera: false,
	});
	const [recordingFailure, setRecordingFailure] = createSignal<string | null>(null);
	const [issuePanelVisible, setIssuePanelVisible] = createSignal(false);
	const [issueKey, setIssueKey] = createSignal("");
	const [cameraWindowOpen, setCameraWindowOpen] = createSignal(false);
	const [interactiveAreaRef, setInteractiveAreaRef] =
		createSignal<HTMLDivElement | null>(null);
	const interactiveBounds = createElementBounds(interactiveAreaRef);
	let settingsButtonRef: HTMLButtonElement | undefined;
	const recordingMode = createMemo(
		() => currentRecording.data?.mode ?? optionsQuery.rawOptions.mode,
	);
	const canPauseRecording = createMemo(() => {
		const mode = recordingMode();
		const os = ostype();
		return (
			mode === "studio" ||
			os === "macos" ||
			(os === "windows" && mode === "instant")
		);
	});

	const hasDisconnectedInput = () => disconnectedInputs.microphone || disconnectedInputs.camera;

	const issueMessages = createMemo(() => {
		const issues: string[] = [];
		if (disconnectedInputs.microphone) issues.push("Microphone disconnected. Reconnect it to continue recording.");
		if (disconnectedInputs.camera) issues.push("Camera disconnected. Reconnect it to continue recording.");
		const failure = recordingFailure();
		if (failure) issues.push(failure);
		return issues;
	});

	const hasRecordingIssue = () => issueMessages().length > 0;

	const toggleIssuePanel = () => {
		if (!hasRecordingIssue()) return;
		setIssuePanelVisible((visible) => !visible);
	};

	const dismissIssuePanel = () => setIssuePanelVisible(false);
	const hasCameraInput = () => optionsQuery.rawOptions.cameraID != null;
	const microphoneTitle = createMemo(() => {
		if (disconnectedInputs.microphone) return "Microphone disconnected";
		if (optionsQuery.rawOptions.micName) return `Microphone: ${optionsQuery.rawOptions.micName}`;
		return "Microphone not configured";
	});

	const [pauseResumes, setPauseResumes] = createStore<
		[] | [...Array<{ pause: number; resume?: number }>, { pause: number; resume?: number }]
	>([]);

	createEffect(() => {
		const messages = issueMessages();
		if (messages.length === 0) {
			setIssueKey("");
			setIssuePanelVisible(false);
			return;
		}
		const nextKey = messages.join("||");
		if (nextKey !== issueKey()) {
			setIssueKey(nextKey);
			setIssuePanelVisible(true);
		}
	});

	createTauriEventListener(events.recordingEvent, (payload) => {
		switch (payload.variant) {
			case "Countdown":
				setState((s) => {
					if (s.variant === "countdown") return { ...s, current: payload.value };

					return s;
				});
				break;
			case "Started":
				setDisconnectedInputs({ microphone: false, camera: false });
				setRecordingFailure(null);
				setState({ variant: "recording" });
				setStart(Date.now());
				break;
			case "InputLost": {
				const wasDisconnected = hasDisconnectedInput();
				setDisconnectedInputs(payload.input, () => true);
				if (!wasDisconnected && state().variant === "recording") {
					setPauseResumes((a) => [...a, { pause: Date.now() }]);
				}
				setState({ variant: "paused" });
				setTime(Date.now());
				break;
			}
			case "InputRestored":
				setDisconnectedInputs(payload.input, () => false);
				break;
			case "Failed":
				setRecordingFailure(payload.error);
				break;
		}
	});

	createTimer(
		() => {
			if (state().variant !== "recording") return;
			setTime(Date.now());
		},
		100,
		setInterval
	);
	const refreshCameraWindowState = async () => {
		try {
			setCameraWindowOpen(await commands.isCameraWindowOpen());
		} catch {
			setCameraWindowOpen(false);
		}
	};

	createEffect(() => {
		void refreshCameraWindowState();
	});

	createEffect(() => {
		const element = interactiveAreaRef();
		if (!element) {
			void commands.removeFakeWindow(FAKE_WINDOW_BOUNDS_NAME);
			return;
		}

		const left = interactiveBounds.left ?? 0;
		const top = interactiveBounds.top ?? 0;
		const width = interactiveBounds.width ?? 0;
		const height = interactiveBounds.height ?? 0;

		if (width === 0 || height === 0) return;

		void commands.setFakeWindowBounds(FAKE_WINDOW_BOUNDS_NAME, {
			position: { x: left, y: top },
			size: { width, height },
		});
	});

	onCleanup(() => {
		void commands.removeFakeWindow(FAKE_WINDOW_BOUNDS_NAME);
	});

	createTimer(
		() => {
			void refreshCameraWindowState();
		},
		2000,
		setInterval
	);

	createEffect(() => {
		if (
			state().variant === "stopped" &&
			!currentRecording.isPending &&
			(currentRecording.data === undefined || currentRecording.data === null)
		)
			getCurrentWindow().close();
	});

	const stopRecording = createMutation(() => ({
		mutationFn: async () => {
			setState({ variant: "stopped" });
			await commands.stopRecording();
		},
	}));

	const togglePause = createMutation(() => ({
		mutationFn: async () => {
			if (state().variant === "paused") {
				await commands.resumeRecording();
				setPauseResumes(
					produce((a) => {
						if (a.length === 0) return a;
						a[a.length - 1].resume = Date.now();
					})
				);
				setState({ variant: "recording" });
			} else {
				await commands.pauseRecording();
				setPauseResumes((a) => [...a, { pause: Date.now() }]);
				setState({ variant: "paused" });
			}
			setTime(Date.now());
		},
	}));

	const restartRecording = createMutation(() => ({
		mutationFn: async () => {
			const shouldRestart = await dialog.confirm(
				"Are you sure you want to restart the recording? The current recording will be discarded.",
				{ title: "Confirm Restart", okLabel: "Restart", cancelLabel: "Cancel" }
			);

			if (!shouldRestart) return;

			await handleRecordingResult(commands.restartRecording(), undefined);

			setState({ variant: "recording" });
			setTime(Date.now());
		},
	}));

	const deleteRecording = createMutation(() => ({
		mutationFn: async () => {
			const shouldDelete = await dialog.confirm("Are you sure you want to delete the recording?", {
				title: "Confirm Delete",
				okLabel: "Delete",
				cancelLabel: "Cancel",
			});

			if (!shouldDelete) return;

			await commands.deleteRecording();

			setState({ variant: "stopped" });
		},
	}));

	const toggleCameraPreview = createMutation(() => ({
		mutationFn: async () => {
			if (cameraWindowOpen()) {
				const cameraWindow = await WebviewWindow.getByLabel("camera");
				if (cameraWindow) await cameraWindow.close();
			} else {
				await commands.showWindow("Camera");
			}
			await refreshCameraWindowState();
		},
	}));

	const pauseRecordingForDeviceChange = async () => {
		if (state().variant !== "recording") return false;
		await commands.pauseRecording();
		setPauseResumes((a) => [...a, { pause: Date.now() }]);
		setState({ variant: "paused" });
		setTime(Date.now());
		return true;
	};

	const updateMicInput = createMutation(() => ({
		mutationFn: async (name: string | null) => {
			if (!startedWithMicrophone && name !== null) return;
			const previous = optionsQuery.rawOptions.micName ?? null;
			if (previous === name) return;
			await pauseRecordingForDeviceChange();
			optionsQuery.setOptions("micName", name);
			try {
				await commands.setMicInput(name);
			} catch (error) {
				optionsQuery.setOptions("micName", previous);
				throw error;
			}
		},
	}));

	const updateCameraInput = createMutation(() => ({
		mutationFn: async (camera: CameraInfo | null) => {
			if (!startedWithCameraInput && camera != null) return;
			const selected = optionsQuery.rawOptions.cameraID ?? null;
			if (!camera && selected === null) return;
			if (camera && cameraMatchesSelection(camera, selected)) return;
			await pauseRecordingForDeviceChange();
			const next = cameraInfoToId(camera);
			const previous = cloneDeviceOrModelId(selected);
			optionsQuery.setOptions("cameraID", next);
			try {
				await commands.setCameraInput(next);
				if (!next && cameraWindowOpen()) {
					const cameraWindow = await WebviewWindow.getByLabel("camera");
					if (cameraWindow) await cameraWindow.close();
					await refreshCameraWindowState();
				}
			} catch (error) {
				optionsQuery.setOptions("cameraID", previous);
				throw error;
			}
		},
	}));

	const openRecordingSettingsMenu = async () => {
		try {
			let audioDevices: string[] = [];
			let videoDevices: CameraInfo[] = [];
			try {
				audioDevices = await commands.listAudioDevices();
			} catch {
				audioDevices = [];
			}
			try {
				videoDevices = await commands.listCameras();
			} catch {
				videoDevices = [];
			}
			const items: (
				| Awaited<ReturnType<typeof CheckMenuItem.new>>
				| Awaited<ReturnType<typeof MenuItem.new>>
				| Awaited<ReturnType<typeof PredefinedMenuItem.new>>
			)[] = [];
			items.push(
				await CheckMenuItem.new({
					text: "Show Camera Preview",
					checked: cameraWindowOpen(),
					enabled: startedWithCameraInput && hasCameraInput(),
					action: () => {
						if (!startedWithCameraInput || !hasCameraInput()) return;
						toggleCameraPreview.mutate();
					},
				})
			);
			items.push(await PredefinedMenuItem.new({ item: "Separator" }));
			items.push(
				await MenuItem.new({
					text: startedWithMicrophone ? "Microphone" : "Microphone (locked for this recording)",
					enabled: false,
				})
			);
			items.push(
				await CheckMenuItem.new({
					text: NO_MICROPHONE,
					checked: optionsQuery.rawOptions.micName == null,
					enabled: startedWithMicrophone,
					action: () => updateMicInput.mutate(null),
				})
			);
			for (const name of audioDevices) {
				items.push(
					await CheckMenuItem.new({
						text: name,
						checked: optionsQuery.rawOptions.micName === name,
						enabled: startedWithMicrophone,
						action: () => updateMicInput.mutate(name),
					})
				);
			}
			items.push(await PredefinedMenuItem.new({ item: "Separator" }));
			items.push(
				await MenuItem.new({
					text: startedWithCameraInput ? "Webcam" : "Webcam (locked for this recording)",
					enabled: false,
				})
			);
			items.push(
				await CheckMenuItem.new({
					text: NO_WEBCAM,
					checked: !hasCameraInput(),
					enabled: startedWithCameraInput,
					action: () => updateCameraInput.mutate(null),
				})
			);
			for (const camera of videoDevices) {
				items.push(
					await CheckMenuItem.new({
						text: camera.display_name,
						checked: cameraMatchesSelection(camera, optionsQuery.rawOptions.cameraID ?? null),
						enabled: startedWithCameraInput,
						action: () => updateCameraInput.mutate(camera),
					})
				);
			}
			const menu = await Menu.new({ items });
			const rect = settingsButtonRef?.getBoundingClientRect();
			if (rect) menu.popup(new LogicalPosition(rect.x, rect.y + rect.height + 4));
			else menu.popup();
		} catch (error) {
			console.error("Failed to open recording settings menu", error);
		}
	};

	const adjustedTime = () => {
		if (state().variant === "countdown") return 0;
		let t = time() - start();
		for (const { pause, resume } of pauseResumes) {
			if (pause && resume) t -= resume - pause;
		}
		return t;
	};

	const isMaxRecordingLimitEnabled = () => {
		// Only enforce the limit on instant mode.
		// We enforce it on studio mode when exporting.
		return (
			optionsQuery.rawOptions.mode === "instant" &&
			// If the data is loaded and the user is not upgraded
			auth.data?.plan?.upgraded === false
		);
	};

	let aborted = false;
	createEffect(() => {
		if (isMaxRecordingLimitEnabled() && adjustedTime() > MAX_RECORDING_FOR_FREE && !aborted) {
			aborted = true;
			stopRecording.mutate();
		}
	});

	const remainingRecordingTime = () => {
		if (MAX_RECORDING_FOR_FREE < adjustedTime()) return 0;
		return MAX_RECORDING_FOR_FREE - adjustedTime();
	};

	const [countdownRef, setCountdownRef] = createSignal<HTMLDivElement | null>(null);
	const showCountdown = () => state().variant === "countdown";
	const countdownPresence = createPresence({
		show: showCountdown,
		element: countdownRef,
	});
	const countdownState = createMemo<Extract<State, { variant: "countdown" }> | undefined>((prev) => {
		const s = state();
		if (s.variant === "countdown") return s;
		if (prev && countdownPresence.present()) return prev;
	});

	return (
<<<<<<< HEAD
		<div
			class="flex flex-row items-stretch w-full h-full animate-in fade-in rounded-[18px] border border-white/15"
			style={{
				background:
					"linear-gradient(180deg, rgba(255, 255, 255, 0.05) 0%, rgba(255, 255, 255, 0.00) 50.48%), var(--neutral-950, #090A0B)",
				"background-blend-mode": "plus-lighter, normal",
				"box-shadow":
					"0 1px 1px -0.5px var(--_shadow-surface-layer, rgba(0, 0, 0, 0.16)), 0 3px 3px -1.5px var(--_shadow-surface-layer, rgba(0, 0, 0, 0.16)), 0 6px 6px -3px var(--_shadow-surface-layer, rgba(0, 0, 0, 0.16)), 0 12px 12px -6px var(--_shadow-surface-layer, rgba(0, 0, 0, 0.16))",
			}}
		>
			<Show when={countdownState()}>
				{(state) => (
					<div ref={setCountdownRef} class={cx("transition-opacity", showCountdown() ? "opacity-100" : "opacity-0")}>
						<Countdown from={state().from} current={state().current} />
					</div>
				)}
			</Show>
			<div class="flex flex-row items-center px-2 flex-1 gap-0">
				<button
					disabled={stopRecording.isPending}
					class="px-2 h-8 text-red-300 gap-1 flex flex-row items-center justify-center rounded-lg transition-opacity disabled:opacity-60 hover:bg-white/5"
					type="button"
					onClick={() => stopRecording.mutate()}
				>
					<StopIcon class="size-4" />
					<span class="font-[500] text-[0.875rem] tabular-nums text-white px-1">
						<Show when={isMaxRecordingLimitEnabled()} fallback={formatTime(adjustedTime() / 1000)}>
							{formatTime(remainingRecordingTime() / 1000)}
						</Show>
					</span>
				</button>

				<div class="flex gap-0 items-center">
					{/* <div class="flex relative justify-center items-center w-8 h-8">
						{optionsQuery.rawOptions.micName != null ? (
							<>
								<IconCapMicrophone class="size-5 text-gray-12" />
								<div class="absolute bottom-1 left-1 right-1 h-0.5 bg-gray-10 overflow-hidden rounded-full">
									<div
										class="absolute inset-0 transition-transform duration-100 bg-blue-9"
										style={{
											transform: `translateX(-${(1 - audioLevel()) * 100}%)`,
										}}
									/>
								</div>
							</>
						) : (
							<IconLucideMicOff class="text-gray-7 size-5" data-tauri-drag-region />
						)}
					</div> */}

					{(currentRecording.data?.mode === "studio" || ostype() === "macos") && (
						<ActionButton disabled={togglePause.isPending} onClick={() => togglePause.mutate()}>
							{state().variant === "paused" ? <PlayIcon /> : <PauseIcon />}
						</ActionButton>
					)}

					<ActionButton disabled={restartRecording.isPending} onClick={() => restartRecording.mutate()}>
						<RestartIcon />
					</ActionButton>
					<ActionButton disabled={deleteRecording.isPending} onClick={() => deleteRecording.mutate()}>
						<TrashIcon />
					</ActionButton>

					<div
						class="non-styled-move cursor-move flex items-center justify-center h-8 pl-0.5 hover:cursor-move"
						data-tauri-drag-region
					>
						<GrabHandleIcon class="pointer-events-none text-white/80 hover:text-white" />
=======
		<div class="flex h-full w-full flex-col justify-end px-3 pb-3">
			<div ref={setInteractiveAreaRef} class="flex w-full flex-col gap-2">
				<Show when={hasRecordingIssue() && issuePanelVisible()}>
					<div class="flex w-full flex-row items-start gap-3 rounded-2xl border border-red-8 bg-gray-1 px-4 py-3 text-[12px] leading-snug text-red-11 shadow-lg">
						<IconLucideAlertTriangle class="mt-0.5 size-5 text-red-9" />
						<div class="flex-1 space-y-1">
							{issueMessages().map((message) => (
								<p>{message}</p>
							))}
						</div>
						<button
							type="button"
							class="text-red-9 transition hover:text-red-11"
							onClick={() => dismissIssuePanel()}
							aria-label="Dismiss recording issue"
						>
							<IconLucideX class="size-4" />
						</button>
					</div>
				</Show>
				<div class="h-10 w-full rounded-2xl">
					<div class="flex h-full w-full flex-row items-stretch overflow-hidden rounded-2xl bg-gray-1 shadow-[0_8px_24px_rgba(18,18,18,0.18)] animate-in fade-in">
						<Show when={countdownState()}>
							{(state) => (
								<div
									ref={setCountdownRef}
									class={cx(
										"transition-opacity",
										showCountdown() ? "opacity-100" : "opacity-0",
									)}
								>
									<Countdown from={state().from} current={state().current} />
								</div>
							)}
						</Show>
						<div class="flex flex-1 flex-col gap-2 p-[0.25rem]">
							<div class="flex flex-1 flex-row justify-between">
								<button
									disabled={stopRecording.isPending}
									class="flex flex-row items-center gap-[0.25rem] rounded-lg py-[0.25rem] px-[0.5rem] text-red-300 transition-opacity disabled:opacity-60"
									type="button"
									onClick={() => stopRecording.mutate()}
									title="Stop recording"
									aria-label="Stop recording"
								>
									<IconCapStopCircle />
									<span class="text-[0.875rem] font-[500] tabular-nums">
										<Show
											when={isMaxRecordingLimitEnabled()}
											fallback={formatTime(adjustedTime() / 1000)}
										>
											{formatTime(remainingRecordingTime() / 1000)}
										</Show>
									</span>
								</button>

								<div class="flex items-center gap-1">
									<div
										class="relative flex h-8 w-8 items-center justify-center"
										title={microphoneTitle()}
									>
										{optionsQuery.rawOptions.micName != null ? (
											disconnectedInputs.microphone ? (
												<IconLucideMicOff class="size-5 text-amber-11" />
											) : (
												<>
													<IconCapMicrophone class="size-5 text-gray-12" />
													<div class="absolute bottom-1 left-1 right-1 h-0.5 overflow-hidden rounded-full bg-gray-10">
														<div
															class="absolute inset-0 bg-blue-9 transition-transform duration-100"
															style={{
																transform: `translateX(-${
																	(1 - audioLevel()) * 100
																}%)`,
															}}
														/>
													</div>
												</>
											)
										) : (
											<IconLucideMicOff
												class="size-5 text-gray-7"
												data-tauri-drag-region
											/>
										)}
									</div>
									<Show when={hasRecordingIssue()}>
										<ActionButton
											class={cx(
												"text-red-10 hover:bg-red-3/40",
												issuePanelVisible() && "bg-red-3/40 ring-1 ring-red-8",
											)}
											onClick={() => toggleIssuePanel()}
											title={issueMessages().join(", ")}
											aria-pressed={issuePanelVisible() ? "true" : "false"}
											aria-label="Recording issues"
										>
											<IconLucideAlertTriangle class="size-5" />
										</ActionButton>
									</Show>

									{canPauseRecording() && (
										<ActionButton
											disabled={togglePause.isPending || hasDisconnectedInput()}
											onClick={() => togglePause.mutate()}
											title={
												state().variant === "paused"
													? "Resume recording"
													: "Pause recording"
											}
											aria-label={
												state().variant === "paused"
													? "Resume recording"
													: "Pause recording"
											}
										>
											{state().variant === "paused" ? (
												<IconCapPlayCircle />
											) : (
												<IconCapPauseCircle />
											)}
										</ActionButton>
									)}

									<ActionButton
										disabled={restartRecording.isPending}
										onClick={() => restartRecording.mutate()}
										title="Restart recording"
										aria-label="Restart recording"
									>
										<IconCapRestart />
									</ActionButton>
									<ActionButton
										disabled={deleteRecording.isPending}
										onClick={() => deleteRecording.mutate()}
										title="Delete recording"
										aria-label="Delete recording"
									>
										<IconCapTrash />
									</ActionButton>
									<ActionButton
										ref={(el) => {
											settingsButtonRef = el ?? undefined;
										}}
										onClick={() => {
											void openRecordingSettingsMenu();
										}}
										title="Recording settings"
										aria-label="Recording settings"
									>
										<IconCapSettings class="size-5" />
									</ActionButton>
								</div>
							</div>
						</div>
						<div
							class="non-styled-move flex cursor-move items-center justify-center border-l border-gray-5 p-[0.25rem] hover:cursor-move"
							data-tauri-drag-region
						>
							<IconCapMoreVertical class="pointer-events-none text-gray-10" />
						</div>
>>>>>>> 9edf1cee
					</div>
				</div>
			</div>
			{/* <div
				class="non-styled-move cursor-move flex items-center justify-center p-[0.25rem] border-l border-gray-5 hover:cursor-move"
				data-tauri-drag-region
			>
				<IconCapMoreVertical class="pointer-events-none text-gray-10" />
			</div> */}
		</div>
	);
}

function ActionButton(props: ComponentProps<"button">) {
	return (
		<button
			{...props}
			class={cx(
				"p-[0.25rem] rounded-lg transition-all",
				"text-white hover:bg-white/5",
				"h-8 w-8 flex items-center justify-center",
				"disabled:opacity-50 disabled:cursor-not-allowed",
				props.class
			)}
			type="button"
		/>
	);
}

function formatTime(secs: number) {
	const minutes = Math.floor(secs / 60);
	const seconds = Math.floor(secs % 60);

	return `${minutes}:${seconds.toString().padStart(2, "0")}`;
}

function createAudioInputLevel() {
	const [level, setLevel] = createSignal(0);

	createTauriEventListener(events.audioInputLevelChange, (dbs) => {
		const DB_MIN = -60;
		const DB_MAX = 0;

		const dbValue = dbs ?? DB_MIN;
		const normalizedLevel = Math.max(0, Math.min(1, (dbValue - DB_MIN) / (DB_MAX - DB_MIN)));
		setLevel(normalizedLevel);
	});

	return level;
}

function Countdown(props: { from: number; current: number }) {
	const [animation, setAnimation] = createSignal(1);
	setTimeout(() => setAnimation(0), 10);

	return (
		<div
			class="flex flex-row justify-between p-[0.25rem] flex-1 fixed inset-0 z-10 rounded-[18px] border border-white/15"
			style={{
				background:
					"linear-gradient(180deg, rgba(255, 255, 255, 0.05) 0%, rgba(255, 255, 255, 0.00) 50.48%), var(--neutral-950, #090A0B)",
				"background-blend-mode": "plus-lighter, normal",
				"box-shadow":
					"0 1px 1px -0.5px var(--_shadow-surface-layer, rgba(0, 0, 0, 0.16)), 0 3px 3px -1.5px var(--_shadow-surface-layer, rgba(0, 0, 0, 0.16)), 0 6px 6px -3px var(--_shadow-surface-layer, rgba(0, 0, 0, 0.16)), 0 12px 12px -6px var(--_shadow-surface-layer, rgba(0, 0, 0, 0.16))",
			}}
		>
			<div class="flex flex-1 gap-3 items-center px-3">
				<div class="flex-1 text-[13px] text-gray-11">Recording starting...</div>
				<div class="relative w-5 h-5 text-red-300">
					<svg class="absolute inset-0 w-5 h-5 -rotate-90" viewBox="0 0 20 20">
						<circle cx="10" cy="10" r="8" fill="none" stroke="currentColor" stroke-width="1.5" opacity="0.2" />
						<circle
							cx="10"
							cy="10"
							r="8"
							fill="none"
							stroke="currentColor"
							stroke-width="1.5"
							stroke-dasharray={`${animation() * 50.265} 50.265`}
							stroke-linecap="round"
							class="transition-all duration-1000 ease-linear"
							style={{
								"transition-duration": `${props.from * 1000}ms`,
							}}
						/>
					</svg>
					<span class="flex absolute inset-0 justify-center items-center text-[11px]">{props.current}</span>
				</div>
			</div>
		</div>
	);
}

function cameraMatchesSelection(camera: CameraInfo, selected?: DeviceOrModelID | null) {
	if (!selected) return false;
	if ("DeviceID" in selected) return selected.DeviceID === camera.device_id;
	return camera.model_id != null && selected.ModelID === camera.model_id;
}

function cameraInfoToId(camera: CameraInfo | null): DeviceOrModelID | null {
	if (!camera) return null;
	if (camera.model_id) return { ModelID: camera.model_id };
	return { DeviceID: camera.device_id };
}

function cloneDeviceOrModelId(id: DeviceOrModelID | null): DeviceOrModelID | null {
	if (!id) return null;
	if ("DeviceID" in id) return { DeviceID: id.DeviceID };
	return { ModelID: id.ModelID };
}<|MERGE_RESOLUTION|>--- conflicted
+++ resolved
@@ -2,46 +2,61 @@
 import { createTimer } from "@solid-primitives/timer";
 import { createMutation } from "@tanstack/solid-query";
 import { LogicalPosition } from "@tauri-apps/api/dpi";
-import { CheckMenuItem, Menu, MenuItem, PredefinedMenuItem } from "@tauri-apps/api/menu";
+import {
+  CheckMenuItem,
+  Menu,
+  MenuItem,
+  PredefinedMenuItem,
+} from "@tauri-apps/api/menu";
 import { WebviewWindow } from "@tauri-apps/api/webviewWindow";
 import { getCurrentWindow } from "@tauri-apps/api/window";
 import * as dialog from "@tauri-apps/plugin-dialog";
 import { type as ostype } from "@tauri-apps/plugin-os";
 import { cx } from "cva";
-<<<<<<< HEAD
-import { type ComponentProps, createEffect, createMemo, createSignal, Show } from "solid-js";
-=======
 import {
-	type ComponentProps,
-	createEffect,
-	createMemo,
-	createSignal,
-	onCleanup,
-	Show,
+  type ComponentProps,
+  createEffect,
+  createMemo,
+  createSignal,
+  onCleanup,
+  Show,
 } from "solid-js";
->>>>>>> 9edf1cee
 import { createStore, produce } from "solid-js/store";
 import createPresence from "solid-presence";
-import { GrabHandleIcon, PauseIcon, PlayIcon, RestartIcon, StopIcon, TrashIcon } from "~/icons";
+import {
+  GrabHandleIcon,
+  PauseIcon,
+  PlayIcon,
+  RestartIcon,
+  StopIcon,
+  TrashIcon,
+} from "~/icons";
 import { authStore } from "~/store";
 import { createTauriEventListener } from "~/utils/createEventListener";
-import { createCurrentRecordingQuery, createOptionsQuery } from "~/utils/queries";
+import {
+  createCurrentRecordingQuery,
+  createOptionsQuery,
+} from "~/utils/queries";
 import { handleRecordingResult } from "~/utils/recording";
-import type { CameraInfo, DeviceOrModelID, RecordingInputKind } from "~/utils/tauri";
+import type {
+  CameraInfo,
+  DeviceOrModelID,
+  RecordingInputKind,
+} from "~/utils/tauri";
 import { commands, events } from "~/utils/tauri";
 
 type State =
-	| { variant: "countdown"; from: number; current: number }
-	| { variant: "recording" }
-	| { variant: "paused" }
-	| { variant: "stopped" };
+  | { variant: "countdown"; from: number; current: number }
+  | { variant: "recording" }
+  | { variant: "paused" }
+  | { variant: "stopped" };
 
 type RecordingInputState = Record<RecordingInputKind, boolean>;
 
 declare global {
-	interface Window {
-		COUNTDOWN: number;
-	}
+  interface Window {
+    COUNTDOWN: number;
+  }
 }
 
 const MAX_RECORDING_FOR_FREE = 5 * 60 * 1000;
@@ -50,477 +65,518 @@
 const FAKE_WINDOW_BOUNDS_NAME = "recording-controls-interactive-area";
 
 export default function () {
-	const [state, setState] = createSignal<State>(
-		window.COUNTDOWN === 0
-			? { variant: "recording" }
-			: {
-					variant: "countdown",
-					from: window.COUNTDOWN,
-					current: window.COUNTDOWN,
-			  }
-	);
-	const [start, setStart] = createSignal(Date.now());
-	const [time, setTime] = createSignal(Date.now());
-	const currentRecording = createCurrentRecordingQuery();
-	const optionsQuery = createOptionsQuery();
-	const startedWithMicrophone = optionsQuery.rawOptions.micName != null;
-	const startedWithCameraInput = optionsQuery.rawOptions.cameraID != null;
-	const auth = authStore.createQuery();
-
-	const audioLevel = createAudioInputLevel();
-	const [disconnectedInputs, setDisconnectedInputs] = createStore<RecordingInputState>({
-		microphone: false,
-		camera: false,
-	});
-	const [recordingFailure, setRecordingFailure] = createSignal<string | null>(null);
-	const [issuePanelVisible, setIssuePanelVisible] = createSignal(false);
-	const [issueKey, setIssueKey] = createSignal("");
-	const [cameraWindowOpen, setCameraWindowOpen] = createSignal(false);
-	const [interactiveAreaRef, setInteractiveAreaRef] =
-		createSignal<HTMLDivElement | null>(null);
-	const interactiveBounds = createElementBounds(interactiveAreaRef);
-	let settingsButtonRef: HTMLButtonElement | undefined;
-	const recordingMode = createMemo(
-		() => currentRecording.data?.mode ?? optionsQuery.rawOptions.mode,
-	);
-	const canPauseRecording = createMemo(() => {
-		const mode = recordingMode();
-		const os = ostype();
-		return (
-			mode === "studio" ||
-			os === "macos" ||
-			(os === "windows" && mode === "instant")
-		);
-	});
-
-	const hasDisconnectedInput = () => disconnectedInputs.microphone || disconnectedInputs.camera;
-
-	const issueMessages = createMemo(() => {
-		const issues: string[] = [];
-		if (disconnectedInputs.microphone) issues.push("Microphone disconnected. Reconnect it to continue recording.");
-		if (disconnectedInputs.camera) issues.push("Camera disconnected. Reconnect it to continue recording.");
-		const failure = recordingFailure();
-		if (failure) issues.push(failure);
-		return issues;
-	});
-
-	const hasRecordingIssue = () => issueMessages().length > 0;
-
-	const toggleIssuePanel = () => {
-		if (!hasRecordingIssue()) return;
-		setIssuePanelVisible((visible) => !visible);
-	};
-
-	const dismissIssuePanel = () => setIssuePanelVisible(false);
-	const hasCameraInput = () => optionsQuery.rawOptions.cameraID != null;
-	const microphoneTitle = createMemo(() => {
-		if (disconnectedInputs.microphone) return "Microphone disconnected";
-		if (optionsQuery.rawOptions.micName) return `Microphone: ${optionsQuery.rawOptions.micName}`;
-		return "Microphone not configured";
-	});
-
-	const [pauseResumes, setPauseResumes] = createStore<
-		[] | [...Array<{ pause: number; resume?: number }>, { pause: number; resume?: number }]
-	>([]);
-
-	createEffect(() => {
-		const messages = issueMessages();
-		if (messages.length === 0) {
-			setIssueKey("");
-			setIssuePanelVisible(false);
-			return;
-		}
-		const nextKey = messages.join("||");
-		if (nextKey !== issueKey()) {
-			setIssueKey(nextKey);
-			setIssuePanelVisible(true);
-		}
-	});
-
-	createTauriEventListener(events.recordingEvent, (payload) => {
-		switch (payload.variant) {
-			case "Countdown":
-				setState((s) => {
-					if (s.variant === "countdown") return { ...s, current: payload.value };
-
-					return s;
-				});
-				break;
-			case "Started":
-				setDisconnectedInputs({ microphone: false, camera: false });
-				setRecordingFailure(null);
-				setState({ variant: "recording" });
-				setStart(Date.now());
-				break;
-			case "InputLost": {
-				const wasDisconnected = hasDisconnectedInput();
-				setDisconnectedInputs(payload.input, () => true);
-				if (!wasDisconnected && state().variant === "recording") {
-					setPauseResumes((a) => [...a, { pause: Date.now() }]);
-				}
-				setState({ variant: "paused" });
-				setTime(Date.now());
-				break;
-			}
-			case "InputRestored":
-				setDisconnectedInputs(payload.input, () => false);
-				break;
-			case "Failed":
-				setRecordingFailure(payload.error);
-				break;
-		}
-	});
-
-	createTimer(
-		() => {
-			if (state().variant !== "recording") return;
-			setTime(Date.now());
-		},
-		100,
-		setInterval
-	);
-	const refreshCameraWindowState = async () => {
-		try {
-			setCameraWindowOpen(await commands.isCameraWindowOpen());
-		} catch {
-			setCameraWindowOpen(false);
-		}
-	};
-
-	createEffect(() => {
-		void refreshCameraWindowState();
-	});
-
-	createEffect(() => {
-		const element = interactiveAreaRef();
-		if (!element) {
-			void commands.removeFakeWindow(FAKE_WINDOW_BOUNDS_NAME);
-			return;
-		}
-
-		const left = interactiveBounds.left ?? 0;
-		const top = interactiveBounds.top ?? 0;
-		const width = interactiveBounds.width ?? 0;
-		const height = interactiveBounds.height ?? 0;
-
-		if (width === 0 || height === 0) return;
-
-		void commands.setFakeWindowBounds(FAKE_WINDOW_BOUNDS_NAME, {
-			position: { x: left, y: top },
-			size: { width, height },
-		});
-	});
-
-	onCleanup(() => {
-		void commands.removeFakeWindow(FAKE_WINDOW_BOUNDS_NAME);
-	});
-
-	createTimer(
-		() => {
-			void refreshCameraWindowState();
-		},
-		2000,
-		setInterval
-	);
-
-	createEffect(() => {
-		if (
-			state().variant === "stopped" &&
-			!currentRecording.isPending &&
-			(currentRecording.data === undefined || currentRecording.data === null)
-		)
-			getCurrentWindow().close();
-	});
-
-	const stopRecording = createMutation(() => ({
-		mutationFn: async () => {
-			setState({ variant: "stopped" });
-			await commands.stopRecording();
-		},
-	}));
-
-	const togglePause = createMutation(() => ({
-		mutationFn: async () => {
-			if (state().variant === "paused") {
-				await commands.resumeRecording();
-				setPauseResumes(
-					produce((a) => {
-						if (a.length === 0) return a;
-						a[a.length - 1].resume = Date.now();
-					})
-				);
-				setState({ variant: "recording" });
-			} else {
-				await commands.pauseRecording();
-				setPauseResumes((a) => [...a, { pause: Date.now() }]);
-				setState({ variant: "paused" });
-			}
-			setTime(Date.now());
-		},
-	}));
-
-	const restartRecording = createMutation(() => ({
-		mutationFn: async () => {
-			const shouldRestart = await dialog.confirm(
-				"Are you sure you want to restart the recording? The current recording will be discarded.",
-				{ title: "Confirm Restart", okLabel: "Restart", cancelLabel: "Cancel" }
-			);
-
-			if (!shouldRestart) return;
-
-			await handleRecordingResult(commands.restartRecording(), undefined);
-
-			setState({ variant: "recording" });
-			setTime(Date.now());
-		},
-	}));
-
-	const deleteRecording = createMutation(() => ({
-		mutationFn: async () => {
-			const shouldDelete = await dialog.confirm("Are you sure you want to delete the recording?", {
-				title: "Confirm Delete",
-				okLabel: "Delete",
-				cancelLabel: "Cancel",
-			});
-
-			if (!shouldDelete) return;
-
-			await commands.deleteRecording();
-
-			setState({ variant: "stopped" });
-		},
-	}));
-
-	const toggleCameraPreview = createMutation(() => ({
-		mutationFn: async () => {
-			if (cameraWindowOpen()) {
-				const cameraWindow = await WebviewWindow.getByLabel("camera");
-				if (cameraWindow) await cameraWindow.close();
-			} else {
-				await commands.showWindow("Camera");
-			}
-			await refreshCameraWindowState();
-		},
-	}));
-
-	const pauseRecordingForDeviceChange = async () => {
-		if (state().variant !== "recording") return false;
-		await commands.pauseRecording();
-		setPauseResumes((a) => [...a, { pause: Date.now() }]);
-		setState({ variant: "paused" });
-		setTime(Date.now());
-		return true;
-	};
-
-	const updateMicInput = createMutation(() => ({
-		mutationFn: async (name: string | null) => {
-			if (!startedWithMicrophone && name !== null) return;
-			const previous = optionsQuery.rawOptions.micName ?? null;
-			if (previous === name) return;
-			await pauseRecordingForDeviceChange();
-			optionsQuery.setOptions("micName", name);
-			try {
-				await commands.setMicInput(name);
-			} catch (error) {
-				optionsQuery.setOptions("micName", previous);
-				throw error;
-			}
-		},
-	}));
-
-	const updateCameraInput = createMutation(() => ({
-		mutationFn: async (camera: CameraInfo | null) => {
-			if (!startedWithCameraInput && camera != null) return;
-			const selected = optionsQuery.rawOptions.cameraID ?? null;
-			if (!camera && selected === null) return;
-			if (camera && cameraMatchesSelection(camera, selected)) return;
-			await pauseRecordingForDeviceChange();
-			const next = cameraInfoToId(camera);
-			const previous = cloneDeviceOrModelId(selected);
-			optionsQuery.setOptions("cameraID", next);
-			try {
-				await commands.setCameraInput(next);
-				if (!next && cameraWindowOpen()) {
-					const cameraWindow = await WebviewWindow.getByLabel("camera");
-					if (cameraWindow) await cameraWindow.close();
-					await refreshCameraWindowState();
-				}
-			} catch (error) {
-				optionsQuery.setOptions("cameraID", previous);
-				throw error;
-			}
-		},
-	}));
-
-	const openRecordingSettingsMenu = async () => {
-		try {
-			let audioDevices: string[] = [];
-			let videoDevices: CameraInfo[] = [];
-			try {
-				audioDevices = await commands.listAudioDevices();
-			} catch {
-				audioDevices = [];
-			}
-			try {
-				videoDevices = await commands.listCameras();
-			} catch {
-				videoDevices = [];
-			}
-			const items: (
-				| Awaited<ReturnType<typeof CheckMenuItem.new>>
-				| Awaited<ReturnType<typeof MenuItem.new>>
-				| Awaited<ReturnType<typeof PredefinedMenuItem.new>>
-			)[] = [];
-			items.push(
-				await CheckMenuItem.new({
-					text: "Show Camera Preview",
-					checked: cameraWindowOpen(),
-					enabled: startedWithCameraInput && hasCameraInput(),
-					action: () => {
-						if (!startedWithCameraInput || !hasCameraInput()) return;
-						toggleCameraPreview.mutate();
-					},
-				})
-			);
-			items.push(await PredefinedMenuItem.new({ item: "Separator" }));
-			items.push(
-				await MenuItem.new({
-					text: startedWithMicrophone ? "Microphone" : "Microphone (locked for this recording)",
-					enabled: false,
-				})
-			);
-			items.push(
-				await CheckMenuItem.new({
-					text: NO_MICROPHONE,
-					checked: optionsQuery.rawOptions.micName == null,
-					enabled: startedWithMicrophone,
-					action: () => updateMicInput.mutate(null),
-				})
-			);
-			for (const name of audioDevices) {
-				items.push(
-					await CheckMenuItem.new({
-						text: name,
-						checked: optionsQuery.rawOptions.micName === name,
-						enabled: startedWithMicrophone,
-						action: () => updateMicInput.mutate(name),
-					})
-				);
-			}
-			items.push(await PredefinedMenuItem.new({ item: "Separator" }));
-			items.push(
-				await MenuItem.new({
-					text: startedWithCameraInput ? "Webcam" : "Webcam (locked for this recording)",
-					enabled: false,
-				})
-			);
-			items.push(
-				await CheckMenuItem.new({
-					text: NO_WEBCAM,
-					checked: !hasCameraInput(),
-					enabled: startedWithCameraInput,
-					action: () => updateCameraInput.mutate(null),
-				})
-			);
-			for (const camera of videoDevices) {
-				items.push(
-					await CheckMenuItem.new({
-						text: camera.display_name,
-						checked: cameraMatchesSelection(camera, optionsQuery.rawOptions.cameraID ?? null),
-						enabled: startedWithCameraInput,
-						action: () => updateCameraInput.mutate(camera),
-					})
-				);
-			}
-			const menu = await Menu.new({ items });
-			const rect = settingsButtonRef?.getBoundingClientRect();
-			if (rect) menu.popup(new LogicalPosition(rect.x, rect.y + rect.height + 4));
-			else menu.popup();
-		} catch (error) {
-			console.error("Failed to open recording settings menu", error);
-		}
-	};
-
-	const adjustedTime = () => {
-		if (state().variant === "countdown") return 0;
-		let t = time() - start();
-		for (const { pause, resume } of pauseResumes) {
-			if (pause && resume) t -= resume - pause;
-		}
-		return t;
-	};
-
-	const isMaxRecordingLimitEnabled = () => {
-		// Only enforce the limit on instant mode.
-		// We enforce it on studio mode when exporting.
-		return (
-			optionsQuery.rawOptions.mode === "instant" &&
-			// If the data is loaded and the user is not upgraded
-			auth.data?.plan?.upgraded === false
-		);
-	};
-
-	let aborted = false;
-	createEffect(() => {
-		if (isMaxRecordingLimitEnabled() && adjustedTime() > MAX_RECORDING_FOR_FREE && !aborted) {
-			aborted = true;
-			stopRecording.mutate();
-		}
-	});
-
-	const remainingRecordingTime = () => {
-		if (MAX_RECORDING_FOR_FREE < adjustedTime()) return 0;
-		return MAX_RECORDING_FOR_FREE - adjustedTime();
-	};
-
-	const [countdownRef, setCountdownRef] = createSignal<HTMLDivElement | null>(null);
-	const showCountdown = () => state().variant === "countdown";
-	const countdownPresence = createPresence({
-		show: showCountdown,
-		element: countdownRef,
-	});
-	const countdownState = createMemo<Extract<State, { variant: "countdown" }> | undefined>((prev) => {
-		const s = state();
-		if (s.variant === "countdown") return s;
-		if (prev && countdownPresence.present()) return prev;
-	});
-
-	return (
-<<<<<<< HEAD
-		<div
-			class="flex flex-row items-stretch w-full h-full animate-in fade-in rounded-[18px] border border-white/15"
-			style={{
-				background:
-					"linear-gradient(180deg, rgba(255, 255, 255, 0.05) 0%, rgba(255, 255, 255, 0.00) 50.48%), var(--neutral-950, #090A0B)",
-				"background-blend-mode": "plus-lighter, normal",
-				"box-shadow":
-					"0 1px 1px -0.5px var(--_shadow-surface-layer, rgba(0, 0, 0, 0.16)), 0 3px 3px -1.5px var(--_shadow-surface-layer, rgba(0, 0, 0, 0.16)), 0 6px 6px -3px var(--_shadow-surface-layer, rgba(0, 0, 0, 0.16)), 0 12px 12px -6px var(--_shadow-surface-layer, rgba(0, 0, 0, 0.16))",
-			}}
-		>
-			<Show when={countdownState()}>
-				{(state) => (
-					<div ref={setCountdownRef} class={cx("transition-opacity", showCountdown() ? "opacity-100" : "opacity-0")}>
-						<Countdown from={state().from} current={state().current} />
-					</div>
-				)}
-			</Show>
-			<div class="flex flex-row items-center px-2 flex-1 gap-0">
-				<button
-					disabled={stopRecording.isPending}
-					class="px-2 h-8 text-red-300 gap-1 flex flex-row items-center justify-center rounded-lg transition-opacity disabled:opacity-60 hover:bg-white/5"
-					type="button"
-					onClick={() => stopRecording.mutate()}
-				>
-					<StopIcon class="size-4" />
-					<span class="font-[500] text-[0.875rem] tabular-nums text-white px-1">
-						<Show when={isMaxRecordingLimitEnabled()} fallback={formatTime(adjustedTime() / 1000)}>
-							{formatTime(remainingRecordingTime() / 1000)}
-						</Show>
-					</span>
-				</button>
-
-				<div class="flex gap-0 items-center">
-					{/* <div class="flex relative justify-center items-center w-8 h-8">
+  const [state, setState] = createSignal<State>(
+    window.COUNTDOWN === 0
+      ? { variant: "recording" }
+      : {
+          variant: "countdown",
+          from: window.COUNTDOWN,
+          current: window.COUNTDOWN,
+        }
+  );
+  const [start, setStart] = createSignal(Date.now());
+  const [time, setTime] = createSignal(Date.now());
+  const currentRecording = createCurrentRecordingQuery();
+  const optionsQuery = createOptionsQuery();
+  const startedWithMicrophone = optionsQuery.rawOptions.micName != null;
+  const startedWithCameraInput = optionsQuery.rawOptions.cameraID != null;
+  const auth = authStore.createQuery();
+
+  const audioLevel = createAudioInputLevel();
+  const [disconnectedInputs, setDisconnectedInputs] =
+    createStore<RecordingInputState>({
+      microphone: false,
+      camera: false,
+    });
+  const [recordingFailure, setRecordingFailure] = createSignal<string | null>(
+    null
+  );
+  const [issuePanelVisible, setIssuePanelVisible] = createSignal(false);
+  const [issueKey, setIssueKey] = createSignal("");
+  const [cameraWindowOpen, setCameraWindowOpen] = createSignal(false);
+  const [interactiveAreaRef, setInteractiveAreaRef] =
+    createSignal<HTMLDivElement | null>(null);
+  const interactiveBounds = createElementBounds(interactiveAreaRef);
+  let settingsButtonRef: HTMLButtonElement | undefined;
+  const recordingMode = createMemo(
+    () => currentRecording.data?.mode ?? optionsQuery.rawOptions.mode
+  );
+  const canPauseRecording = createMemo(() => {
+    const mode = recordingMode();
+    const os = ostype();
+    return (
+      mode === "studio" ||
+      os === "macos" ||
+      (os === "windows" && mode === "instant")
+    );
+  });
+
+  const hasDisconnectedInput = () =>
+    disconnectedInputs.microphone || disconnectedInputs.camera;
+
+  const issueMessages = createMemo(() => {
+    const issues: string[] = [];
+    if (disconnectedInputs.microphone)
+      issues.push(
+        "Microphone disconnected. Reconnect it to continue recording."
+      );
+    if (disconnectedInputs.camera)
+      issues.push("Camera disconnected. Reconnect it to continue recording.");
+    const failure = recordingFailure();
+    if (failure) issues.push(failure);
+    return issues;
+  });
+
+  const hasRecordingIssue = () => issueMessages().length > 0;
+
+  const toggleIssuePanel = () => {
+    if (!hasRecordingIssue()) return;
+    setIssuePanelVisible((visible) => !visible);
+  };
+
+  const dismissIssuePanel = () => setIssuePanelVisible(false);
+  const hasCameraInput = () => optionsQuery.rawOptions.cameraID != null;
+  const microphoneTitle = createMemo(() => {
+    if (disconnectedInputs.microphone) return "Microphone disconnected";
+    if (optionsQuery.rawOptions.micName)
+      return `Microphone: ${optionsQuery.rawOptions.micName}`;
+    return "Microphone not configured";
+  });
+
+  const [pauseResumes, setPauseResumes] = createStore<
+    | []
+    | [
+        ...Array<{ pause: number; resume?: number }>,
+        { pause: number; resume?: number }
+      ]
+  >([]);
+
+  createEffect(() => {
+    const messages = issueMessages();
+    if (messages.length === 0) {
+      setIssueKey("");
+      setIssuePanelVisible(false);
+      return;
+    }
+    const nextKey = messages.join("||");
+    if (nextKey !== issueKey()) {
+      setIssueKey(nextKey);
+      setIssuePanelVisible(true);
+    }
+  });
+
+  createTauriEventListener(events.recordingEvent, (payload) => {
+    switch (payload.variant) {
+      case "Countdown":
+        setState((s) => {
+          if (s.variant === "countdown")
+            return { ...s, current: payload.value };
+
+          return s;
+        });
+        break;
+      case "Started":
+        setDisconnectedInputs({ microphone: false, camera: false });
+        setRecordingFailure(null);
+        setState({ variant: "recording" });
+        setStart(Date.now());
+        break;
+      case "InputLost": {
+        const wasDisconnected = hasDisconnectedInput();
+        setDisconnectedInputs(payload.input, () => true);
+        if (!wasDisconnected && state().variant === "recording") {
+          setPauseResumes((a) => [...a, { pause: Date.now() }]);
+        }
+        setState({ variant: "paused" });
+        setTime(Date.now());
+        break;
+      }
+      case "InputRestored":
+        setDisconnectedInputs(payload.input, () => false);
+        break;
+      case "Failed":
+        setRecordingFailure(payload.error);
+        break;
+    }
+  });
+
+  createTimer(
+    () => {
+      if (state().variant !== "recording") return;
+      setTime(Date.now());
+    },
+    100,
+    setInterval
+  );
+  const refreshCameraWindowState = async () => {
+    try {
+      setCameraWindowOpen(await commands.isCameraWindowOpen());
+    } catch {
+      setCameraWindowOpen(false);
+    }
+  };
+
+  createEffect(() => {
+    void refreshCameraWindowState();
+  });
+
+  createEffect(() => {
+    const element = interactiveAreaRef();
+    if (!element) {
+      void commands.removeFakeWindow(FAKE_WINDOW_BOUNDS_NAME);
+      return;
+    }
+
+    const left = interactiveBounds.left ?? 0;
+    const top = interactiveBounds.top ?? 0;
+    const width = interactiveBounds.width ?? 0;
+    const height = interactiveBounds.height ?? 0;
+
+    if (width === 0 || height === 0) return;
+
+    void commands.setFakeWindowBounds(FAKE_WINDOW_BOUNDS_NAME, {
+      position: { x: left, y: top },
+      size: { width, height },
+    });
+  });
+
+  onCleanup(() => {
+    void commands.removeFakeWindow(FAKE_WINDOW_BOUNDS_NAME);
+  });
+
+  createTimer(
+    () => {
+      void refreshCameraWindowState();
+    },
+    2000,
+    setInterval
+  );
+
+  createEffect(() => {
+    if (
+      state().variant === "stopped" &&
+      !currentRecording.isPending &&
+      (currentRecording.data === undefined || currentRecording.data === null)
+    )
+      getCurrentWindow().close();
+  });
+
+  const stopRecording = createMutation(() => ({
+    mutationFn: async () => {
+      setState({ variant: "stopped" });
+      await commands.stopRecording();
+    },
+  }));
+
+  const togglePause = createMutation(() => ({
+    mutationFn: async () => {
+      if (state().variant === "paused") {
+        await commands.resumeRecording();
+        setPauseResumes(
+          produce((a) => {
+            if (a.length === 0) return a;
+            a[a.length - 1].resume = Date.now();
+          })
+        );
+        setState({ variant: "recording" });
+      } else {
+        await commands.pauseRecording();
+        setPauseResumes((a) => [...a, { pause: Date.now() }]);
+        setState({ variant: "paused" });
+      }
+      setTime(Date.now());
+    },
+  }));
+
+  const restartRecording = createMutation(() => ({
+    mutationFn: async () => {
+      const shouldRestart = await dialog.confirm(
+        "Are you sure you want to restart the recording? The current recording will be discarded.",
+        { title: "Confirm Restart", okLabel: "Restart", cancelLabel: "Cancel" }
+      );
+
+      if (!shouldRestart) return;
+
+      await handleRecordingResult(commands.restartRecording(), undefined);
+
+      setState({ variant: "recording" });
+      setTime(Date.now());
+    },
+  }));
+
+  const deleteRecording = createMutation(() => ({
+    mutationFn: async () => {
+      const shouldDelete = await dialog.confirm(
+        "Are you sure you want to delete the recording?",
+        {
+          title: "Confirm Delete",
+          okLabel: "Delete",
+          cancelLabel: "Cancel",
+        }
+      );
+
+      if (!shouldDelete) return;
+
+      await commands.deleteRecording();
+
+      setState({ variant: "stopped" });
+    },
+  }));
+
+  const toggleCameraPreview = createMutation(() => ({
+    mutationFn: async () => {
+      if (cameraWindowOpen()) {
+        const cameraWindow = await WebviewWindow.getByLabel("camera");
+        if (cameraWindow) await cameraWindow.close();
+      } else {
+        await commands.showWindow("Camera");
+      }
+      await refreshCameraWindowState();
+    },
+  }));
+
+  const pauseRecordingForDeviceChange = async () => {
+    if (state().variant !== "recording") return false;
+    await commands.pauseRecording();
+    setPauseResumes((a) => [...a, { pause: Date.now() }]);
+    setState({ variant: "paused" });
+    setTime(Date.now());
+    return true;
+  };
+
+  const updateMicInput = createMutation(() => ({
+    mutationFn: async (name: string | null) => {
+      if (!startedWithMicrophone && name !== null) return;
+      const previous = optionsQuery.rawOptions.micName ?? null;
+      if (previous === name) return;
+      await pauseRecordingForDeviceChange();
+      optionsQuery.setOptions("micName", name);
+      try {
+        await commands.setMicInput(name);
+      } catch (error) {
+        optionsQuery.setOptions("micName", previous);
+        throw error;
+      }
+    },
+  }));
+
+  const updateCameraInput = createMutation(() => ({
+    mutationFn: async (camera: CameraInfo | null) => {
+      if (!startedWithCameraInput && camera != null) return;
+      const selected = optionsQuery.rawOptions.cameraID ?? null;
+      if (!camera && selected === null) return;
+      if (camera && cameraMatchesSelection(camera, selected)) return;
+      await pauseRecordingForDeviceChange();
+      const next = cameraInfoToId(camera);
+      const previous = cloneDeviceOrModelId(selected);
+      optionsQuery.setOptions("cameraID", next);
+      try {
+        await commands.setCameraInput(next);
+        if (!next && cameraWindowOpen()) {
+          const cameraWindow = await WebviewWindow.getByLabel("camera");
+          if (cameraWindow) await cameraWindow.close();
+          await refreshCameraWindowState();
+        }
+      } catch (error) {
+        optionsQuery.setOptions("cameraID", previous);
+        throw error;
+      }
+    },
+  }));
+
+  const openRecordingSettingsMenu = async () => {
+    try {
+      let audioDevices: string[] = [];
+      let videoDevices: CameraInfo[] = [];
+      try {
+        audioDevices = await commands.listAudioDevices();
+      } catch {
+        audioDevices = [];
+      }
+      try {
+        videoDevices = await commands.listCameras();
+      } catch {
+        videoDevices = [];
+      }
+      const items: (
+        | Awaited<ReturnType<typeof CheckMenuItem.new>>
+        | Awaited<ReturnType<typeof MenuItem.new>>
+        | Awaited<ReturnType<typeof PredefinedMenuItem.new>>
+      )[] = [];
+      items.push(
+        await CheckMenuItem.new({
+          text: "Show Camera Preview",
+          checked: cameraWindowOpen(),
+          enabled: startedWithCameraInput && hasCameraInput(),
+          action: () => {
+            if (!startedWithCameraInput || !hasCameraInput()) return;
+            toggleCameraPreview.mutate();
+          },
+        })
+      );
+      items.push(await PredefinedMenuItem.new({ item: "Separator" }));
+      items.push(
+        await MenuItem.new({
+          text: startedWithMicrophone
+            ? "Microphone"
+            : "Microphone (locked for this recording)",
+          enabled: false,
+        })
+      );
+      items.push(
+        await CheckMenuItem.new({
+          text: NO_MICROPHONE,
+          checked: optionsQuery.rawOptions.micName == null,
+          enabled: startedWithMicrophone,
+          action: () => updateMicInput.mutate(null),
+        })
+      );
+      for (const name of audioDevices) {
+        items.push(
+          await CheckMenuItem.new({
+            text: name,
+            checked: optionsQuery.rawOptions.micName === name,
+            enabled: startedWithMicrophone,
+            action: () => updateMicInput.mutate(name),
+          })
+        );
+      }
+      items.push(await PredefinedMenuItem.new({ item: "Separator" }));
+      items.push(
+        await MenuItem.new({
+          text: startedWithCameraInput
+            ? "Webcam"
+            : "Webcam (locked for this recording)",
+          enabled: false,
+        })
+      );
+      items.push(
+        await CheckMenuItem.new({
+          text: NO_WEBCAM,
+          checked: !hasCameraInput(),
+          enabled: startedWithCameraInput,
+          action: () => updateCameraInput.mutate(null),
+        })
+      );
+      for (const camera of videoDevices) {
+        items.push(
+          await CheckMenuItem.new({
+            text: camera.display_name,
+            checked: cameraMatchesSelection(
+              camera,
+              optionsQuery.rawOptions.cameraID ?? null
+            ),
+            enabled: startedWithCameraInput,
+            action: () => updateCameraInput.mutate(camera),
+          })
+        );
+      }
+      const menu = await Menu.new({ items });
+      const rect = settingsButtonRef?.getBoundingClientRect();
+      if (rect)
+        menu.popup(new LogicalPosition(rect.x, rect.y + rect.height + 4));
+      else menu.popup();
+    } catch (error) {
+      console.error("Failed to open recording settings menu", error);
+    }
+  };
+
+  const adjustedTime = () => {
+    if (state().variant === "countdown") return 0;
+    let t = time() - start();
+    for (const { pause, resume } of pauseResumes) {
+      if (pause && resume) t -= resume - pause;
+    }
+    return t;
+  };
+
+  const isMaxRecordingLimitEnabled = () => {
+    // Only enforce the limit on instant mode.
+    // We enforce it on studio mode when exporting.
+    return (
+      optionsQuery.rawOptions.mode === "instant" &&
+      // If the data is loaded and the user is not upgraded
+      auth.data?.plan?.upgraded === false
+    );
+  };
+
+  let aborted = false;
+  createEffect(() => {
+    if (
+      isMaxRecordingLimitEnabled() &&
+      adjustedTime() > MAX_RECORDING_FOR_FREE &&
+      !aborted
+    ) {
+      aborted = true;
+      stopRecording.mutate();
+    }
+  });
+
+  const remainingRecordingTime = () => {
+    if (MAX_RECORDING_FOR_FREE < adjustedTime()) return 0;
+    return MAX_RECORDING_FOR_FREE - adjustedTime();
+  };
+
+  const [countdownRef, setCountdownRef] = createSignal<HTMLDivElement | null>(
+    null
+  );
+  const showCountdown = () => state().variant === "countdown";
+  const countdownPresence = createPresence({
+    show: showCountdown,
+    element: countdownRef,
+  });
+  const countdownState = createMemo<
+    Extract<State, { variant: "countdown" }> | undefined
+  >((prev) => {
+    const s = state();
+    if (s.variant === "countdown") return s;
+    if (prev && countdownPresence.present()) return prev;
+  });
+
+  return (
+    <div
+      class="flex flex-row items-stretch w-full h-full animate-in fade-in rounded-[18px] border border-white/15"
+      style={{
+        background:
+          "linear-gradient(180deg, rgba(255, 255, 255, 0.05) 0%, rgba(255, 255, 255, 0.00) 50.48%), var(--neutral-950, #090A0B)",
+        "background-blend-mode": "plus-lighter, normal",
+        "box-shadow":
+          "0 1px 1px -0.5px var(--_shadow-surface-layer, rgba(0, 0, 0, 0.16)), 0 3px 3px -1.5px var(--_shadow-surface-layer, rgba(0, 0, 0, 0.16)), 0 6px 6px -3px var(--_shadow-surface-layer, rgba(0, 0, 0, 0.16)), 0 12px 12px -6px var(--_shadow-surface-layer, rgba(0, 0, 0, 0.16))",
+      }}
+    >
+      <Show when={countdownState()}>
+        {(state) => (
+          <div
+            ref={setCountdownRef}
+            class={cx(
+              "transition-opacity",
+              showCountdown() ? "opacity-100" : "opacity-0"
+            )}
+          >
+            <Countdown from={state().from} current={state().current} />
+          </div>
+        )}
+      </Show>
+      <div class="flex flex-row items-center px-2 flex-1 gap-0">
+        <button
+          disabled={stopRecording.isPending}
+          class="px-2 h-8 text-red-300 gap-1 flex flex-row items-center justify-center rounded-lg transition-opacity disabled:opacity-60 hover:bg-white/5"
+          type="button"
+          onClick={() => stopRecording.mutate()}
+        >
+          <StopIcon class="size-4" />
+          <span class="font-[500] text-[0.875rem] tabular-nums text-white px-1">
+            <Show
+              when={isMaxRecordingLimitEnabled()}
+              fallback={formatTime(adjustedTime() / 1000)}
+            >
+              {formatTime(remainingRecordingTime() / 1000)}
+            </Show>
+          </span>
+        </button>
+
+        <div class="flex gap-0 items-center">
+          {/* <div class="flex relative justify-center items-center w-8 h-8">
 						{optionsQuery.rawOptions.micName != null ? (
 							<>
 								<IconCapMicrophone class="size-5 text-gray-12" />
@@ -538,294 +594,159 @@
 						)}
 					</div> */}
 
-					{(currentRecording.data?.mode === "studio" || ostype() === "macos") && (
-						<ActionButton disabled={togglePause.isPending} onClick={() => togglePause.mutate()}>
-							{state().variant === "paused" ? <PlayIcon /> : <PauseIcon />}
-						</ActionButton>
-					)}
-
-					<ActionButton disabled={restartRecording.isPending} onClick={() => restartRecording.mutate()}>
-						<RestartIcon />
-					</ActionButton>
-					<ActionButton disabled={deleteRecording.isPending} onClick={() => deleteRecording.mutate()}>
-						<TrashIcon />
-					</ActionButton>
-
-					<div
-						class="non-styled-move cursor-move flex items-center justify-center h-8 pl-0.5 hover:cursor-move"
-						data-tauri-drag-region
-					>
-						<GrabHandleIcon class="pointer-events-none text-white/80 hover:text-white" />
-=======
-		<div class="flex h-full w-full flex-col justify-end px-3 pb-3">
-			<div ref={setInteractiveAreaRef} class="flex w-full flex-col gap-2">
-				<Show when={hasRecordingIssue() && issuePanelVisible()}>
-					<div class="flex w-full flex-row items-start gap-3 rounded-2xl border border-red-8 bg-gray-1 px-4 py-3 text-[12px] leading-snug text-red-11 shadow-lg">
-						<IconLucideAlertTriangle class="mt-0.5 size-5 text-red-9" />
-						<div class="flex-1 space-y-1">
-							{issueMessages().map((message) => (
-								<p>{message}</p>
-							))}
-						</div>
-						<button
-							type="button"
-							class="text-red-9 transition hover:text-red-11"
-							onClick={() => dismissIssuePanel()}
-							aria-label="Dismiss recording issue"
-						>
-							<IconLucideX class="size-4" />
-						</button>
-					</div>
-				</Show>
-				<div class="h-10 w-full rounded-2xl">
-					<div class="flex h-full w-full flex-row items-stretch overflow-hidden rounded-2xl bg-gray-1 shadow-[0_8px_24px_rgba(18,18,18,0.18)] animate-in fade-in">
-						<Show when={countdownState()}>
-							{(state) => (
-								<div
-									ref={setCountdownRef}
-									class={cx(
-										"transition-opacity",
-										showCountdown() ? "opacity-100" : "opacity-0",
-									)}
-								>
-									<Countdown from={state().from} current={state().current} />
-								</div>
-							)}
-						</Show>
-						<div class="flex flex-1 flex-col gap-2 p-[0.25rem]">
-							<div class="flex flex-1 flex-row justify-between">
-								<button
-									disabled={stopRecording.isPending}
-									class="flex flex-row items-center gap-[0.25rem] rounded-lg py-[0.25rem] px-[0.5rem] text-red-300 transition-opacity disabled:opacity-60"
-									type="button"
-									onClick={() => stopRecording.mutate()}
-									title="Stop recording"
-									aria-label="Stop recording"
-								>
-									<IconCapStopCircle />
-									<span class="text-[0.875rem] font-[500] tabular-nums">
-										<Show
-											when={isMaxRecordingLimitEnabled()}
-											fallback={formatTime(adjustedTime() / 1000)}
-										>
-											{formatTime(remainingRecordingTime() / 1000)}
-										</Show>
-									</span>
-								</button>
-
-								<div class="flex items-center gap-1">
-									<div
-										class="relative flex h-8 w-8 items-center justify-center"
-										title={microphoneTitle()}
-									>
-										{optionsQuery.rawOptions.micName != null ? (
-											disconnectedInputs.microphone ? (
-												<IconLucideMicOff class="size-5 text-amber-11" />
-											) : (
-												<>
-													<IconCapMicrophone class="size-5 text-gray-12" />
-													<div class="absolute bottom-1 left-1 right-1 h-0.5 overflow-hidden rounded-full bg-gray-10">
-														<div
-															class="absolute inset-0 bg-blue-9 transition-transform duration-100"
-															style={{
-																transform: `translateX(-${
-																	(1 - audioLevel()) * 100
-																}%)`,
-															}}
-														/>
-													</div>
-												</>
-											)
-										) : (
-											<IconLucideMicOff
-												class="size-5 text-gray-7"
-												data-tauri-drag-region
-											/>
-										)}
-									</div>
-									<Show when={hasRecordingIssue()}>
-										<ActionButton
-											class={cx(
-												"text-red-10 hover:bg-red-3/40",
-												issuePanelVisible() && "bg-red-3/40 ring-1 ring-red-8",
-											)}
-											onClick={() => toggleIssuePanel()}
-											title={issueMessages().join(", ")}
-											aria-pressed={issuePanelVisible() ? "true" : "false"}
-											aria-label="Recording issues"
-										>
-											<IconLucideAlertTriangle class="size-5" />
-										</ActionButton>
-									</Show>
-
-									{canPauseRecording() && (
-										<ActionButton
-											disabled={togglePause.isPending || hasDisconnectedInput()}
-											onClick={() => togglePause.mutate()}
-											title={
-												state().variant === "paused"
-													? "Resume recording"
-													: "Pause recording"
-											}
-											aria-label={
-												state().variant === "paused"
-													? "Resume recording"
-													: "Pause recording"
-											}
-										>
-											{state().variant === "paused" ? (
-												<IconCapPlayCircle />
-											) : (
-												<IconCapPauseCircle />
-											)}
-										</ActionButton>
-									)}
-
-									<ActionButton
-										disabled={restartRecording.isPending}
-										onClick={() => restartRecording.mutate()}
-										title="Restart recording"
-										aria-label="Restart recording"
-									>
-										<IconCapRestart />
-									</ActionButton>
-									<ActionButton
-										disabled={deleteRecording.isPending}
-										onClick={() => deleteRecording.mutate()}
-										title="Delete recording"
-										aria-label="Delete recording"
-									>
-										<IconCapTrash />
-									</ActionButton>
-									<ActionButton
-										ref={(el) => {
-											settingsButtonRef = el ?? undefined;
-										}}
-										onClick={() => {
-											void openRecordingSettingsMenu();
-										}}
-										title="Recording settings"
-										aria-label="Recording settings"
-									>
-										<IconCapSettings class="size-5" />
-									</ActionButton>
-								</div>
-							</div>
-						</div>
-						<div
-							class="non-styled-move flex cursor-move items-center justify-center border-l border-gray-5 p-[0.25rem] hover:cursor-move"
-							data-tauri-drag-region
-						>
-							<IconCapMoreVertical class="pointer-events-none text-gray-10" />
-						</div>
->>>>>>> 9edf1cee
-					</div>
-				</div>
-			</div>
-			{/* <div
+          {(currentRecording.data?.mode === "studio" ||
+            ostype() === "macos") && (
+            <ActionButton
+              disabled={togglePause.isPending}
+              onClick={() => togglePause.mutate()}
+            >
+              {state().variant === "paused" ? <PlayIcon /> : <PauseIcon />}
+            </ActionButton>
+          )}
+
+          <ActionButton
+            disabled={restartRecording.isPending}
+            onClick={() => restartRecording.mutate()}
+          >
+            <RestartIcon />
+          </ActionButton>
+          <ActionButton
+            disabled={deleteRecording.isPending}
+            onClick={() => deleteRecording.mutate()}
+          >
+            <TrashIcon />
+          </ActionButton>
+
+          <div
+            class="non-styled-move cursor-move flex items-center justify-center h-8 pl-0.5 hover:cursor-move"
+            data-tauri-drag-region
+          >
+            <GrabHandleIcon class="pointer-events-none text-white/80 hover:text-white" />
+          </div>
+        </div>
+      </div>
+      {/* <div
 				class="non-styled-move cursor-move flex items-center justify-center p-[0.25rem] border-l border-gray-5 hover:cursor-move"
 				data-tauri-drag-region
 			>
 				<IconCapMoreVertical class="pointer-events-none text-gray-10" />
 			</div> */}
-		</div>
-	);
+    </div>
+  );
 }
 
 function ActionButton(props: ComponentProps<"button">) {
-	return (
-		<button
-			{...props}
-			class={cx(
-				"p-[0.25rem] rounded-lg transition-all",
-				"text-white hover:bg-white/5",
-				"h-8 w-8 flex items-center justify-center",
-				"disabled:opacity-50 disabled:cursor-not-allowed",
-				props.class
-			)}
-			type="button"
-		/>
-	);
+  return (
+    <button
+      {...props}
+      class={cx(
+        "p-[0.25rem] rounded-lg transition-all",
+        "text-white hover:bg-white/5",
+        "h-8 w-8 flex items-center justify-center",
+        "disabled:opacity-50 disabled:cursor-not-allowed",
+        props.class
+      )}
+      type="button"
+    />
+  );
 }
 
 function formatTime(secs: number) {
-	const minutes = Math.floor(secs / 60);
-	const seconds = Math.floor(secs % 60);
-
-	return `${minutes}:${seconds.toString().padStart(2, "0")}`;
+  const minutes = Math.floor(secs / 60);
+  const seconds = Math.floor(secs % 60);
+
+  return `${minutes}:${seconds.toString().padStart(2, "0")}`;
 }
 
 function createAudioInputLevel() {
-	const [level, setLevel] = createSignal(0);
-
-	createTauriEventListener(events.audioInputLevelChange, (dbs) => {
-		const DB_MIN = -60;
-		const DB_MAX = 0;
-
-		const dbValue = dbs ?? DB_MIN;
-		const normalizedLevel = Math.max(0, Math.min(1, (dbValue - DB_MIN) / (DB_MAX - DB_MIN)));
-		setLevel(normalizedLevel);
-	});
-
-	return level;
+  const [level, setLevel] = createSignal(0);
+
+  createTauriEventListener(events.audioInputLevelChange, (dbs) => {
+    const DB_MIN = -60;
+    const DB_MAX = 0;
+
+    const dbValue = dbs ?? DB_MIN;
+    const normalizedLevel = Math.max(
+      0,
+      Math.min(1, (dbValue - DB_MIN) / (DB_MAX - DB_MIN))
+    );
+    setLevel(normalizedLevel);
+  });
+
+  return level;
 }
 
 function Countdown(props: { from: number; current: number }) {
-	const [animation, setAnimation] = createSignal(1);
-	setTimeout(() => setAnimation(0), 10);
-
-	return (
-		<div
-			class="flex flex-row justify-between p-[0.25rem] flex-1 fixed inset-0 z-10 rounded-[18px] border border-white/15"
-			style={{
-				background:
-					"linear-gradient(180deg, rgba(255, 255, 255, 0.05) 0%, rgba(255, 255, 255, 0.00) 50.48%), var(--neutral-950, #090A0B)",
-				"background-blend-mode": "plus-lighter, normal",
-				"box-shadow":
-					"0 1px 1px -0.5px var(--_shadow-surface-layer, rgba(0, 0, 0, 0.16)), 0 3px 3px -1.5px var(--_shadow-surface-layer, rgba(0, 0, 0, 0.16)), 0 6px 6px -3px var(--_shadow-surface-layer, rgba(0, 0, 0, 0.16)), 0 12px 12px -6px var(--_shadow-surface-layer, rgba(0, 0, 0, 0.16))",
-			}}
-		>
-			<div class="flex flex-1 gap-3 items-center px-3">
-				<div class="flex-1 text-[13px] text-gray-11">Recording starting...</div>
-				<div class="relative w-5 h-5 text-red-300">
-					<svg class="absolute inset-0 w-5 h-5 -rotate-90" viewBox="0 0 20 20">
-						<circle cx="10" cy="10" r="8" fill="none" stroke="currentColor" stroke-width="1.5" opacity="0.2" />
-						<circle
-							cx="10"
-							cy="10"
-							r="8"
-							fill="none"
-							stroke="currentColor"
-							stroke-width="1.5"
-							stroke-dasharray={`${animation() * 50.265} 50.265`}
-							stroke-linecap="round"
-							class="transition-all duration-1000 ease-linear"
-							style={{
-								"transition-duration": `${props.from * 1000}ms`,
-							}}
-						/>
-					</svg>
-					<span class="flex absolute inset-0 justify-center items-center text-[11px]">{props.current}</span>
-				</div>
-			</div>
-		</div>
-	);
+  const [animation, setAnimation] = createSignal(1);
+  setTimeout(() => setAnimation(0), 10);
+
+  return (
+    <div
+      class="flex flex-row justify-between p-[0.25rem] flex-1 fixed inset-0 z-10 rounded-[18px] border border-white/15"
+      style={{
+        background:
+          "linear-gradient(180deg, rgba(255, 255, 255, 0.05) 0%, rgba(255, 255, 255, 0.00) 50.48%), var(--neutral-950, #090A0B)",
+        "background-blend-mode": "plus-lighter, normal",
+        "box-shadow":
+          "0 1px 1px -0.5px var(--_shadow-surface-layer, rgba(0, 0, 0, 0.16)), 0 3px 3px -1.5px var(--_shadow-surface-layer, rgba(0, 0, 0, 0.16)), 0 6px 6px -3px var(--_shadow-surface-layer, rgba(0, 0, 0, 0.16)), 0 12px 12px -6px var(--_shadow-surface-layer, rgba(0, 0, 0, 0.16))",
+      }}
+    >
+      <div class="flex flex-1 gap-3 items-center px-3">
+        <div class="flex-1 text-[13px] text-gray-11">Recording starting...</div>
+        <div class="relative w-5 h-5 text-red-300">
+          <svg class="absolute inset-0 w-5 h-5 -rotate-90" viewBox="0 0 20 20">
+            <circle
+              cx="10"
+              cy="10"
+              r="8"
+              fill="none"
+              stroke="currentColor"
+              stroke-width="1.5"
+              opacity="0.2"
+            />
+            <circle
+              cx="10"
+              cy="10"
+              r="8"
+              fill="none"
+              stroke="currentColor"
+              stroke-width="1.5"
+              stroke-dasharray={`${animation() * 50.265} 50.265`}
+              stroke-linecap="round"
+              class="transition-all duration-1000 ease-linear"
+              style={{
+                "transition-duration": `${props.from * 1000}ms`,
+              }}
+            />
+          </svg>
+          <span class="flex absolute inset-0 justify-center items-center text-[11px]">
+            {props.current}
+          </span>
+        </div>
+      </div>
+    </div>
+  );
 }
 
-function cameraMatchesSelection(camera: CameraInfo, selected?: DeviceOrModelID | null) {
-	if (!selected) return false;
-	if ("DeviceID" in selected) return selected.DeviceID === camera.device_id;
-	return camera.model_id != null && selected.ModelID === camera.model_id;
+function cameraMatchesSelection(
+  camera: CameraInfo,
+  selected?: DeviceOrModelID | null
+) {
+  if (!selected) return false;
+  if ("DeviceID" in selected) return selected.DeviceID === camera.device_id;
+  return camera.model_id != null && selected.ModelID === camera.model_id;
 }
 
 function cameraInfoToId(camera: CameraInfo | null): DeviceOrModelID | null {
-	if (!camera) return null;
-	if (camera.model_id) return { ModelID: camera.model_id };
-	return { DeviceID: camera.device_id };
+  if (!camera) return null;
+  if (camera.model_id) return { ModelID: camera.model_id };
+  return { DeviceID: camera.device_id };
 }
 
-function cloneDeviceOrModelId(id: DeviceOrModelID | null): DeviceOrModelID | null {
-	if (!id) return null;
-	if ("DeviceID" in id) return { DeviceID: id.DeviceID };
-	return { ModelID: id.ModelID };
+function cloneDeviceOrModelId(
+  id: DeviceOrModelID | null
+): DeviceOrModelID | null {
+  if (!id) return null;
+  if ("DeviceID" in id) return { DeviceID: id.DeviceID };
+  return { ModelID: id.ModelID };
 }