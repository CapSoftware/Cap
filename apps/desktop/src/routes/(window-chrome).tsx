--- conflicted
+++ resolved
@@ -8,18 +8,16 @@
 } from "solid-js";
 import { getCurrentWindow } from "@tauri-apps/api/window";
 import { Transition } from "solid-transition-group";
-<<<<<<< HEAD
 import titlebarState, { initializeTitlebar } from "~/utils/titlebar-state";
+import { Show } from "solid-js";
 
 import Titlebar from "~/components/titlebar/Titlebar";
 import { type as ostype } from "@tauri-apps/plugin-os";
 import { commands } from "~/utils/tauri";
-=======
-import { Show } from "solid-js";
 
 import Header from "../components/Header";
 import { AbsoluteInsetLoader } from "~/components/Loader";
->>>>>>> ab9a7b02
+import { cx } from "cva";
 
 export const route = {
   info: {
@@ -45,39 +43,17 @@
   });
 
   return (
-<<<<<<< HEAD
-    <div
-      class={`${
-        titlebarState.maximized ? "" : "rounded-[1.5rem] border"
-      } bg-gray-100 border-gray-200 w-screen h-screen flex flex-col overflow-hidden transition-[border-radius] duration-200`}
-    >
-=======
-    <div class="bg-gray-100 border border-gray-200 w-screen h-screen flex flex-col overflow-hidden relative">
-      <Header />
+    <div class="bg-gray-100 border-gray-200 w-screen h-screen flex flex-col overflow-hidden transition-[border-radius] duration-200">
+      <Titlebar />
       {/* breaks sometimes */}
->>>>>>> ab9a7b02
       {/* <Transition
         mode="outin"
         enterActiveClass="transition-opacity duration-100"
         exitActiveClass="transition-opacity duration-100"
         enterClass="opacity-0"
         exitToClass="opacity-0"
-<<<<<<< HEAD
         > */}
-      <Suspense
-        fallback={
-          <div class="w-full h-full flex items-center justify-center bg-gray-100">
-            <div class="animate-spin">
-              <IconCapLogo class="size-[4rem]" />
-            </div>
-          </div>
-        }
-      >
-        <Titlebar />
-=======
-      > */}
       <Suspense fallback={<AbsoluteInsetLoader />}>
->>>>>>> ab9a7b02
         <Inner>{props.children}</Inner>
       </Suspense>
       {/* </Transition> */}
