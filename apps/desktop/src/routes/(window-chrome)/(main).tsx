import { Button } from "@cap/ui-solid";
import { Tooltip } from "@kobalte/core";
import { Select as KSelect, SelectRootProps } from "@kobalte/core/select";
import { useNavigate } from "@solidjs/router";
import {
  createMutation,
  createQuery,
  useQueryClient,
} from "@tanstack/solid-query";
import { getVersion } from "@tauri-apps/api/app";
import { getCurrentWindow, LogicalSize } from "@tauri-apps/api/window";
import { cx } from "cva";
import {
<<<<<<< HEAD
=======
  type JSX,
  Show,
  type ValidComponent,
>>>>>>> c4ea833c
  createEffect,
  createMemo,
  createResource,
  createSignal,
  ErrorBoundary,
  JSX,
  onCleanup,
  onMount,
  Show,
  Suspense,
  type ValidComponent,
} from "solid-js";
import { createStore } from "solid-js/store";
import { trackEvent } from "~/utils/analytics";

import {
  createCurrentRecordingQuery,
  createLicenseQuery,
  createOptionsQuery,
  createVideoDevicesQuery,
  getPermissions,
  listAudioDevices,
  listScreens,
  listWindows,
} from "~/utils/queries";
import {
  type CaptureScreen,
  type CaptureWindow,
  commands,
  events,
} from "~/utils/tauri";
import {
  MenuItem,
  MenuItemList,
  PopperContent,
  topLeftAnimateClasses,
  topRightAnimateClasses,
} from "../editor/ui";
import Mode from "~/components/Mode";

export default function () {
  const { options, setOptions } = createOptionsQuery();
  const currentRecording = createCurrentRecordingQuery();

  const isRecording = () => !!currentRecording.data;

  const screens = createQuery(() => listScreens);
  const windows = createQuery(() => listWindows);
  const toggleRecording = createMutation(() => ({
    mutationFn: async () => {
      if (!isRecording()) {
        let captureTarget = options.data?.captureTarget ?? {
          variant: "screen",
          id: screens.data?.[0]?.id ?? 1,
        };

        if (captureTarget.variant === "screen") {
          const id = captureTarget.id;
          if (!screens.data?.some((s) => s.id === id))
            captureTarget = { variant: "screen", id: captureTarget.id };
        } else if (captureTarget.variant === "window") {
          const id = captureTarget.id;
          if (!windows.data?.some((w) => w.id === id))
            captureTarget = { variant: "window", id: captureTarget.id };
        }

        await commands.startRecording({
          captureTarget,
          mode: options.data?.mode ?? "studio",
          cameraLabel: options.data?.cameraLabel ?? null,
          audioInputName: options.data?.audioInputName ?? null,
        });
      } else {
        await commands.stopRecording();
      }
    },
  }));

  const license = createLicenseQuery();

  createUpdateCheck();

  let unlistenFn: UnlistenFn;
  onCleanup(() => unlistenFn?.());
  const [initialize] = createResource(async () => {
    const version = await getVersion();

    if (options.data?.cameraLabel && options.data.cameraLabel !== "No Camera") {
      const cameraWindowActive = await commands.isCameraWindowOpen();

      if (!cameraWindowActive) {
        console.log("cameraWindow not found");
        setOptions.mutate({
          ...options.data,
        });
      }
    }

    // Enforce window size with multiple safeguards
    const currentWindow = getCurrentWindow();
    const MAIN_WINDOW_SIZE = { width: 300, height: 360 };

    // Set initial size
    await currentWindow.setSize(
      new LogicalSize(MAIN_WINDOW_SIZE.width, MAIN_WINDOW_SIZE.height)
    );

    // Check size when app regains focus
    const unlistenFocus = await currentWindow.onFocusChanged(
      ({ payload: focused }) => {
        if (focused) {
          currentWindow.setSize(
            new LogicalSize(MAIN_WINDOW_SIZE.width, MAIN_WINDOW_SIZE.height)
          );
        }
      }
    );

    // Listen for resize events
    const unlistenResize = await currentWindow.onResized(() => {
      currentWindow.setSize(
        new LogicalSize(MAIN_WINDOW_SIZE.width, MAIN_WINDOW_SIZE.height)
      );
    });

    unlistenFn = () => {
      unlistenFocus();
      unlistenResize();
    };
    setTitlebar("hideMaximize", true);
    setTitlebar(
      "items",
      <div
        dir={ostype() === "windows" ? "rtl" : "rtl"}
        class="flex mx-2 items-center gap-1"
      >
        <Tooltip.Root openDelay={0}>
          <Tooltip.Trigger>
            <button
              type="button"
              onClick={() =>
                commands.showWindow({ Settings: { page: "general" } })
              }
              class="flex items-center justify-center w-5 h-5 -ml-[1.5px]"
            >
              <IconCapSettings class="size-5 text-gray-400 hover:text-gray-500" />
            </button>
          </Tooltip.Trigger>
          <Tooltip.Portal>
            <Tooltip.Content class="z-50 px-2 py-1 text-xs text-gray-50 bg-gray-500 rounded shadow-lg animate-in fade-in duration-100">
              Settings
              <Tooltip.Arrow class="fill-gray-500" />
            </Tooltip.Content>
          </Tooltip.Portal>
        </Tooltip.Root>
        <Tooltip.Root openDelay={0}>
          <Tooltip.Trigger>
            <button
              type="button"
              onClick={() =>
                commands.showWindow({ Settings: { page: "recordings" } })
              }
              class="flex items-center justify-center w-5 h-5"
            >
              <IconLucideSquarePlay class="size-5 text-gray-400 hover:text-gray-500" />
            </button>
          </Tooltip.Trigger>
          <Tooltip.Portal>
            <Tooltip.Content class="z-50 px-2 py-1 text-xs text-gray-50 bg-gray-500 rounded shadow-lg animate-in fade-in duration-100">
              Previous Recordings
              <Tooltip.Arrow class="fill-gray-500" />
            </Tooltip.Content>
          </Tooltip.Portal>
        </Tooltip.Root>

        <ChangelogButton />

        <Show when={!license.isLoading && license.data?.type === "personal"}>
          <button
            type="button"
            onClick={() => commands.showWindow("Upgrade")}
            class="relative flex items-center justify-center w-5 h-5"
          >
            <IconLucideGift class="size-5 text-gray-400 hover:text-gray-500" />
            <div
              style={{ "background-color": "#FF4747" }}
              class="block absolute top-0 right-0 z-10 rounded-full animate-bounce size-1.5"
            />
          </button>
        </Show>

        {import.meta.env.DEV && (
          <button
            type="button"
            onClick={() => {
              new WebviewWindow("debug", { url: "/debug" });
            }}
            class="flex items-center justify-center w-5 h-5"
          >
            <IconLucideBug class="size-5 text-gray-400 hover:text-gray-500" />
          </button>
        )}
      </div>
    );

    return null;
  });

  return (
    <div class="flex justify-center flex-col p-[1rem] gap-[0.75rem] text-[0.875rem] font-[400] bg-[--gray-50] h-full text-[--text-primary]">
      {initialize()}
      <div class="flex items-center justify-between pb-[0.25rem]">
        <div class="flex items-center space-x-1">
          <div class="*:w-[92px] *:h-auto text-[--text-primary] ">
            <IconCapLogoFullDark class="hidden dark:block" />
            <IconCapLogoFull class="block dark:hidden" />
          </div>
          <ErrorBoundary fallback={<></>}>
            <Suspense>
              <span
                onClick={async () => {
                  if (license.data?.type !== "pro") {
                    await commands.showWindow("Upgrade");
                  }
                }}
                class={`text-[0.6rem] ${
                  license.data?.type === "pro"
                    ? "bg-[--blue-400] text-gray-50 dark:text-gray-500"
                    : "bg-gray-200 cursor-pointer hover:bg-gray-300"
                } rounded-lg px-1.5 py-0.5`}
              >
                {license.data?.type === "commercial"
                  ? "Commercial"
                  : license.data?.type === "pro"
                  ? "Pro"
                  : "Personal"}
              </span>
            </Suspense>
          </ErrorBoundary>
        </div>
<<<<<<< HEAD
        <div class="flex items-center space-x-2">
          <Tooltip.Root openDelay={0}>
            <Tooltip.Trigger>
              <button
                type="button"
                onClick={() =>
                  commands.showWindow({ Settings: { page: "recordings" } })
                }
              >
                <IconLucideSquarePlay class="w-[1.25rem] h-[1.25rem] text-gray-400 hover:text-gray-500" />
              </button>
            </Tooltip.Trigger>
            <Tooltip.Portal>
              <Tooltip.Content class="z-50 px-2 py-1 text-xs text-gray-50 bg-gray-500 rounded shadow-lg duration-100 animate-in fade-in">
                Previous Recordings
                <Tooltip.Arrow class="fill-gray-500" />
              </Tooltip.Content>
            </Tooltip.Portal>
          </Tooltip.Root>

          <Tooltip.Root openDelay={0}>
            <Tooltip.Trigger>
              <button
                type="button"
                onClick={() =>
                  commands.showWindow({ Settings: { page: "general" } })
                }
              >
                <IconCapSettings class="w-[1.25rem] h-[1.25rem] text-gray-400 hover:text-gray-500" />
              </button>
            </Tooltip.Trigger>
            <Tooltip.Portal>
              <Tooltip.Content class="z-50 px-2 py-1 text-xs text-gray-50 bg-gray-500 rounded shadow-lg duration-100 animate-in fade-in">
                Settings
                <Tooltip.Arrow class="fill-gray-500" />
              </Tooltip.Content>
            </Tooltip.Portal>
          </Tooltip.Root>
        </div>
=======
        <Mode />
>>>>>>> c4ea833c
      </div>
      <TargetSelects options={options.data} setOptions={setOptions} />
      <CameraSelect options={options.data} setOptions={setOptions} />
      <MicrophoneSelect options={options.data} setOptions={setOptions} />
      <div class="flex items-center space-x-1 w-full">
        <Button
          disabled={toggleRecording.isPending}
          variant={isRecording() ? "destructive" : "primary"}
          size="md"
          onClick={() => toggleRecording.mutate()}
          class="flex-grow flex items-center justify-center"
        >
          {isRecording() ? (
            "Stop Recording"
          ) : (
            <>
              {options.data?.mode === "instant" ? (
                <IconCapInstant class="w-[0.8rem] h-[0.8rem] mr-1.5" />
              ) : (
                <IconCapFilmCut class="w-[0.8rem] h-[0.8rem] mr-2 -mt-[1.5px]" />
              )}
              Start Recording
            </>
          )}
        </Button>
        <Button
          disabled={isRecording()}
          variant="secondary"
          size="md"
          onClick={() => commands.takeScreenshot()}
        >
          <IconLucideCamera class="w-[1rem] h-[1rem]" />
        </Button>
      </div>
      <a
        href={`${import.meta.env.VITE_SERVER_URL}/dashboard`}
        target="_blank"
        rel="noreferrer"
        class="text-[--text-tertiary] text-[0.875rem] mx-auto hover:text-[--text-primary] hover:underline"
      >
        Open Cap on Web
      </a>
    </div>
  );
}

function useRequestPermission() {
  const queryClient = useQueryClient();

  async function requestPermission(type: "camera" | "microphone") {
    try {
      if (type === "camera") {
        await commands.resetCameraPermissions();
      } else if (type === "microphone") {
        console.log("wowzers");
        await commands.resetMicrophonePermissions();
      }
      await commands.requestPermission(type);
      await queryClient.refetchQueries(getPermissions);
    } catch (error) {
      console.error(`Failed to get ${type} permission:`, error);
    }
  }

  return requestPermission;
}

import { makePersisted } from "@solid-primitives/storage";
import { UnlistenFn } from "@tauri-apps/api/event";
import {
  getCurrentWebviewWindow,
  WebviewWindow,
} from "@tauri-apps/api/webviewWindow";
<<<<<<< HEAD
import * as dialog from "@tauri-apps/plugin-dialog";
import { type as ostype } from "@tauri-apps/plugin-os";
import * as updater from "@tauri-apps/plugin-updater";
import { Transition } from "solid-transition-group";
import { setTitlebar } from "~/utils/titlebar-state";
import { apiClient } from "~/utils/web-api";
=======
import { Webview } from "@tauri-apps/api/webview";
import { UnlistenFn } from "@tauri-apps/api/event";
import { isDev } from "solid-js/web";
>>>>>>> c4ea833c

let hasChecked = false;
function createUpdateCheck() {
  if (import.meta.env.DEV) return;

  const navigate = useNavigate();

  onMount(async () => {
    if (hasChecked) return;
    hasChecked = true;

    await new Promise((res) => setTimeout(res, 1000));

    const update = await updater.check();
    if (!update) return;

    const shouldUpdate = await dialog.confirm(
      `Version ${update.version} of Cap is available, would you like to install it?`,
      { title: "Update Cap", okLabel: "Update", cancelLabel: "Ignore" }
    );

    if (!shouldUpdate) return;
    navigate("/update");
  });
}

function TargetSelects(props: {
  options: ReturnType<typeof createOptionsQuery>["options"]["data"];
  setOptions: ReturnType<typeof createOptionsQuery>["setOptions"];
}) {
  const screens = createQuery(() => listScreens);
  const windows = createQuery(() => listWindows);
  const [selectedScreen, setSelectedScreen] = createSignal<{
    id: number;
  } | null>(screens?.data?.[0] ?? null);

  const isTargetScreenOrArea = createMemo(
    () =>
      props.options?.captureTarget.variant === "screen" ||
      props.options?.captureTarget.variant === "area"
  );
  const isTargetCaptureArea = createMemo(
    () => props.options?.captureTarget.variant === "area"
  );

  const [areaSelection, setAreaSelection] = createStore({
    pending: false,
    screen: selectedScreen(),
  });

  async function closeAreaSelection() {
    setAreaSelection({ pending: false, screen: null });
    (await WebviewWindow.getByLabel("capture-area"))?.close();
  }

  onMount(async () => {
    const unlistenCaptureAreaWindow =
      await getCurrentWebviewWindow().listen<boolean>(
        "cap-window://capture-area/state/pending",
        (event) => setAreaSelection("pending", event.payload)
      );
    onCleanup(unlistenCaptureAreaWindow);
  });

  let shouldAnimateAreaSelect = false;
  createEffect(async () => {
    const target = props.options?.captureTarget;
    if (!target) return;

    if (target.variant === "screen") {
      if (target.id !== areaSelection.screen?.id) closeAreaSelection();

      setSelectedScreen(target);
    } else if (target.variant === "window") {
      if (areaSelection.screen) closeAreaSelection();
      shouldAnimateAreaSelect = true;
    }
  });

  async function handleAreaSelectButtonClick() {
    const targetScreen = selectedScreen() ?? screens.data?.[0];
    console.log({ targetScreen });
    if (!targetScreen) return;

    closeAreaSelection();
    if (isTargetCaptureArea() && props.options) {
      trackEvent("crop_area_disabled");
      commands.setRecordingOptions({
        ...props.options,
        captureTarget: { ...targetScreen, variant: "screen" },
      });
      return;
    }

    const screen = screens.data?.find((s) => s.id === targetScreen.id);
    if (!screen) return;
    trackEvent("crop_area_enabled", {
      screen_id: screen.id,
      screen_name: screen.name,
    });
    setAreaSelection({ pending: false, screen: { id: screen.id } });
    commands.showWindow({
      CaptureArea: { screen_id: screen.id },
    });
  }

  const screenValue = () => {
    const captureTarget = props.options?.captureTarget;
    if (
      captureTarget?.variant !== "screen" &&
      captureTarget?.variant !== "area"
    )
      return null;

    const screenId =
      captureTarget.variant === "screen"
        ? captureTarget.id
        : captureTarget.screen;

    const value =
      screens.data?.find((d) => d.id === screenId) ?? screens.data?.[0] ?? null;

    if (
      value &&
      screenId !== value.id &&
      props.options &&
      !props.setOptions.isPending
    ) {
      props.setOptions.mutate({
        ...props.options,
        captureTarget: { variant: "screen", id: value.id },
      });
    }

    return value;
  };

  const windowValue = () => {
    const captureTarget = props.options?.captureTarget;
    if (captureTarget?.variant !== "window") return null;

    const value =
      windows.data?.find((d) => d.id === captureTarget.id) ??
      windows.data?.[0] ??
      null;

    if (
      value &&
      captureTarget.id !== value.id &&
      props.options &&
      !props.setOptions.isPending
    ) {
      props.setOptions.mutate({
        ...props.options,
        captureTarget: { variant: "window", id: value.id },
      });
    }

    return value;
  };

  return (
    <div>
      <Tooltip.Root openDelay={500}>
        <Tooltip.Trigger class="flex fixed flex-row items-center w-8 h-8">
          <Transition
            onEnter={(el, done) => {
              if (shouldAnimateAreaSelect)
                el.animate(
                  [
                    {
                      transform: "scale(0.5)",
                      opacity: 0,
                      width: "0.2rem",
                      height: "0.2rem",
                    },
                    {
                      transform: "scale(1)",
                      opacity: 1,
                      width: "2rem",
                      height: "2rem",
                    },
                  ],
                  {
                    duration: 450,
                    easing: "cubic-bezier(0.65, 0, 0.35, 1)",
                  }
                ).finished.then(done);
              shouldAnimateAreaSelect = true;
            }}
            onExit={(el, done) =>
              el
                .animate(
                  [
                    {
                      transform: "scale(1)",
                      opacity: 1,
                      width: "2rem",
                      height: "2rem",
                    },
                    {
                      transform: "scale(0)",
                      opacity: 0,
                      width: "0.2rem",
                      height: "0.2rem",
                    },
                  ],
                  {
                    duration: 500,
                    easing: "ease-in-out",
                  }
                )
                .finished.then(done)
            }
          >
            <Show when={isTargetScreenOrArea()}>
              {(targetScreenOrArea) => (
                <button
                  type="button"
                  disabled={!targetScreenOrArea}
                  onClick={handleAreaSelectButtonClick}
                  class={cx(
                    "flex items-center justify-center flex-shrink-0 w-full h-full rounded-[0.5rem] transition-all duration-200",
                    "hover:bg-gray-200 disabled:bg-gray-100 disabled:text-gray-400",
                    "focus-visible:outline font-[200] text-[0.875rem]",
                    isTargetCaptureArea()
                      ? "bg-gray-100 text-blue-400 border border-blue-200"
                      : "bg-gray-100 text-gray-400"
                  )}
                >
                  <IconCapCrop
                    class={`w-[1rem] h-[1rem] ${
                      areaSelection.pending
                        ? "animate-gentle-bounce duration-1000 text-gray-500 mt-1"
                        : ""
                    }`}
                  />
                </button>
              )}
            </Show>
          </Transition>
        </Tooltip.Trigger>
        <Tooltip.Portal>
          <Tooltip.Content class="z-50 px-2 py-1 text-xs text-gray-50 bg-gray-500 rounded shadow-lg duration-100 animate-in fade-in">
            {isTargetCaptureArea()
              ? "Remove selection"
              : areaSelection.pending
              ? "Selecting area..."
              : "Select area"}
            <Tooltip.Arrow class="fill-gray-500" />
          </Tooltip.Content>
        </Tooltip.Portal>
      </Tooltip.Root>

      <div
        class={`flex flex-row items-center rounded-[0.5rem] relative border h-8 transition-all duration-500 ${
          isTargetScreenOrArea() ? "ml-[2.4rem]" : ""
        }`}
        style={{
          "transition-timing-function":
            "cubic-bezier(0.785, 0.135, 0.15, 0.86)",
        }}
      >
        <div
          class="w-1/2 absolute flex p-px inset-0 transition-transform peer-focus-visible:outline outline-2 outline-blue-300 outline-offset-2 rounded-[0.6rem] overflow-hidden"
          style={{
            transform:
              props.options?.captureTarget.variant === "window"
                ? "translateX(100%)"
                : undefined,
          }}
        >
          <div class="flex-1 bg-gray-100" />
        </div>
        <TargetSelect<CaptureScreen>
          options={screens.data ?? []}
          onChange={(value) => {
            if (!value || !props.options) return;

            trackEvent("display_selected", {
              display_id: value.id,
              display_name: value.name,
              refresh_rate: value.refresh_rate,
            });

            commands.setRecordingOptions({
              ...props.options,
              captureTarget: { ...value, variant: "screen" },
            });
          }}
          value={screenValue()}
          placeholder="Screen"
          optionsEmptyText="No screens found"
          selected={isTargetScreenOrArea()}
          disabled={props.setOptions.isPending}
        />
        <TargetSelect<CaptureWindow>
          disabled={props.setOptions.isPending}
          options={windows.data ?? []}
          onChange={(value) => {
            if (!value || !props.options) return;

            trackEvent("window_selected", {
              window_id: value.id,
              window_name: value.name,
              owner_name: value.owner_name,
              refresh_rate: value.refresh_rate,
            });

            commands.setRecordingOptions({
              ...props.options,
              captureTarget: { ...value, variant: "window" },
            });
          }}
          value={windowValue()}
          placeholder="Window"
          optionsEmptyText="No windows found"
          selected={props.options?.captureTarget.variant === "window"}
          itemComponent={(props) => (
            <div class="flex overflow-x-hidden flex-col flex-1">
              <div class="w-full truncate">{props.item.rawValue?.name}</div>
              <div class="w-full text-xs">
                {props.item.rawValue?.owner_name}
              </div>
            </div>
          )}
        />
      </div>
    </div>
  );
}

function CameraSelect(props: {
  options: ReturnType<typeof createOptionsQuery>["options"]["data"];
  setOptions: ReturnType<typeof createOptionsQuery>["setOptions"];
}) {
  const videoDevices = createVideoDevicesQuery();
  const currentRecording = createCurrentRecordingQuery();
  const permissions = createQuery(() => getPermissions);
  const requestPermission = useRequestPermission();

  const [open, setOpen] = createSignal(false);

  const permissionGranted = () =>
    permissions?.data?.camera === "granted" ||
    permissions?.data?.camera === "notNeeded";

  type Option = { isCamera: boolean; name: string };

  const onChange = async (item: Option | null) => {
    if (!item && permissions?.data?.camera !== "granted") {
      return requestPermission("camera");
    }
    if (!props.options) return;

    const cameraLabel = !item || !item.isCamera ? null : item.name;

    await props.setOptions.mutateAsync({ ...props.options, cameraLabel });

    trackEvent("camera_selected", {
      camera_name: cameraLabel,
      enabled: !!cameraLabel,
    });
  };

  const selectOptions = createMemo(() => [
    { name: "No Camera", isCamera: false },
    ...videoDevices.map((d) => ({ isCamera: true, name: d })),
  ]);

  const value = () =>
    selectOptions()?.find((o) => o.name === props.options?.cameraLabel) ?? null;

  return (
    <div class="flex flex-col gap-[0.25rem] items-stretch text-[--text-primary]">
      <label class="text-[--text-tertiary] text-[0.875rem]">Camera</label>
      <KSelect<Option | null>
        options={selectOptions()}
        optionValue="name"
        optionTextValue="name"
        placeholder="No Camera"
        value={value()}
        disabled={!!currentRecording.data}
        onChange={onChange}
        itemComponent={(props) => (
          <MenuItem<typeof KSelect.Item> as={KSelect.Item} item={props.item}>
            <KSelect.ItemLabel class="flex-1">
              {props.item.rawValue?.name}
            </KSelect.ItemLabel>
          </MenuItem>
        )}
        open={open()}
        onOpenChange={(isOpen) => {
          if (!permissionGranted()) {
            requestPermission("camera");
            return;
          }

          setOpen(isOpen);
        }}
      >
        <KSelect.Trigger
          disabled={props.setOptions.isPending}
          class="flex flex-row items-center h-[2rem] px-[0.375rem] gap-[0.375rem] border rounded-lg border-gray-200 w-full disabled:text-gray-400 transition-colors KSelect"
        >
          <IconCapCamera class="text-gray-400 size-[1.25rem]" />
          <KSelect.Value<Option | null> class="flex-1 text-left truncate">
            {(state) => <span>{state.selectedOption()?.name}</span>}
          </KSelect.Value>
          <TargetSelectInfoPill
            value={props.options?.cameraLabel ?? null}
            permissionGranted={permissionGranted()}
            requestPermission={() => requestPermission("camera")}
            onClear={() => {
              if (!props.options) return;
              props.setOptions.mutate({
                ...props.options,
                cameraLabel: null,
              });
            }}
          />
        </KSelect.Trigger>
        <KSelect.Portal>
          <PopperContent<typeof KSelect.Content>
            as={KSelect.Content}
            class={topLeftAnimateClasses}
          >
            <MenuItemList<typeof KSelect.Listbox>
              class="overflow-y-auto max-h-32"
              as={KSelect.Listbox}
            />
          </PopperContent>
        </KSelect.Portal>
      </KSelect>
    </div>
  );
}

function MicrophoneSelect(props: {
  options: ReturnType<typeof createOptionsQuery>["options"]["data"];
  setOptions: ReturnType<typeof createOptionsQuery>["setOptions"];
}) {
  const DB_SCALE = 40;

  const devices = createQuery(() => listAudioDevices);
  const permissions = createQuery(() => getPermissions);
  const currentRecording = createCurrentRecordingQuery();

  const [open, setOpen] = createSignal(false);
  const [dbs, setDbs] = createSignal<number | undefined>();
  const [isInitialized, setIsInitialized] = createSignal(false);

  const value = createMemo(() => {
    if (!props.options?.audioInputName) return null;
    return (
      devices.data?.find((d) => d.name === props.options?.audioInputName) ??
      null
    );
  });

  const requestPermission = useRequestPermission();

  const permissionGranted = () =>
    permissions?.data?.microphone === "granted" ||
    permissions?.data?.microphone === "notNeeded";

  type Option = { name: string; deviceId: string };

  const handleMicrophoneChange = async (item: Option | null) => {
    if (!item || !props.options) return;

    await props.setOptions.mutateAsync({
      ...props.options,
      audioInputName: item.deviceId !== "" ? item.name : null,
    });
    if (!item.deviceId) setDbs();

    trackEvent("microphone_selected", {
      microphone_name: item.deviceId !== "" ? item.name : null,
      enabled: item.deviceId !== "",
    });
  };

  // Create a single event listener using onMount
  onMount(() => {
    const listener = (event: Event) => {
      const dbs = (event as CustomEvent<number>).detail;
      if (!props.options?.audioInputName) setDbs();
      else setDbs(dbs);
    };

    events.audioInputLevelChange.listen((dbs) => {
      if (!props.options?.audioInputName) setDbs();
      else setDbs(dbs.payload);
    });

    return () => {
      window.removeEventListener("audioLevelChange", listener);
    };
  });

  // visual audio level from 0 -> 1
  const audioLevel = () =>
    Math.pow(1 - Math.max((dbs() ?? 0) + DB_SCALE, 0) / DB_SCALE, 0.5);

  // Initialize audio input if needed - only once when component mounts
  onMount(() => {
    const audioInput = props.options?.audioInputName;
    if (!audioInput || !permissionGranted() || isInitialized()) return;

    setIsInitialized(true);
    handleMicrophoneChange({
      name: audioInput,
      deviceId: audioInput,
    });
  });

  return (
    <div class="flex flex-col gap-[0.25rem] items-stretch text-[--text-primary]">
      <label class="text-[--text-tertiary]">Microphone</label>
      <KSelect<Option>
        options={[
          { name: "No Microphone", deviceId: "" },
          ...(devices.data ?? []),
        ]}
        optionValue="deviceId"
        optionTextValue="name"
        placeholder="No Microphone"
        value={value()}
        disabled={!!currentRecording.data}
        onChange={handleMicrophoneChange}
        itemComponent={(props) => (
          <MenuItem<typeof KSelect.Item> as={KSelect.Item} item={props.item}>
            <KSelect.ItemLabel class="flex-1">
              {props.item.rawValue.name}
            </KSelect.ItemLabel>
          </MenuItem>
        )}
        open={open()}
        onOpenChange={(isOpen) => {
          if (!permissionGranted()) {
            requestPermission("microphone");
            return;
          }

          setOpen(isOpen);
        }}
      >
        <KSelect.Trigger
          disabled={props.setOptions.isPending}
          class="relative flex flex-row items-center h-[2rem] px-[0.375rem] gap-[0.375rem] border rounded-lg border-gray-200 w-full disabled:text-gray-400 transition-colors KSelect overflow-hidden z-10"
        >
          <Show when={dbs()}>
            {(s) => (
              <div
                class="bg-blue-100 opacity-50 left-0 inset-y-0 absolute -z-10 transition-[right] duration-100"
                style={{
                  right: `${audioLevel() * 100}%`,
                }}
              />
            )}
          </Show>
          <IconCapMicrophone class="text-gray-400 size-[1.25rem]" />
          <KSelect.Value<Option> class="flex-1 text-left truncate">
            {(state) => {
              const selected = state.selectedOption();
              return (
                <span>
                  {selected?.name ??
                    props.options?.audioInputName ??
                    "No Audio"}
                </span>
              );
            }}
          </KSelect.Value>
          <TargetSelectInfoPill
            value={props.options?.audioInputName ?? null}
            permissionGranted={permissionGranted()}
            requestPermission={() => requestPermission("microphone")}
            onClear={() => {
              if (!props.options) return;
              props.setOptions.mutate({
                ...props.options,
                audioInputName: null,
              });
            }}
          />
        </KSelect.Trigger>
        <KSelect.Portal>
          <PopperContent<typeof KSelect.Content>
            as={KSelect.Content}
            class={topLeftAnimateClasses}
          >
            <MenuItemList<typeof KSelect.Listbox>
              class="overflow-y-auto max-h-36"
              as={KSelect.Listbox}
            />
          </PopperContent>
        </KSelect.Portal>
      </KSelect>
    </div>
  );
}

function TargetSelect<T extends { id: number; name: string }>(props: {
  options: Array<T>;
  onChange: (value: T) => void;
  value: T | null;
  selected: boolean;
  optionsEmptyText: string;
  placeholder: string;
  itemComponent?: (
    props: Parameters<
      NonNullable<SelectRootProps<T | null>["itemComponent"]>
    >[0]
  ) => JSX.Element;
  disabled?: boolean;
}) {
  const value = () => {
    const v = props.value;
    if (!v) return null;

    const o = props.options.find((o) => o.id === v.id);
    if (o) return props.value;

    props.onChange(props.options[0]);
    return props.options[0];
  };

  return (
    <KSelect<T | null>
      options={props.options ?? []}
      optionValue="id"
      optionTextValue="name"
      gutter={8}
      itemComponent={(itemProps) => (
        <MenuItem<typeof KSelect.Item> as={KSelect.Item} item={itemProps.item}>
          {props?.itemComponent?.(itemProps) ?? itemProps.item.rawValue?.name}
        </MenuItem>
      )}
      placement="bottom"
      class="max-w-[50%] w-full z-10 disabled:text-opacity-80"
      placeholder={props.placeholder}
      onChange={(value) => {
        if (!value) return;
        props.onChange(value);
      }}
      value={value()}
    >
      <KSelect.Trigger<ValidComponent>
        as={
          props.options.length <= 1
            ? (p) => (
                <button
                  onClick={() => {
                    props.onChange(props.options[0]);
                  }}
                  data-selected={props.selected}
                  class={p.class}
                >
                  <span class="truncate">{props.placeholder}</span>
                </button>
              )
            : undefined
        }
        class="flex-1 text-gray-400 py-1 z-10 data-[selected='true']:text-gray-500 disabled:text-gray-400 peer focus:outline-none transition-colors duration-100 w-full text-nowrap overflow-hidden px-2 flex gap-2 items-center justify-center"
        disabled={props.disabled}
        data-selected={props.selected}
        onClick={(e) => {
          if (props.options.length === 1) {
            e.preventDefault();
            props.onChange(props.options[0]);
          }
        }}
      >
        <KSelect.Value<CaptureScreen | undefined> class="truncate">
          {(value) => value.selectedOption()?.name}
        </KSelect.Value>
        {props.options.length > 1 && (
          <KSelect.Icon class="transition-transform ui-expanded:-rotate-180">
            <IconCapChevronDown class="transition-transform transform size-4 shrink-0" />
          </KSelect.Icon>
        )}
      </KSelect.Trigger>
      <KSelect.Portal>
        <PopperContent<typeof KSelect.Content>
          as={KSelect.Content}
          class={topRightAnimateClasses}
        >
          <Show
            when={props.options.length > 0}
            fallback={
              <div class="p-2 text-gray-500">{props.optionsEmptyText}</div>
            }
          >
            <KSelect.Listbox class="max-h-52 max-w-[17rem]" as={MenuItemList} />
          </Show>
        </PopperContent>
      </KSelect.Portal>
    </KSelect>
  );
}

function TargetSelectInfoPill<T>(props: {
  value: T | null;
  permissionGranted: boolean;
  requestPermission: () => void;
  onClear: () => void;
}) {
  return (
    <button
      type="button"
      class={cx(
        "px-[0.375rem] rounded-full text-[0.75rem]",
        props.value !== null && props.permissionGranted
          ? "bg-blue-50 text-blue-300"
          : "bg-red-50 text-red-300"
      )}
      onPointerDown={(e) => {
        if (!props.permissionGranted || props.value === null) return;

        e.stopPropagation();
      }}
      onClick={(e) => {
        e.stopPropagation();

        if (!props.permissionGranted) {
          props.requestPermission();
          return;
        }

        props.onClear();
      }}
    >
      {!props.permissionGranted
        ? "Request Permission"
        : props.value !== null
        ? "On"
        : "Off"}
    </button>
  );
}

function ChangelogButton() {
  const [changelogState, setChangelogState] = makePersisted(
    createStore({
      hasUpdate: false,
      lastOpenedVersion: "",
      changelogClicked: false,
    }),
    { name: "changelogState" }
  );

  const [currentVersion] = createResource(() => getVersion());

  const [changelogStatus] = createResource(
    () => currentVersion(),
    async (version) => {
      if (!version) {
        return { hasUpdate: false };
      }
      const response = await apiClient.desktop.getChangelogStatus({
        query: { version },
      });
      if (response.status === 200) return response.body;
      return null;
    }
  );

  const handleChangelogClick = () => {
    commands.showWindow({ Settings: { page: "changelog" } });
    const version = currentVersion();
    if (version) {
      setChangelogState({
        hasUpdate: false,
        lastOpenedVersion: version,
        changelogClicked: true,
      });
    }
  };

  createEffect(() => {
    if (changelogStatus.state === "ready" && currentVersion()) {
      const hasUpdate = changelogStatus()?.hasUpdate || false;
      if (
        hasUpdate === true &&
        changelogState.lastOpenedVersion !== currentVersion()
      ) {
        setChangelogState({
          hasUpdate: true,
          lastOpenedVersion: currentVersion(),
          changelogClicked: false,
        });
      }
    }
  });

  return (
<<<<<<< HEAD
    <button type="button" onClick={handleChangelogClick} class="relative">
      <IconLucideBell class="size-[1.10rem] text-gray-400 hover:text-gray-500" />
      {changelogState.hasUpdate && (
        <div
          style={{ "background-color": "#FF4747" }}
          class="block absolute top-0 right-0 z-10 rounded-full animate-bounce size-1.5"
        />
      )}
    </button>
=======
    <Tooltip.Root openDelay={0}>
      <Tooltip.Trigger>
        <button
          type="button"
          onClick={handleChangelogClick}
          class="relative flex items-center justify-center w-5 h-5"
        >
          <IconLucideBell class="size-5 text-gray-400 hover:text-gray-500" />
          {changelogState.hasUpdate && (
            <div
              style={{ "background-color": "#FF4747" }}
              class="block z-10 absolute top-0 right-0 size-1.5 rounded-full animate-bounce"
            />
          )}
        </button>
      </Tooltip.Trigger>
      <Tooltip.Portal>
        <Tooltip.Content class="z-50 px-2 py-1 text-xs text-gray-50 bg-gray-500 rounded shadow-lg animate-in fade-in duration-100">
          Changelog
          <Tooltip.Arrow class="fill-gray-500" />
        </Tooltip.Content>
      </Tooltip.Portal>
    </Tooltip.Root>
>>>>>>> c4ea833c
  );
}<|MERGE_RESOLUTION|>--- conflicted
+++ resolved
@@ -11,18 +11,12 @@
 import { getCurrentWindow, LogicalSize } from "@tauri-apps/api/window";
 import { cx } from "cva";
 import {
-<<<<<<< HEAD
-=======
-  type JSX,
-  Show,
-  type ValidComponent,
->>>>>>> c4ea833c
   createEffect,
   createMemo,
   createResource,
   createSignal,
   ErrorBoundary,
-  JSX,
+  type JSX,
   onCleanup,
   onMount,
   Show,
@@ -32,6 +26,7 @@
 import { createStore } from "solid-js/store";
 import { trackEvent } from "~/utils/analytics";
 
+import Mode from "~/components/Mode";
 import {
   createCurrentRecordingQuery,
   createLicenseQuery,
@@ -55,7 +50,6 @@
   topLeftAnimateClasses,
   topRightAnimateClasses,
 } from "../editor/ui";
-import Mode from "~/components/Mode";
 
 export default function () {
   const { options, setOptions } = createOptionsQuery();
@@ -257,49 +251,7 @@
             </Suspense>
           </ErrorBoundary>
         </div>
-<<<<<<< HEAD
-        <div class="flex items-center space-x-2">
-          <Tooltip.Root openDelay={0}>
-            <Tooltip.Trigger>
-              <button
-                type="button"
-                onClick={() =>
-                  commands.showWindow({ Settings: { page: "recordings" } })
-                }
-              >
-                <IconLucideSquarePlay class="w-[1.25rem] h-[1.25rem] text-gray-400 hover:text-gray-500" />
-              </button>
-            </Tooltip.Trigger>
-            <Tooltip.Portal>
-              <Tooltip.Content class="z-50 px-2 py-1 text-xs text-gray-50 bg-gray-500 rounded shadow-lg duration-100 animate-in fade-in">
-                Previous Recordings
-                <Tooltip.Arrow class="fill-gray-500" />
-              </Tooltip.Content>
-            </Tooltip.Portal>
-          </Tooltip.Root>
-
-          <Tooltip.Root openDelay={0}>
-            <Tooltip.Trigger>
-              <button
-                type="button"
-                onClick={() =>
-                  commands.showWindow({ Settings: { page: "general" } })
-                }
-              >
-                <IconCapSettings class="w-[1.25rem] h-[1.25rem] text-gray-400 hover:text-gray-500" />
-              </button>
-            </Tooltip.Trigger>
-            <Tooltip.Portal>
-              <Tooltip.Content class="z-50 px-2 py-1 text-xs text-gray-50 bg-gray-500 rounded shadow-lg duration-100 animate-in fade-in">
-                Settings
-                <Tooltip.Arrow class="fill-gray-500" />
-              </Tooltip.Content>
-            </Tooltip.Portal>
-          </Tooltip.Root>
-        </div>
-=======
         <Mode />
->>>>>>> c4ea833c
       </div>
       <TargetSelects options={options.data} setOptions={setOptions} />
       <CameraSelect options={options.data} setOptions={setOptions} />
@@ -373,18 +325,6 @@
   getCurrentWebviewWindow,
   WebviewWindow,
 } from "@tauri-apps/api/webviewWindow";
-<<<<<<< HEAD
-import * as dialog from "@tauri-apps/plugin-dialog";
-import { type as ostype } from "@tauri-apps/plugin-os";
-import * as updater from "@tauri-apps/plugin-updater";
-import { Transition } from "solid-transition-group";
-import { setTitlebar } from "~/utils/titlebar-state";
-import { apiClient } from "~/utils/web-api";
-=======
-import { Webview } from "@tauri-apps/api/webview";
-import { UnlistenFn } from "@tauri-apps/api/event";
-import { isDev } from "solid-js/web";
->>>>>>> c4ea833c
 
 let hasChecked = false;
 function createUpdateCheck() {
@@ -1183,17 +1123,6 @@
   });
 
   return (
-<<<<<<< HEAD
-    <button type="button" onClick={handleChangelogClick} class="relative">
-      <IconLucideBell class="size-[1.10rem] text-gray-400 hover:text-gray-500" />
-      {changelogState.hasUpdate && (
-        <div
-          style={{ "background-color": "#FF4747" }}
-          class="block absolute top-0 right-0 z-10 rounded-full animate-bounce size-1.5"
-        />
-      )}
-    </button>
-=======
     <Tooltip.Root openDelay={0}>
       <Tooltip.Trigger>
         <button
@@ -1217,6 +1146,5 @@
         </Tooltip.Content>
       </Tooltip.Portal>
     </Tooltip.Root>
->>>>>>> c4ea833c
   );
 }