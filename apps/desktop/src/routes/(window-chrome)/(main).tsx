--- conflicted
+++ resolved
@@ -266,11 +266,8 @@
 import { makePersisted } from "@solid-primitives/storage";
 import titlebarState, { setTitlebar } from "~/utils/titlebar-state";
 import { type as ostype } from "@tauri-apps/plugin-os";
-<<<<<<< HEAD
 import { checkIsUpgradedAndUpdate } from "~/utils/plans";
-=======
 import { apiClient, protectedHeaders } from "~/utils/web-api";
->>>>>>> 65e8054a
 
 let hasChecked = false;
 function createUpdateCheck() {
