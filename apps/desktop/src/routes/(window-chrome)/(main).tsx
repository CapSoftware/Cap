--- conflicted
+++ resolved
@@ -99,8 +99,6 @@
         });
       }
     }
-
-    if (ostype() === "macos") commands.positionTrafficLights(null);
   });
 
   setTitlebar("hideMaximize", true);
@@ -119,14 +117,11 @@
       >
         Feedback
       </Button>
-      <div>
-        <ChangelogButton />
-      </div>
+      <ChangelogButton />
     </div>
   );
 
   return (
-<<<<<<< HEAD
     <div class="flex justify-center flex-col p-[1rem] gap-[0.75rem] text-[0.875rem] font-[400] bg-gray-50 h-full">
       <div class="flex items-center justify-between pb-[0.25rem]">
         <IconCapLogoFull class="w-[90px] h-auto" />
@@ -155,68 +150,19 @@
           variant="secondary"
           size="md"
           onClick={() => commands.takeScreenshot()}
-=======
-    <>
-      <div class="absolute top-3 right-3">
-        <div class="flex items-center gap-[0.25rem]">
-          <Button
-            variant="secondary"
-            size="xs"
-            onClick={() => {
-              commands.openSettingsWindow("feedback");
-            }}
-          >
-            Feedback
-          </Button>
-          <div>
-            <ChangelogButton />
-          </div>
-        </div>
+        >
+          <IconLucideCamera class="w-[1rem] h-[1rem]" />
+        </Button>
       </div>
-
-      <div class="flex justify-center flex-col p-[1rem] gap-[0.75rem] text-[0.875rem] font-[400] bg-gray-50 h-full">
-        <div class="flex items-center justify-between pb-[0.25rem]">
-          <IconCapLogoFull class="w-[90px] h-auto" />
-          <button
-            type="button"
-            onClick={() => commands.openSettingsWindow("general")}
-          >
-            <IconCapSettings class="w-[1.25rem] h-[1.25rem] text-gray-400 hover:text-gray-500" />
-          </button>
-        </div>
-        <TargetSelects options={options.data} />
-        <CameraSelect options={options.data} setOptions={setOptions} />
-        <MicrophoneSelect options={options.data} setOptions={setOptions} />
-        <div class="w-full flex items-center space-x-1">
-          <Button
-            disabled={toggleRecording.isPending}
-            variant={isRecording() ? "destructive" : "primary"}
-            size="md"
-            onClick={() => toggleRecording.mutate()}
-            class="flex-grow"
-          >
-            {isRecording() ? "Stop Recording" : "Start Recording"}
-          </Button>
-          <Button
-            disabled={isRecording()}
-            variant="secondary"
-            size="md"
-            onClick={() => commands.takeScreenshot()}
-          >
-            <IconLucideCamera class="w-[1rem] h-[1rem]" />
-          </Button>
-        </div>
-        <a
-          href={`${import.meta.env.VITE_SERVER_URL}/dashboard`}
-          target="_blank"
-          rel="noreferrer"
-          class="text-gray-400 text-[0.875rem] mx-auto hover:text-gray-500 hover:underline"
->>>>>>> ab9a7b02
-        >
-          Open Cap on Web
-        </a>
-      </div>
-    </>
+      <a
+        href={`${import.meta.env.VITE_SERVER_URL}/dashboard`}
+        target="_blank"
+        rel="noreferrer"
+        class="text-gray-400 text-[0.875rem] mx-auto hover:text-gray-500 hover:underline"
+      >
+        Open Cap on Web
+      </a>
+    </div>
   );
 }
 
