import { Button, SwitchTab } from "@cap/ui-solid";
import { Select as KSelect } from "@kobalte/core/select";
import { cache, createAsync, redirect, useNavigate } from "@solidjs/router";
import { createMutation, createQuery } from "@tanstack/solid-query";
import { getVersion } from "@tauri-apps/api/app";
import { Window } from "@tauri-apps/api/window";
import { cx } from "cva";
import {
  Show,
  type ValidComponent,
  createEffect,
  createMemo,
  createResource,
  createSignal,
  onMount,
} from "solid-js";
import { createStore } from "solid-js/store";

import { authStore } from "~/store";
import { clientEnv } from "~/utils/env";
import {
  createCurrentRecordingQuery,
  createOptionsQuery,
  listWindows,
  listAudioDevices,
  getPermissions,
  createVideoDevicesQuery,
  listScreens,
} from "~/utils/queries";
import { CaptureScreen, CaptureTarget, type CaptureWindow, commands, events } from "~/utils/tauri";
import {
  MenuItem,
  MenuItemList,
  PopperContent,
  topLeftAnimateClasses,
  topRightAnimateClasses,
} from "../editor/ui";

const getAuth = cache(async () => {
  const value = await authStore.get();
  if (!value) return redirect("/signin");
  return value;
}, "getAuth");

export const route = {
  load: () => getAuth(),
};

export default function () {
  const options = createOptionsQuery();
  const screens = createQuery(() => listScreens);
  const windows = createQuery(() => listWindows);
  const videoDevices = createVideoDevicesQuery();
  const audioDevices = createQuery(() => listAudioDevices);
  const currentRecording = createCurrentRecordingQuery();

  const [selectedTab, setSelectedTab] = createSignal<CaptureTarget['type']>("screen");
  const [windowSelectOpen, setWindowSelectOpen] = createSignal(false);
  const [screenSelectOpen, setScreenSelectOpen] = createSignal(false);
  const [selectedTarget, setSelectedTarget] = createSignal<CaptureScreen | CaptureWindow | null>();
  
  const screenLabel = createMemo(() => options.data?.captureTarget?.type === "screen" && selectedTarget()?.name ? selectedTarget()?.name : "Screen");
  const windowLabel = createMemo(() => options.data?.captureTarget?.type === "window" && selectedTarget()?.name ? selectedTarget()?.name : "Window")

  const permissions = createQuery(() => getPermissions);

  const [microphoneSelectOpen, setMicrophoneSelectOpen] = createSignal(false);

  events.showCapturesPanel.listen(() => {
    commands.showPreviousRecordingsWindow();
  });

  onMount(async () => {
    await commands.showPreviousRecordingsWindow();
  });

  const isRecording = () => !!currentRecording.data;

  const toggleRecording = createMutation(() => ({
    mutationFn: async () => {
      if (!isRecording()) {
        await commands.startRecording();
      } else {
        await commands.stopRecording();
      }
    },
  }));

  // important for sign in redirect, trust me
  createAsync(() => getAuth());

  createUpdateCheck();

  const [changelogState, setChangelogState] = makePersisted(
    createStore({
      hasUpdate: false,
      lastOpenedVersion: "",
      changelogClicked: false,
    }),
    { name: "changelogState" }
  );

  const [currentVersion] = createResource(() => getVersion());

  const [changelogStatus] = createResource(
    () => currentVersion(),
    async (version) => {
      if (!version) {
        return { hasUpdate: false };
      }
      const response = await fetch(
        `${clientEnv.VITE_SERVER_URL}/api/changelog/status?version=${version}`
      );
      return await response.json();
    }
  );

  createEffect(() => {
    if (changelogStatus.state === "ready" && currentVersion()) {
      const hasUpdate = changelogStatus()?.hasUpdate || false;
      if (
        hasUpdate === true &&
        changelogState.lastOpenedVersion !== currentVersion()
      ) {
        setChangelogState({
          hasUpdate: true,
          lastOpenedVersion: currentVersion(),
          changelogClicked: false,
        });
      }
    }
  });

  const handleChangelogClick = () => {
    commands.openChangelogWindow();
    const version = currentVersion();
    if (version) {
      setChangelogState({
        hasUpdate: false,
        lastOpenedVersion: version,
        changelogClicked: true,
      });
    }
  };

<<<<<<< HEAD
=======
  const selectedWindow = () => {
    const d = options.data?.captureTarget;
    if (d?.variant !== "window") return;
    return windows.data?.find((data) => data.id === d.id);
  };

>>>>>>> a7909c7e
  const audioDevice = () =>
    audioDevices?.data?.find(
      (d) => d.name === options.data?.audioInputName
    ) ?? { name: "No Audio", deviceId: "" };

  const requestPermission = async (type: "camera" | "microphone") => {
    try {
      if (type === "camera") {
        await commands.resetCameraPermissions();
      } else if (type === "microphone") {
        await commands.resetMicrophonePermissions();
      }
      await commands.requestPermission(type);
      // Refresh permissions after request
      await permissions.refetch();
    } catch (error) {
      console.error(`Failed to get ${type} permission:`, error);
    }
  };

  const handleMicrophoneChange = async (
    item: { name: string; deviceId: string } | null
  ) => {
    if (!item && permissions?.data?.microphone !== "granted") {
      return requestPermission("microphone");
    }

    if (!item || !options.data) return;

    commands.setRecordingOptions({
      ...options.data,
      audioInputName: item.name !== "No Audio" ? item.name : null,
    });
  };

  return (
    <div class="flex justify-center flex-col p-[1rem] gap-[0.75rem] text-[0.875rem] font-[400] bg-gray-50 h-full">
      <div class="absolute top-3 right-3">
        <div class="flex items-center gap-[0.25rem]">
          <Button
            variant="secondary"
            size="xs"
            onClick={() => {
              commands.openFeedbackWindow();
            }}
          >
            Feedback
          </Button>
          <div>
            <button
              type="button"
              onClick={handleChangelogClick}
              class="relative"
            >
              <IconLucideBell class="w-[1.15rem] h-[1.15rem] text-gray-400 hover:text-gray-500" />
              {changelogState.hasUpdate && (
                <div
                  style={{ "background-color": "#FF4747" }}
                  class="block z-10 absolute top-0 right-0 w-2 h-2 rounded-full animate-bounce"
                />
              )}
            </button>
          </div>
        </div>
      </div>
      <div class="flex items-center justify-between pb-[0.25rem]">
        <IconCapLogoFull class="w-[90px] h-auto" />
        <button
          type="button"
          onClick={() => commands.openSettingsWindow("general")}
        >
          <IconCapSettings class="w-[1.25rem] h-[1.25rem] text-gray-400 hover:text-gray-500" />
        </button>
      </div>
      <KSelect<CaptureWindow | null>
        options={(screenSelectOpen() ? screens.data : windows.data) ?? []}
        optionValue="id"
        optionTextValue="name"
        gutter={8}
<<<<<<< HEAD
        open={screenSelectOpen() || windowSelectOpen()}
        itemComponent={(props: { item: any }) => {
          return (
          <MenuItem<typeof KSelect.Item> as={KSelect.Item} item={props.item} 
            onClick={() => {
              setSelectedTarget(props.item.rawValue)
              setScreenSelectOpen(false);
              setWindowSelectOpen(false)
            }}
          >
            	<KSelect.ItemLabel class="flex-1">
              	{props.item.rawValue?.name}
            	</KSelect.ItemLabel>
          	</MenuItem>
        	)}
        }
        value={selectedTarget() ?? null}
        placement="bottom"
      >
        <SwitchTab
          disabled={isRecording()}
          onChange={(s) => {
            if (!options.data) return;

            commands.setRecordingOptions({
              ...options.data,
              captureTarget: { ...options.data.captureTarget,type: s as CaptureTarget['type'] },
            });

            if (selectedTab() !== s) {
              setSelectedTarget(null)
            }

            setSelectedTab(s as CaptureTarget['type'])

            if (windows.data && windows.data.length > 0) {
              setWindowSelectOpen(s === "window");
            }

            if (screens.data && screens.data.length > 1) {
              setScreenSelectOpen(s === "screen");
=======
        open={windowSelectOpen()}
        onOpenChange={(o: boolean) => {
          // prevents tab onChange from interfering with dropdown trigger click
          if (o === false && options.data?.captureTarget.variant === "screen")
            return;
          setWindowSelectOpen(o);
        }}
        itemComponent={(props: { item: any }) => (
          <MenuItem<typeof KSelect.Item> as={KSelect.Item} item={props.item}>
            <KSelect.ItemLabel class="flex-1">
              {props.item.rawValue?.name}
            </KSelect.ItemLabel>
          </MenuItem>
        )}
        value={selectedWindow() ?? null}
        onChange={(d: CaptureWindow | null) => {
          if (!d || !options.data) return;
          commands.setRecordingOptions({
            ...options.data,
            captureTarget: { variant: "window", ...d },
          });
          setWindowSelectOpen(false);
        }}
        placement="top-end"
      >
        <SwitchTab
          value={options.data?.captureTarget.variant}
          disabled={isRecording()}
          onChange={(s) => {
            if (!options.data) return;
            if (options.data?.captureTarget.variant === s) {
              setWindowSelectOpen(false);
              return;
            }
            if (s === "screen") {
              commands.setRecordingOptions({
                ...options.data,
                captureTarget: { variant: "screen" },
              });
              setWindowSelectOpen(false);
            } else if (s === "window") {
              if (windowSelectOpen()) {
                setWindowSelectOpen(false);
              } else {
                setWindowSelectOpen(true);
              }
>>>>>>> a7909c7e
            }
          }}
        >
          <SwitchTab.List>
            <SwitchTab.Trigger<ValidComponent>
              as={(p) => <KSelect.Trigger<ValidComponent> {...p} />}
              value="screen"
              id="screen"
              class="w-full text-nowrap overflow-hidden px-2 flex gap-2 items-center justify-center"
            >
              <p class="truncate">{screenLabel()}</p>
              {screens.data && screens.data.length > 1 && <IconCapChevronDown class={`size-4 shrink-0 transform transition-transform ${screenSelectOpen() && "-rotate-180"}`} />}
            </SwitchTab.Trigger>
            <SwitchTab.Trigger<ValidComponent>
              as={(p) => <KSelect.Trigger<ValidComponent> {...p} />}
              value="window"
              id="window"
              class="w-full text-nowrap overflow-hidden px-2 group flex gap-2 items-center justify-center"
              disabled={!windows.data || windows.data.length === 0}
            >
              <p class="truncate">{windowLabel()}</p>
              <IconCapChevronDown  class={`size-4 shrink-0 transform transition-transform ${windowSelectOpen() && "-rotate-180"}`}  />
            </SwitchTab.Trigger>
          </SwitchTab.List>
        </SwitchTab>
        <KSelect.Portal>
          {screenSelectOpen() && (
            <PopperContent<typeof KSelect.Content>
              as={KSelect.Content}
              class={topRightAnimateClasses}
              onPointerDownOutside={() => {
                setScreenSelectOpen(false);
            }}
            >
              <Show
                when={(screens.data ?? []).length > 0}
                fallback={
                  <div class="p-2 text-gray-500">No screens available</div>
                }
              >
                <KSelect.Listbox class="max-h-52 max-w-64" as={MenuItemList} />
              </Show>
            </PopperContent>
          )}
          {windowSelectOpen() && ( 
            <PopperContent<typeof KSelect.Content>
              as={KSelect.Content}
              class={topRightAnimateClasses}
              onPointerDownOutside={() => {
                  setWindowSelectOpen(false);
              }}
            >
              <Show
                when={(windows.data ?? []).length > 0}
                fallback={
                  <div class="p-2 text-gray-500">No windows available</div>
                }
              >
                <KSelect.Listbox class="max-h-52 max-w-64" as={MenuItemList} />
              </Show>
            </PopperContent>
          )}
        </KSelect.Portal>
      </KSelect>
      <div class="flex flex-col gap-[0.25rem] items-stretch">
        <label class="text-gray-400 text-[0.875rem]">Camera</label>
        <Show when>
          {(_) => {
            type Option = { isCamera: boolean; name: string };

            const onChange = async (item: Option | null) => {
              if (!item && permissions?.data?.camera !== "granted") {
                return requestPermission("camera");
              }

              if (!options.data) return;

              if (!item || !item.isCamera) {
                await commands.setRecordingOptions({
                  ...options.data,
                  cameraLabel: null,
                });
              } else {
                await commands.setRecordingOptions({
                  ...options.data,
                  cameraLabel: item.name,
                });
              }
            };
            const selectOptions = createMemo(() => [
              { name: "No Camera", isCamera: false },
              ...videoDevices.map((d) => ({ isCamera: true, name: d })),
            ]);

            const value = () =>
              selectOptions()?.find(
                (o) => o.name === options.data?.cameraLabel
              ) ?? null;

            return (
              <KSelect<Option>
                options={selectOptions()}
                optionValue="name"
                optionTextValue="name"
                placeholder="No Camera"
                value={value()}
                disabled={isRecording()}
                onChange={onChange}
                itemComponent={(props) => (
                  <MenuItem<typeof KSelect.Item>
                    as={KSelect.Item}
                    item={props.item}
                  >
                    <KSelect.ItemLabel class="flex-1">
                      {props.item.rawValue.name}
                    </KSelect.ItemLabel>
                  </MenuItem>
                )}
              >
                <KSelect.Trigger
                  class="flex flex-row items-center h-[2rem] px-[0.375rem] gap-[0.375rem] border rounded-lg border-gray-200 w-full disabled:text-gray-400 transition-colors KSelect"
                  onClick={(e) => {
                    if (permissions?.data?.camera !== "granted") {
                      requestPermission("camera");
                    }
                  }}
                >
                  <IconCapCamera class="text-gray-400 size-[1.25rem]" />
                  <KSelect.Value<Option> class="flex-1 text-left truncate">
                    {(state) => <span>{state.selectedOption().name}</span>}
                  </KSelect.Value>
                  <button
                    type="button"
                    class={cx(
                      "px-[0.375rem] rounded-full text-[0.75rem]",
                      options.data?.cameraLabel
                        ? "bg-blue-50 text-blue-300"
                        : "bg-red-50 text-red-300"
                    )}
                    onPointerDown={(e) => {
                      e.stopPropagation();
                    }}
                    onClick={(e) => {
                      e.stopPropagation();
                      if (permissions?.data?.camera !== "granted") {
                        console.log("requesting permission");
                        return requestPermission("camera");
                      }
                      if (!options.data?.cameraLabel) return;
                      commands.setRecordingOptions({
                        ...options.data,
                        cameraLabel: null,
                      });
                    }}
                  >
                    {permissions?.data?.camera !== "granted"
                      ? "Request Permission"
                      : options.data?.cameraLabel
                      ? "On"
                      : "Off"}
                  </button>
                </KSelect.Trigger>
                <KSelect.Portal>
                  <PopperContent<typeof KSelect.Content>
                    as={KSelect.Content}
                    class={topLeftAnimateClasses}
                  >
                    <MenuItemList<typeof KSelect.Listbox>
                      class="max-h-36 overflow-y-auto"
                      as={KSelect.Listbox}
                    />
                  </PopperContent>
                </KSelect.Portal>
              </KSelect>
            );
          }}
        </Show>
      </div>
      <div class="flex flex-col gap-[0.25rem] items-stretch">
        <label class="text-gray-400">Microphone</label>
        <KSelect<{ name: string; deviceId: string }>
          options={[
            { name: "No Audio", deviceId: "" },
            ...(audioDevices.data ?? []),
          ]}
          optionValue="deviceId"
          optionTextValue="name"
          placeholder="No Audio"
          value={audioDevice()}
          disabled={isRecording()}
          onChange={handleMicrophoneChange}
          itemComponent={(props) => (
            <MenuItem<typeof KSelect.Item> as={KSelect.Item} item={props.item}>
              <KSelect.ItemLabel class="flex-1">
                {props.item.rawValue.name}
              </KSelect.ItemLabel>
            </MenuItem>
          )}
          open={microphoneSelectOpen()}
          onOpenChange={async (isOpen: boolean) => {
            if (isOpen) {
              if (audioDevice().name === "No Audio") {
                setMicrophoneSelectOpen(false);
                await audioDevices.refetch();
              }
              setMicrophoneSelectOpen(true);
            } else {
              setMicrophoneSelectOpen(false);
            }
          }}
        >
          <KSelect.Trigger
            class="flex flex-row items-center h-[2rem] px-[0.375rem] gap-[0.375rem] border rounded-lg border-gray-200 w-full disabled:text-gray-400 transition-colors KSelect"
            onClick={(e) => {
              if (permissions?.data?.microphone !== "granted") {
                requestPermission("microphone");
              }
            }}
          >
            <IconCapMicrophone class="text-gray-400 size-[1.25rem]" />
            <KSelect.Value<{
              name: string;
            }> class="flex-1 text-left truncate">
              {(state) => (
                <span>{state.selectedOption()?.name ?? "No Audio"}</span>
              )}
            </KSelect.Value>
            <button
              type="button"
              class={cx(
                "px-[0.375rem] rounded-full text-[0.75rem]",
                options.data?.audioInputName
                  ? "bg-blue-50 text-blue-300"
                  : "bg-red-50 text-red-300"
              )}
              onClick={async (e) => {
                e.stopPropagation();
                if (permissions?.data?.microphone !== "granted") {
                  await requestPermission("microphone");
                  if (permissions?.data?.microphone === "granted") {
                    commands.setRecordingOptions({
                      ...options.data!,
                      audioInputName: audioDevice().name,
                    });
                  }
                } else {
                  if (!options.data?.audioInputName) return;
                  commands.setRecordingOptions({
                    ...options.data,
                    audioInputName: null,
                  });
                }
              }}
            >
              {permissions?.data?.microphone !== "granted"
                ? "Request Permission"
                : options.data?.audioInputName
                ? "On"
                : "Off"}
            </button>
          </KSelect.Trigger>
          <KSelect.Portal>
            <PopperContent<typeof KSelect.Content>
              as={KSelect.Content}
              class={topLeftAnimateClasses}
            >
              <MenuItemList<typeof KSelect.Listbox>
                class="max-h-36 overflow-y-auto"
                as={KSelect.Listbox}
              />
            </PopperContent>
          </KSelect.Portal>
        </KSelect>
      </div>
      <div class="w-full flex items-center space-x-1">
        <Button
          disabled={toggleRecording.isPending}
          variant={isRecording() ? "destructive" : "primary"}
          size="md"
          onClick={() => toggleRecording.mutate()}
          class="flex-grow"
        >
          {isRecording() ? "Stop Recording" : "Start Recording"}
        </Button>
        <Button
          disabled={isRecording()}
          variant="secondary"
          size="md"
          onClick={() => commands.takeScreenshot()}
        >
          <IconLucideCamera class="w-[1rem] h-[1rem]" />
        </Button>
      </div>
      <a
        href={`${import.meta.env.VITE_SERVER_URL}/dashboard`}
        target="_blank"
        rel="noreferrer"
        class="text-gray-400 text-[0.875rem] mx-auto hover:text-gray-500 hover:underline"
      >
        Open Cap on Web
      </a>
    </div>
  );
}

import * as dialog from "@tauri-apps/plugin-dialog";
import * as updater from "@tauri-apps/plugin-updater";
import { makePersisted } from "@solid-primitives/storage";

let hasChecked = false;
function createUpdateCheck() {
  if (import.meta.env.DEV) return;

  const navigate = useNavigate();

  onMount(async () => {
    if (hasChecked) return;
    hasChecked = true;

    await new Promise((res) => setTimeout(res, 1000));

    const update = await updater.check();
    if (!update) return;

    const shouldUpdate = await dialog.confirm(
      `Version ${update.version} of Cap is available, would you like to install it?`,
      { title: "Update Cap", okLabel: "Update", cancelLabel: "Ignore" }
    );

    if (!shouldUpdate) return;
    navigate("/update");
  });
}

function dbg<T>(v: T) {
  console.log(v);
  return v;
}<|MERGE_RESOLUTION|>--- conflicted
+++ resolved
@@ -27,7 +27,7 @@
   createVideoDevicesQuery,
   listScreens,
 } from "~/utils/queries";
-import { CaptureScreen, CaptureTarget, type CaptureWindow, commands, events } from "~/utils/tauri";
+import { CaptureScreen, ScreenCaptureTarget, type CaptureWindow, commands, events } from "~/utils/tauri";
 import {
   MenuItem,
   MenuItemList,
@@ -54,13 +54,13 @@
   const audioDevices = createQuery(() => listAudioDevices);
   const currentRecording = createCurrentRecordingQuery();
 
-  const [selectedTab, setSelectedTab] = createSignal<CaptureTarget['type']>("screen");
+  const [selectedTab, setSelectedTab] = createSignal<ScreenCaptureTarget['variant']>("screen");
   const [windowSelectOpen, setWindowSelectOpen] = createSignal(false);
   const [screenSelectOpen, setScreenSelectOpen] = createSignal(false);
   const [selectedTarget, setSelectedTarget] = createSignal<CaptureScreen | CaptureWindow | null>();
   
-  const screenLabel = createMemo(() => options.data?.captureTarget?.type === "screen" && selectedTarget()?.name ? selectedTarget()?.name : "Screen");
-  const windowLabel = createMemo(() => options.data?.captureTarget?.type === "window" && selectedTarget()?.name ? selectedTarget()?.name : "Window")
+  const screenLabel = createMemo(() => options.data?.captureTarget?.variant === "screen" && selectedTarget()?.name ? selectedTarget()?.name : "Screen");
+  const windowLabel = createMemo(() => options.data?.captureTarget?.variant === "window" && selectedTarget()?.name ? selectedTarget()?.name : "Window")
 
   const permissions = createQuery(() => getPermissions);
 
@@ -143,15 +143,6 @@
     }
   };
 
-<<<<<<< HEAD
-=======
-  const selectedWindow = () => {
-    const d = options.data?.captureTarget;
-    if (d?.variant !== "window") return;
-    return windows.data?.find((data) => data.id === d.id);
-  };
-
->>>>>>> a7909c7e
   const audioDevice = () =>
     audioDevices?.data?.find(
       (d) => d.name === options.data?.audioInputName
@@ -231,7 +222,6 @@
         optionValue="id"
         optionTextValue="name"
         gutter={8}
-<<<<<<< HEAD
         open={screenSelectOpen() || windowSelectOpen()}
         itemComponent={(props: { item: any }) => {
           return (
@@ -258,14 +248,14 @@
 
             commands.setRecordingOptions({
               ...options.data,
-              captureTarget: { ...options.data.captureTarget,type: s as CaptureTarget['type'] },
+              captureTarget: { ...options.data.captureTarget, variant: s as ScreenCaptureTarget['variant'] },
             });
 
             if (selectedTab() !== s) {
               setSelectedTarget(null)
             }
 
-            setSelectedTab(s as CaptureTarget['type'])
+            setSelectedTab(s as ScreenCaptureTarget['variant'])
 
             if (windows.data && windows.data.length > 0) {
               setWindowSelectOpen(s === "window");
@@ -273,54 +263,6 @@
 
             if (screens.data && screens.data.length > 1) {
               setScreenSelectOpen(s === "screen");
-=======
-        open={windowSelectOpen()}
-        onOpenChange={(o: boolean) => {
-          // prevents tab onChange from interfering with dropdown trigger click
-          if (o === false && options.data?.captureTarget.variant === "screen")
-            return;
-          setWindowSelectOpen(o);
-        }}
-        itemComponent={(props: { item: any }) => (
-          <MenuItem<typeof KSelect.Item> as={KSelect.Item} item={props.item}>
-            <KSelect.ItemLabel class="flex-1">
-              {props.item.rawValue?.name}
-            </KSelect.ItemLabel>
-          </MenuItem>
-        )}
-        value={selectedWindow() ?? null}
-        onChange={(d: CaptureWindow | null) => {
-          if (!d || !options.data) return;
-          commands.setRecordingOptions({
-            ...options.data,
-            captureTarget: { variant: "window", ...d },
-          });
-          setWindowSelectOpen(false);
-        }}
-        placement="top-end"
-      >
-        <SwitchTab
-          value={options.data?.captureTarget.variant}
-          disabled={isRecording()}
-          onChange={(s) => {
-            if (!options.data) return;
-            if (options.data?.captureTarget.variant === s) {
-              setWindowSelectOpen(false);
-              return;
-            }
-            if (s === "screen") {
-              commands.setRecordingOptions({
-                ...options.data,
-                captureTarget: { variant: "screen" },
-              });
-              setWindowSelectOpen(false);
-            } else if (s === "window") {
-              if (windowSelectOpen()) {
-                setWindowSelectOpen(false);
-              } else {
-                setWindowSelectOpen(true);
-              }
->>>>>>> a7909c7e
             }
           }}
         >
