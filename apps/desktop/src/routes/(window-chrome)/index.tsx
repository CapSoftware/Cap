--- conflicted
+++ resolved
@@ -51,12 +51,8 @@
 };
 
 export default function () {
-<<<<<<< HEAD
-  const options = createOptionsQuery();
   const screens = createQuery(() => listScreens);
-=======
   const { options, setOptions } = createOptionsQuery();
->>>>>>> 6fef57f5
   const windows = createQuery(() => listWindows);
   const videoDevices = createVideoDevicesQuery();
   const audioDevices = createQuery(() => listAudioDevices);
@@ -86,19 +82,7 @@
     },
   }));
 
-<<<<<<< HEAD
   // important for sign in redirect, trust me
-=======
-  createEventListener(window, "mousedown", (e: MouseEvent) => {
-    if (windowSelectOpen()) {
-      const target = e.target as HTMLElement;
-      if (!target.closest(".KSelect")) {
-        setWindowSelectOpen(false);
-      }
-    }
-  });
-
->>>>>>> 6fef57f5
   createAsync(() => getAuth());
 
   createUpdateCheck();
@@ -242,7 +226,6 @@
           <IconCapSettings class="w-[1.25rem] h-[1.25rem] text-gray-400 hover:text-gray-500" />
         </button>
       </div>
-<<<<<<< HEAD
       <div class="flex flex-row items-center rounded-[0.5rem] relative border">
         <div
           class="w-1/2 absolute flex p-px inset-0 transition-transform peer-focus-visible:outline outline-2 outline-blue-300 outline-offset-2 rounded-[0.6rem] overflow-hidden"
@@ -251,61 +234,6 @@
               options.data?.captureTarget.variant === "window"
                 ? "translateX(100%)"
                 : undefined,
-=======
-      <KSelect<CaptureWindow | null>
-        options={windows.data ?? []}
-        optionValue="id"
-        optionTextValue="name"
-        placeholder="Window"
-        gutter={8}
-        open={windowSelectOpen()}
-        onOpenChange={(o: boolean) => {
-          // prevents tab onChange from interfering with dropdown trigger click
-          if (o === false && options.data?.captureTarget.variant === "screen")
-            return;
-          setWindowSelectOpen(o);
-        }}
-        itemComponent={(props: { item: any }) => (
-          <MenuItem<typeof KSelect.Item> as={KSelect.Item} item={props.item}>
-            <KSelect.ItemLabel class="flex-1">
-              {props.item.rawValue?.name}
-            </KSelect.ItemLabel>
-          </MenuItem>
-        )}
-        value={selectedWindow() ?? null}
-        onChange={(d: CaptureWindow | null) => {
-          if (!d || !options.data) return;
-          setOptions({
-            ...options.data,
-            captureTarget: { variant: "window", ...d },
-          });
-          setWindowSelectOpen(false);
-        }}
-        placement="top-end"
-      >
-        <SwitchTab
-          value={options.data?.captureTarget.variant}
-          disabled={isRecording()}
-          onChange={(s) => {
-            if (!options.data) return;
-            if (options.data?.captureTarget.variant === s) {
-              setWindowSelectOpen(false);
-              return;
-            }
-            if (s === "screen") {
-              setOptions({
-                ...options.data,
-                captureTarget: { variant: "screen" },
-              });
-              setWindowSelectOpen(false);
-            } else if (s === "window") {
-              if (windowSelectOpen()) {
-                setWindowSelectOpen(false);
-              } else {
-                setWindowSelectOpen(true);
-              }
-            }
->>>>>>> 6fef57f5
           }}
         >
           <div class="bg-gray-100 flex-1" />
@@ -593,6 +521,7 @@
 import * as dialog from "@tauri-apps/plugin-dialog";
 import * as updater from "@tauri-apps/plugin-updater";
 import { makePersisted } from "@solid-primitives/storage";
+import { createEventListener } from "@solid-primitives/event-listener";
 
 let hasChecked = false;
 function createUpdateCheck() {
