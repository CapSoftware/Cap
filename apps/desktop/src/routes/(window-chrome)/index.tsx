import { Button, SwitchTab } from "@cap/ui-solid";
import { Select as KSelect } from "@kobalte/core/select";
import { cache, createAsync, redirect, useNavigate } from "@solidjs/router";
import { createMutation, createQuery } from "@tanstack/solid-query";
import { getVersion } from "@tauri-apps/api/app";
import { cx } from "cva";
import {
  Show,
  type ValidComponent,
  createEffect,
  createMemo,
  createResource,
  createSignal,
  onMount,
} from "solid-js";
import { createStore } from "solid-js/store";

import { authStore } from "~/store";
import { clientEnv } from "~/utils/env";
import {
  createCurrentRecordingQuery,
  createOptionsQuery,
  listWindows,
  listAudioDevices,
  getPermissions,
  createVideoDevicesQuery,
  listScreens,
} from "~/utils/queries";
import {
  CaptureScreen,
  type CaptureWindow,
  commands,
  events,
} from "~/utils/tauri";
import {
  MenuItem,
  MenuItemList,
  PopperContent,
  topLeftAnimateClasses,
  topRightAnimateClasses,
} from "../editor/ui";

const getAuth = cache(async () => {
  const value = await authStore.get();
  if (!value) return redirect("/signin");
  return value;
}, "getAuth");

export const route = {
  load: () => getAuth(),
};

export default function () {
  const screens = createQuery(() => listScreens);
  const { options, setOptions } = createOptionsQuery();
  const windows = createQuery(() => listWindows);
  const videoDevices = createVideoDevicesQuery();
  const audioDevices = createQuery(() => listAudioDevices);
  const currentRecording = createCurrentRecordingQuery();

  const permissions = createQuery(() => getPermissions);

  const [microphoneSelectOpen, setMicrophoneSelectOpen] = createSignal(false);

  events.showCapturesPanel.listen(() => {
    commands.showPreviousRecordingsWindow();
  });

  onMount(async () => {
    await commands.showPreviousRecordingsWindow();
  });

  const isRecording = () => !!currentRecording.data;

  const toggleRecording = createMutation(() => ({
    mutationFn: async () => {
      if (!isRecording()) {
        await commands.startRecording();
      } else {
        await commands.stopRecording();
      }
    },
  }));

  // important for sign in redirect, trust me
  createAsync(() => getAuth());

  createUpdateCheck();

  const [changelogState, setChangelogState] = makePersisted(
    createStore({
      hasUpdate: false,
      lastOpenedVersion: "",
      changelogClicked: false,
    }),
    { name: "changelogState" }
  );

  const [currentVersion] = createResource(() => getVersion());

  const [changelogStatus] = createResource(
    () => currentVersion(),
    async (version) => {
      if (!version) {
        return { hasUpdate: false };
      }
      const response = await fetch(
        `${clientEnv.VITE_SERVER_URL}/api/changelog/status?version=${version}`
      );
      return await response.json();
    }
  );

  createEffect(() => {
    if (changelogStatus.state === "ready" && currentVersion()) {
      const hasUpdate = changelogStatus()?.hasUpdate || false;
      if (
        hasUpdate === true &&
        changelogState.lastOpenedVersion !== currentVersion()
      ) {
        setChangelogState({
          hasUpdate: true,
          lastOpenedVersion: currentVersion(),
          changelogClicked: false,
        });
      }
    }
  });

  const handleChangelogClick = () => {
    commands.openChangelogWindow();
    const version = currentVersion();
    if (version) {
      setChangelogState({
        hasUpdate: false,
        lastOpenedVersion: version,
        changelogClicked: true,
      });
    }
  };

  const audioDevice = () =>
    audioDevices?.data?.find(
      (d) => d.name === options.data?.audioInputName
    ) ?? { name: "No Audio", deviceId: "" };

  const requestPermission = async (type: "camera" | "microphone") => {
    try {
      if (type === "camera") {
        await commands.resetCameraPermissions();
      } else if (type === "microphone") {
        await commands.resetMicrophonePermissions();
      }
      await commands.requestPermission(type);
      // Refresh permissions after request
      await permissions.refetch();
    } catch (error) {
      console.error(`Failed to get ${type} permission:`, error);
    }
  };

  const handleMicrophoneChange = async (
    item: { name: string; deviceId: string } | null
  ) => {
    if (!item && permissions?.data?.microphone !== "granted") {
      return requestPermission("microphone");
    }

    if (!item || !options.data) return;

    setOptions({
      ...options.data,
      audioInputName: item.name !== "No Audio" ? item.name : null,
    });
  };

  onMount(async () => {
    if (options.data?.cameraLabel && options.data.cameraLabel !== "No Camera") {
      const cameraWindowActive = await commands.isCameraWindowOpen();

      if (!cameraWindowActive) {
        console.log("cameraWindow not found");
        setOptions({
          ...options.data,
        });
      }
    }
  });

  return (
    <div class="flex justify-center flex-col p-[1rem] gap-[0.75rem] text-[0.875rem] font-[400] bg-gray-50 h-full">
      <div class="absolute top-3 right-3">
        <div class="flex items-center gap-[0.25rem]">
          <Button
            variant="secondary"
            size="xs"
            onClick={() => {
              commands.openFeedbackWindow();
            }}
          >
            Feedback
          </Button>
          <div>
            <button
              type="button"
              onClick={handleChangelogClick}
              class="relative"
            >
              <IconLucideBell class="w-[1.15rem] h-[1.15rem] text-gray-400 hover:text-gray-500" />
              {changelogState.hasUpdate && (
                <div
                  style={{ "background-color": "#FF4747" }}
                  class="block z-10 absolute top-0 right-0 w-2 h-2 rounded-full animate-bounce"
                />
              )}
            </button>
          </div>
        </div>
      </div>
      <div class="flex items-center justify-between pb-[0.25rem]">
        <IconCapLogoFull class="w-[90px] h-auto" />
        <button
          type="button"
          onClick={() => commands.openSettingsWindow("general")}
        >
          <IconCapSettings class="w-[1.25rem] h-[1.25rem] text-gray-400 hover:text-gray-500" />
        </button>
      </div>
      <div class="flex flex-row items-center rounded-[0.5rem] relative border">
        <div
          class="w-1/2 absolute flex p-px inset-0 transition-transform peer-focus-visible:outline outline-2 outline-blue-300 outline-offset-2 rounded-[0.6rem] overflow-hidden"
          style={{
            transform:
              options.data?.captureTarget.variant === "window"
                ? "translateX(100%)"
                : undefined,
          }}
        >
          <div class="bg-gray-100 flex-1" />
        </div>
        <TargetSelect<CaptureScreen>
          options={screens.data ?? []}
          onChange={(value) => {
            if (!value || !options.data) return;

            commands.setRecordingOptions({
              ...options.data,
              captureTarget: { ...value, variant: "screen" },
            });
          }}
          value={
            options.data?.captureTarget.variant === "screen"
              ? options.data.captureTarget
              : null
          }
          placeholder="Screen"
          optionsEmptyText="No screens found"
          selected={options.data?.captureTarget.variant === "screen"}
        />
        <TargetSelect<CaptureWindow>
          options={windows.data ?? []}
          onChange={(value) => {
            if (!options.data) return;

            commands.setRecordingOptions({
              ...options.data,
              captureTarget: { ...value, variant: "window" },
            });
          }}
          value={
            options.data?.captureTarget.variant === "window"
              ? options.data.captureTarget
              : null
          }
          placeholder="Window"
          optionsEmptyText="No windows found"
          selected={options.data?.captureTarget.variant === "window"}
        />
      </div>
      <div class="flex flex-col gap-[0.25rem] items-stretch">
        <label class="text-gray-400 text-[0.875rem]">Camera</label>
        <Show when>
          {(_) => {
            type Option = { isCamera: boolean; name: string };

            const onChange = async (item: Option | null) => {
              if (!item && permissions?.data?.camera !== "granted") {
                return requestPermission("camera");
              }

              if (!options.data) return;

              if (!item || !item.isCamera) {
                await setOptions({
                  ...options.data,
                  cameraLabel: null,
                });
              } else {
                await setOptions({
                  ...options.data,
                  cameraLabel: item.name,
                });
              }
            };
            const selectOptions = createMemo(() => [
              { name: "No Camera", isCamera: false },
              ...videoDevices.map((d) => ({ isCamera: true, name: d })),
            ]);

            const value = () =>
              selectOptions()?.find(
                (o) => o.name === options.data?.cameraLabel
              ) ?? null;

            return (
              <KSelect<Option>
                options={selectOptions()}
                optionValue="name"
                optionTextValue="name"
                placeholder="No Camera"
                value={value()}
                disabled={isRecording()}
                onChange={onChange}
                itemComponent={(props) => (
                  <MenuItem<typeof KSelect.Item>
                    as={KSelect.Item}
                    item={props.item}
                  >
                    <KSelect.ItemLabel class="flex-1">
                      {props.item.rawValue.name}
                    </KSelect.ItemLabel>
                  </MenuItem>
                )}
              >
                <KSelect.Trigger
                  class="flex flex-row items-center h-[2rem] px-[0.375rem] gap-[0.375rem] border rounded-lg border-gray-200 w-full disabled:text-gray-400 transition-colors KSelect"
                  onClick={(e) => {
                    if (permissions?.data?.camera !== "granted") {
                      requestPermission("camera");
                    }
                  }}
                >
                  <IconCapCamera class="text-gray-400 size-[1.25rem]" />
                  <KSelect.Value<Option> class="flex-1 text-left truncate">
                    {(state) => <span>{state.selectedOption().name}</span>}
                  </KSelect.Value>
                  <button
                    type="button"
                    class={cx(
                      "px-[0.375rem] rounded-full text-[0.75rem]",
                      options.data?.cameraLabel
                        ? "bg-blue-50 text-blue-300"
                        : "bg-red-50 text-red-300"
                    )}
                    onPointerDown={(e) => {
                      e.stopPropagation();
                    }}
                    onClick={(e) => {
                      e.stopPropagation();
                      if (permissions?.data?.camera !== "granted") {
                        console.log("requesting permission");
                        return requestPermission("camera");
                      }
                      if (!options.data?.cameraLabel) return;
                      setOptions({
                        ...options.data,
                        cameraLabel: null,
                      });
                    }}
                  >
                    {isPermitted(permissions?.data?.camera)
                      ? options.data?.cameraLabel
                        ? "On"
                        : "Off"
                      : "Request Permission"}
                  </button>
                </KSelect.Trigger>
                <KSelect.Portal>
                  <PopperContent<typeof KSelect.Content>
                    as={KSelect.Content}
                    class={topLeftAnimateClasses}
                  >
                    <MenuItemList<typeof KSelect.Listbox>
                      class="max-h-36 overflow-y-auto"
                      as={KSelect.Listbox}
                    />
                  </PopperContent>
                </KSelect.Portal>
              </KSelect>
            );
          }}
        </Show>
      </div>
      <div class="flex flex-col gap-[0.25rem] items-stretch">
        <label class="text-gray-400">Microphone</label>
        <KSelect<{ name: string; deviceId: string }>
          options={[
            { name: "No Audio", deviceId: "" },
            ...(audioDevices.data ?? []),
          ]}
          optionValue="deviceId"
          optionTextValue="name"
          placeholder="No Audio"
          value={audioDevice()}
          disabled={isRecording()}
          onChange={handleMicrophoneChange}
          itemComponent={(props) => (
            <MenuItem<typeof KSelect.Item> as={KSelect.Item} item={props.item}>
              <KSelect.ItemLabel class="flex-1">
                {props.item.rawValue.name}
              </KSelect.ItemLabel>
            </MenuItem>
          )}
          open={microphoneSelectOpen()}
          onOpenChange={async (isOpen: boolean) => {
            if (isOpen) {
              if (audioDevice().name === "No Audio") {
                setMicrophoneSelectOpen(false);
                await audioDevices.refetch();
              }
              setMicrophoneSelectOpen(true);
            } else {
              setMicrophoneSelectOpen(false);
            }
          }}
        >
          <KSelect.Trigger
            class="flex flex-row items-center h-[2rem] px-[0.375rem] gap-[0.375rem] border rounded-lg border-gray-200 w-full disabled:text-gray-400 transition-colors KSelect"
            onClick={(e) => {
              if (permissions?.data?.microphone !== "granted") {
                requestPermission("microphone");
              }
            }}
          >
            <IconCapMicrophone class="text-gray-400 size-[1.25rem]" />
            <KSelect.Value<{
              name: string;
            }> class="flex-1 text-left truncate">
              {(state) => (
                <span>{state.selectedOption()?.name ?? "No Audio"}</span>
              )}
            </KSelect.Value>
            <button
              type="button"
              class={cx(
                "px-[0.375rem] rounded-full text-[0.75rem]",
                options.data?.audioInputName
                  ? "bg-blue-50 text-blue-300"
                  : "bg-red-50 text-red-300"
              )}
              onClick={async (e) => {
                e.stopPropagation();
                if (permissions?.data?.microphone !== "granted") {
                  await requestPermission("microphone");
                  if (isPermitted(permissions?.data?.microphone)) {
                    setOptions({
                      ...options.data!,
                      audioInputName: audioDevice().name,
                    });
                  }
                } else {
                  if (!options.data?.audioInputName) return;
                  setOptions({
                    ...options.data,
                    audioInputName: null,
                  });
                }
              }}
            >
              {isPermitted(permissions?.data?.microphone)
                ? options.data?.audioInputName
                  ? "On"
                  : "Off"
                : "Request Permission"}
            </button>
          </KSelect.Trigger>
          <KSelect.Portal>
            <PopperContent<typeof KSelect.Content>
              as={KSelect.Content}
              class={topLeftAnimateClasses}
            >
              <MenuItemList<typeof KSelect.Listbox>
                class="max-h-36 overflow-y-auto"
                as={KSelect.Listbox}
              />
            </PopperContent>
          </KSelect.Portal>
        </KSelect>
      </div>
      <div class="w-full flex items-center space-x-1">
        <Button
          disabled={toggleRecording.isPending}
          variant={isRecording() ? "destructive" : "primary"}
          size="md"
          onClick={() => toggleRecording.mutate()}
          class="flex-grow"
        >
          {isRecording() ? "Stop Recording" : "Start Recording"}
        </Button>
        <Button
          disabled={isRecording()}
          variant="secondary"
          size="md"
          onClick={() => commands.takeScreenshot()}
        >
          <IconLucideCamera class="w-[1rem] h-[1rem]" />
        </Button>
      </div>
      <a
        href={`${import.meta.env.VITE_SERVER_URL}/dashboard`}
        target="_blank"
        rel="noreferrer"
        class="text-gray-400 text-[0.875rem] mx-auto hover:text-gray-500 hover:underline"
      >
        Open Cap on Web
      </a>
    </div>
  );
}

import * as dialog from "@tauri-apps/plugin-dialog";
import * as updater from "@tauri-apps/plugin-updater";
import { makePersisted } from "@solid-primitives/storage";
<<<<<<< HEAD
import { isPermitted } from "../permissions";
=======
import { createEventListener } from "@solid-primitives/event-listener";
>>>>>>> 74599a17

let hasChecked = false;
function createUpdateCheck() {
  if (import.meta.env.DEV) return;

  const navigate = useNavigate();

  onMount(async () => {
    if (hasChecked) return;
    hasChecked = true;

    await new Promise((res) => setTimeout(res, 1000));

    const update = await updater.check();
    if (!update) return;

    const shouldUpdate = await dialog.confirm(
      `Version ${update.version} of Cap is available, would you like to install it?`,
      { title: "Update Cap", okLabel: "Update", cancelLabel: "Ignore" }
    );

    if (!shouldUpdate) return;
    navigate("/update");
  });
}

function TargetSelect<T extends { id: number; name: string }>(props: {
  options: Array<T>;
  onChange: (value: T) => void;
  value: T | null;
  selected: boolean;
  optionsEmptyText: string;
  placeholder: string;
}) {
  return (
    <KSelect<T | null>
      options={props.options ?? []}
      optionValue="id"
      optionTextValue="name"
      gutter={8}
      itemComponent={(props) => (
        <MenuItem<typeof KSelect.Item> as={KSelect.Item} item={props.item}>
          <KSelect.ItemLabel class="flex-1">
            {props.item.rawValue?.name}
          </KSelect.ItemLabel>
        </MenuItem>
      )}
      placement="bottom"
      class="max-w-[50%] w-full z-10"
      placeholder={props.placeholder}
      onChange={(value) => {
        if (!value) return;
        props.onChange(value);
      }}
      value={props.value}
    >
      <KSelect.Trigger<ValidComponent>
        as={
          props.options.length === 1
            ? (p) => (
                <button
                  onClick={() => {
                    props.onChange(props.options[0]);
                  }}
                  data-selected={props.selected}
                  class={p.class}
                >
                  <span class="truncate">{props.options[0].name}</span>
                </button>
              )
            : undefined
        }
        class="flex-1 text-gray-400 py-1 z-10 data-[selected='true']:text-gray-500 peer focus:outline-none transition-colors duration-100 w-full text-nowrap overflow-hidden px-2 flex gap-2 items-center justify-center"
        data-selected={props.selected}
        onClick={(e) => {
          if (props.options.length === 1) {
            e.preventDefault();
            props.onChange(props.options[0]);
          }
        }}
      >
        <KSelect.Value<CaptureScreen | undefined> class="truncate">
          {(value) => value.selectedOption()?.name}
        </KSelect.Value>
        {props.options.length > 1 && (
          <KSelect.Icon class="ui-expanded:-rotate-180 transition-transform">
            <IconCapChevronDown class="size-4 shrink-0 transform transition-transform" />
          </KSelect.Icon>
        )}
      </KSelect.Trigger>
      <KSelect.Portal>
        <PopperContent<typeof KSelect.Content>
          as={KSelect.Content}
          class={topRightAnimateClasses}
        >
          <Show
            when={props.options.length > 0}
            fallback={
              <div class="p-2 text-gray-500">{props.optionsEmptyText}</div>
            }
          >
            <KSelect.Listbox class="max-h-52 max-w-64" as={MenuItemList} />
          </Show>
        </PopperContent>
      </KSelect.Portal>
    </KSelect>
  );
}<|MERGE_RESOLUTION|>--- conflicted
+++ resolved
@@ -521,11 +521,8 @@
 import * as dialog from "@tauri-apps/plugin-dialog";
 import * as updater from "@tauri-apps/plugin-updater";
 import { makePersisted } from "@solid-primitives/storage";
-<<<<<<< HEAD
 import { isPermitted } from "../permissions";
-=======
 import { createEventListener } from "@solid-primitives/event-listener";
->>>>>>> 74599a17
 
 let hasChecked = false;
 function createUpdateCheck() {
