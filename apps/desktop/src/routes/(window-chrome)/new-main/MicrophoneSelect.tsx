import { createQuery } from "@tanstack/solid-query";
import { CheckMenuItem, Menu, PredefinedMenuItem } from "@tauri-apps/api/menu";
import { cx } from "cva";
<<<<<<< HEAD
import { type Component, type ComponentProps, createSignal, onMount, Show } from "solid-js";
=======
import {
	type Component,
	type ComponentProps,
	createEffect,
	createSignal,
	Show,
} from "solid-js";
>>>>>>> 8a922a4a
import { trackEvent } from "~/utils/analytics";
import { createTauriEventListener } from "~/utils/createEventListener";
import { createCurrentRecordingQuery, getPermissions } from "~/utils/queries";
import { events } from "~/utils/tauri";
import InfoPill from "./InfoPill";
import TargetSelectInfoPill from "./TargetSelectInfoPill";
import useRequestPermission from "./useRequestPermission";
import { ChevronDown, MicrophoneIcon } from "~/icons";

const NO_MICROPHONE = "No Microphone";

export default function MicrophoneSelect(props: {
	disabled?: boolean;
	options: string[];
	value: string | null;
	onChange: (micName: string | null) => void;
}) {
	return (
		<MicrophoneSelectBase
			{...props}
			class="flex flex-row gap-2 items-center px-2 w-full h-9 rounded-lg transition-colors cursor-default disabled:opacity-70 cursor-pointer hover:bg-white/[0.03] disabled:text-gray-11 text-neutral-300 hover:text-white KSelect group"
			levelIndicatorClass="bg-blue-7"
			iconClass="size-4"
			PillComponent={InfoPill}
		/>
	);
}

export function MicrophoneSelectBase(props: {
	disabled?: boolean;
	options: string[];
	value: string | null;
	onChange: (micName: string | null) => void;
	class: string;
	levelIndicatorClass: string;
	iconClass: string;
	PillComponent: Component<ComponentProps<"button"> & { variant: "blue" | "red" }>;
}) {
	const DB_SCALE = 40;

	const permissions = createQuery(() => getPermissions);
	const currentRecording = createCurrentRecordingQuery();

	const [dbs, setDbs] = createSignal<number | undefined>();
	const [isInitialized, setIsInitialized] = createSignal(false);

	const requestPermission = useRequestPermission();

	const permissionGranted = () =>
		permissions?.data?.microphone === "granted" || permissions?.data?.microphone === "notNeeded";

	type Option = { name: string };

	const handleMicrophoneChange = async (item: Option | null) => {
		if (!props.options) return;
		props.onChange(item ? item.name : null);
		if (!item) setDbs();

		trackEvent("microphone_selected", {
			microphone_name: item?.name ?? null,
			enabled: !!item,
		});
	};

	createTauriEventListener(events.audioInputLevelChange, (dbs) => {
		if (!props.value) setDbs();
		else setDbs(dbs);
	});

	// visual audio level from 0 -> 1
	const audioLevel = () => (1 - Math.max((dbs() ?? 0) + DB_SCALE, 0) / DB_SCALE) ** 0.5;

	createEffect(() => {
		if (!props.value || !permissionGranted() || isInitialized()) return;

		setIsInitialized(true);
		void handleMicrophoneChange({ name: props.value });
	});

	return (
		<div class="flex flex-col gap-[0.25rem] items-stretch text-[--text-primary]">
			<button
				type="button"
				disabled={!!currentRecording.data || props.disabled}
				class={props.class}
				onClick={() => {
					if (!permissionGranted()) {
						requestPermission("microphone");
						return;
					}

					Promise.all([
						CheckMenuItem.new({
							text: NO_MICROPHONE,
							checked: props.value === null,
							action: () => handleMicrophoneChange(null),
						}),
						PredefinedMenuItem.new({ item: "Separator" }),
						...(props.options ?? []).map((name) =>
							CheckMenuItem.new({
								text: name,
								checked: name === props.value,
								action: () => handleMicrophoneChange({ name: name }),
							})
						),
					])
						.then((items) => Menu.new({ items }))
						.then((m) => {
							m.popup();
						});
				}}
			>
				<Show when={props.value !== null && dbs()}>
					{(_) => (
						<div
							class={cx(
								"opacity-50 left-0 inset-y-0 absolute transition-[right] duration-100 -z-10",
								props.levelIndicatorClass
							)}
							style={{ right: `${audioLevel() * 100}%` }}
						/>
					)}
				</Show>
				<MicrophoneIcon class={props.iconClass} />
				<p class="flex-1 text-sm text-left truncate">{props.value ?? NO_MICROPHONE}</p>

				<div class="opacity-0 group-hover:opacity-100 transition-opacity duration-200">
					<ChevronDown class={props.iconClass} />
				</div>
				{/* <TargetSelectInfoPill
					PillComponent={props.PillComponent}
					value={props.value}
					permissionGranted={permissionGranted()}
					requestPermission={() => requestPermission("microphone")}
					onClick={(e) => {
						if (props.value !== null) {
							e.stopPropagation();
							props.onChange(null);
						}
					}}
				/> */}
			</button>
		</div>
	);
}<|MERGE_RESOLUTION|>--- conflicted
+++ resolved
@@ -1,17 +1,7 @@
 import { createQuery } from "@tanstack/solid-query";
 import { CheckMenuItem, Menu, PredefinedMenuItem } from "@tauri-apps/api/menu";
 import { cx } from "cva";
-<<<<<<< HEAD
-import { type Component, type ComponentProps, createSignal, onMount, Show } from "solid-js";
-=======
-import {
-	type Component,
-	type ComponentProps,
-	createEffect,
-	createSignal,
-	Show,
-} from "solid-js";
->>>>>>> 8a922a4a
+import { type Component, type ComponentProps, createEffect, createSignal, Show } from "solid-js";
 import { trackEvent } from "~/utils/analytics";
 import { createTauriEventListener } from "~/utils/createEventListener";
 import { createCurrentRecordingQuery, getPermissions } from "~/utils/queries";
