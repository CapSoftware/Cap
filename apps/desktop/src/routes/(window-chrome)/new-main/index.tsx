import { Button } from "@cap/ui-solid";
import { createEventListener } from "@solid-primitives/event-listener";
import { useNavigate } from "@solidjs/router";
import { createMutation, useQuery } from "@tanstack/solid-query";
import { listen } from "@tauri-apps/api/event";
import { getAllWebviewWindows, WebviewWindow } from "@tauri-apps/api/webviewWindow";
import { getCurrentWindow, LogicalSize, primaryMonitor } from "@tauri-apps/api/window";
import * as dialog from "@tauri-apps/plugin-dialog";
import { type as ostype } from "@tauri-apps/plugin-os";
import * as updater from "@tauri-apps/plugin-updater";
import { cx } from "cva";
import { createEffect, createMemo, createSignal, ErrorBoundary, onCleanup, onMount, Show, Suspense } from "solid-js";
import { reconcile } from "solid-js/store";
// Removed solid-motionone in favor of solid-transition-group
import { Transition } from "solid-transition-group";
import Mode from "~/components/Mode";
import Tooltip from "~/components/Tooltip";
import { Input } from "~/routes/editor/ui";
import { authStore, generalSettingsStore } from "~/store";
import { createSignInMutation } from "~/utils/auth";
import {
	createCameraMutation,
	createCurrentRecordingQuery,
	createLicenseQuery,
	listAudioDevices,
	listDisplaysWithThumbnails,
	listScreens,
	listVideoDevices,
	listWindows,
	listWindowsWithThumbnails,
} from "~/utils/queries";
import {
	type CameraInfo,
	type CaptureDisplay,
	type CaptureDisplayWithThumbnail,
	type CaptureWindow,
	type CaptureWindowWithThumbnail,
	commands,
	type DeviceOrModelID,
	type RecordingTargetMode,
	type ScreenCaptureTarget,
} from "~/utils/tauri";
import IconLucideAppWindowMac from "~icons/lucide/app-window-mac";
import IconLucideArrowLeft from "~icons/lucide/arrow-left";
import IconLucideSearch from "~icons/lucide/search";
import IconMaterialSymbolsScreenshotFrame2Rounded from "~icons/material-symbols/screenshot-frame-2-rounded";
import IconMdiMonitor from "~icons/mdi/monitor";
import { WindowChromeHeader } from "../Context";
import { RecordingOptionsProvider, useRecordingOptions } from "../OptionsContext";
import CameraSelect from "./CameraSelect";
import ChangelogButton from "./ChangeLogButton";
import MicrophoneSelect from "./MicrophoneSelect";
import SystemAudio from "./SystemAudio";
import TargetDropdownButton from "./TargetDropdownButton";
import TargetMenuGrid from "./TargetMenuGrid";
import TargetTypeButton from "./TargetTypeButton";
import HorizontalTargetButton from "./HorizontalTargetButton";
import { CloseIcon, CropIcon, DisplayIcon, InflightLogo, SettingsIcon, WindowIcon } from "~/icons";

function getWindowSize() {
	return {
<<<<<<< HEAD
		width: 272,
		height: 386,
=======
		width: 290,
		height: 310,
>>>>>>> 8a922a4a
	};
}

const findCamera = (cameras: CameraInfo[], id: DeviceOrModelID) => {
	return cameras.find((c) => {
		if (!id) return false;
		return "DeviceID" in id ? id.DeviceID === c.device_id : id.ModelID === c.model_id;
	});
};

type WindowListItem = Pick<CaptureWindow, "id" | "owner_name" | "name" | "bounds" | "refresh_rate">;

const createWindowSignature = (list?: readonly WindowListItem[]): string | undefined => {
	if (!list) return undefined;

	return list
		.map((item) => {
			const { position, size } = item.bounds;
			return [
				item.id,
				item.owner_name,
				item.name,
				position.x,
				position.y,
				size.width,
				size.height,
				item.refresh_rate,
			].join(":");
		})
		.join("|");
};

type DisplayListItem = Pick<CaptureDisplay, "id" | "name" | "refresh_rate">;

const createDisplaySignature = (list?: readonly DisplayListItem[]): string | undefined => {
	if (!list) return undefined;

	return list.map((item) => [item.id, item.name, item.refresh_rate].join(":")).join("|");
};

type TargetMenuPanelProps =
	| {
			variant: "display";
			targets?: CaptureDisplayWithThumbnail[];
			onSelect: (target: CaptureDisplayWithThumbnail) => void;
	  }
	| {
			variant: "window";
			targets?: CaptureWindowWithThumbnail[];
			onSelect: (target: CaptureWindowWithThumbnail) => void;
	  };

type SharedTargetMenuProps = {
	isLoading: boolean;
	errorMessage?: string;
	disabled: boolean;
	onBack: () => void;
};

function TargetMenuPanel(props: TargetMenuPanelProps & SharedTargetMenuProps) {
	const [search, setSearch] = createSignal("");
	const trimmedSearch = createMemo(() => search().trim());
	const normalizedQuery = createMemo(() => trimmedSearch().toLowerCase());
	const placeholder = props.variant === "display" ? "Search displays" : "Search windows";
	const noResultsMessage = props.variant === "display" ? "No matching displays" : "No matching windows";

	const filteredDisplayTargets = createMemo<CaptureDisplayWithThumbnail[]>(() => {
		if (props.variant !== "display") return [];
		const query = normalizedQuery();
		const targets = props.targets ?? [];
		if (!query) return targets;

		const matchesQuery = (value?: string | null) => !!value && value.toLowerCase().includes(query);

		return targets.filter((target) => matchesQuery(target.name) || matchesQuery(target.id));
	});

	const filteredWindowTargets = createMemo<CaptureWindowWithThumbnail[]>(() => {
		if (props.variant !== "window") return [];
		const query = normalizedQuery();
		const targets = props.targets ?? [];
		if (!query) return targets;

		const matchesQuery = (value?: string | null) => !!value && value.toLowerCase().includes(query);

		return targets.filter(
			(target) => matchesQuery(target.name) || matchesQuery(target.owner_name) || matchesQuery(target.id)
		);
	});

	return (
		<div class="flex flex-col w-full h-full min-h-0">
			<div class="flex gap-3 justify-between items-center mt-3">
				<div
					onClick={() => props.onBack()}
					class="flex gap-1 items-center rounded-md px-1.5 text-xs
					text-gray-11 transition-opacity hover:opacity-70 hover:text-gray-12
					focus-visible:outline-none focus-visible:ring-2 focus-visible:ring-blue-9 focus-visible:ring-offset-2 focus-visible:ring-offset-gray-1"
				>
					<IconLucideArrowLeft class="size-3 text-gray-11" />
					<span class="font-medium text-gray-12">Back</span>
				</div>
				<div class="relative flex-1 min-w-0 h-[36px] flex items-center">
					<IconLucideSearch class="absolute left-2 top-[48%] -translate-y-1/2 pointer-events-none size-3 text-gray-10" />
					<Input
						type="search"
						class="py-2 pl-6 h-full"
						value={search()}
						onInput={(event) => setSearch(event.currentTarget.value)}
						onKeyDown={(event) => {
							if (event.key === "Escape" && search()) {
								event.preventDefault();
								setSearch("");
							}
						}}
						placeholder={placeholder}
						autoCapitalize="off"
						autocorrect="off"
						autocomplete="off"
						spellcheck={false}
						aria-label={placeholder}
					/>
				</div>
			</div>
<<<<<<< HEAD
			<div class="pt-4">
				<div class="px-2 custom-scroll" style="max-height: calc(256px - 100px - 1rem)">
=======
			<div class="flex flex-col flex-1 min-h-0 pt-4">
				<div class="px-2 custom-scroll flex-1 overflow-y-auto">
>>>>>>> 8a922a4a
					{props.variant === "display" ? (
						<TargetMenuGrid
							variant="display"
							targets={filteredDisplayTargets()}
							isLoading={props.isLoading}
							errorMessage={props.errorMessage}
							onSelect={props.onSelect}
							disabled={props.disabled}
							highlightQuery={trimmedSearch()}
							emptyMessage={trimmedSearch() ? noResultsMessage : undefined}
						/>
					) : (
						<TargetMenuGrid
							variant="window"
							targets={filteredWindowTargets()}
							isLoading={props.isLoading}
							errorMessage={props.errorMessage}
							onSelect={props.onSelect}
							disabled={props.disabled}
							highlightQuery={trimmedSearch()}
							emptyMessage={trimmedSearch() ? noResultsMessage : undefined}
						/>
					)}
				</div>
			</div>
		</div>
	);
}

export default function () {
	const generalSettings = generalSettingsStore.createQuery();

	const navigate = useNavigate();
	createEventListener(window, "focus", () => {
		if (generalSettings.data?.enableNewRecordingFlow === false) navigate("/");
	});

	return (
		<RecordingOptionsProvider>
			<Page />
		</RecordingOptionsProvider>
	);
}

let hasChecked = false;
function createUpdateCheck() {
	if (import.meta.env.DEV) return;

	const navigate = useNavigate();

	onMount(async () => {
		if (hasChecked) return;
		hasChecked = true;

		await new Promise((res) => setTimeout(res, 1000));

		const update = await updater.check();
		if (!update) return;

		const shouldUpdate = await dialog.confirm(
			`Version ${update.version} of Cap is available, would you like to install it?`,
			{ title: "Update Cap", okLabel: "Update", cancelLabel: "Ignore" }
		);

		if (!shouldUpdate) return;
		navigate("/update");
	});
}

function Page() {
	const { rawOptions, setOptions } = useRecordingOptions();
	const currentRecording = createCurrentRecordingQuery();
	const isRecording = () => !!currentRecording.data;
	const auth = authStore.createQuery();

	const [hasHiddenMainWindowForPicker, setHasHiddenMainWindowForPicker] =
		createSignal(false);
	createEffect(() => {
		const pickerActive = rawOptions.targetMode != null;
		const hasHidden = hasHiddenMainWindowForPicker();
		if (pickerActive && !hasHidden) {
			setHasHiddenMainWindowForPicker(true);
			void getCurrentWindow().hide();
		} else if (!pickerActive && hasHidden) {
			setHasHiddenMainWindowForPicker(false);
			const currentWindow = getCurrentWindow();
			void currentWindow.show();
			void currentWindow.setFocus();
		}
	});
	onCleanup(() => {
		if (!hasHiddenMainWindowForPicker()) return;
		setHasHiddenMainWindowForPicker(false);
		void getCurrentWindow().show();
	});

	const [displayMenuOpen, setDisplayMenuOpen] = createSignal(false);
	const [windowMenuOpen, setWindowMenuOpen] = createSignal(false);
	const activeMenu = createMemo<"display" | "window" | null>(() => {
		if (displayMenuOpen()) return "display";
		if (windowMenuOpen()) return "window";
		return null;
	});
	const [hasOpenedDisplayMenu, setHasOpenedDisplayMenu] = createSignal(false);
	const [hasOpenedWindowMenu, setHasOpenedWindowMenu] = createSignal(false);

	let displayTriggerRef: HTMLButtonElement | undefined;
	let windowTriggerRef: HTMLButtonElement | undefined;

	const displayTargets = useQuery(() => ({
		...listDisplaysWithThumbnails,
		refetchInterval: false,
	}));

	const windowTargets = useQuery(() => ({
		...listWindowsWithThumbnails,
		refetchInterval: false,
	}));

	const screens = useQuery(() => listScreens);
	const windows = useQuery(() => listWindows);

	const hasDisplayTargetsData = () => displayTargets.status === "success";
	const hasWindowTargetsData = () => windowTargets.status === "success";

	const existingDisplayIds = createMemo(() => {
		const currentScreens = screens.data;
		if (!currentScreens) return undefined;
		return new Set(currentScreens.map((screen) => screen.id));
	});

	const displayTargetsData = createMemo(() => {
		if (!hasDisplayTargetsData()) return undefined;
		const ids = existingDisplayIds();
		if (!ids) return displayTargets.data;
		return displayTargets.data?.filter((target) => ids.has(target.id));
	});

	const existingWindowIds = createMemo(() => {
		const currentWindows = windows.data;
		if (!currentWindows) return undefined;
		return new Set(currentWindows.map((win) => win.id));
	});

	const windowTargetsData = createMemo(() => {
		if (!hasWindowTargetsData()) return undefined;
		const ids = existingWindowIds();
		if (!ids) return windowTargets.data;
		return windowTargets.data?.filter((target) => ids.has(target.id));
	});

	const displayMenuLoading = () =>
		!hasDisplayTargetsData() && (displayTargets.status === "pending" || displayTargets.fetchStatus === "fetching");
	const windowMenuLoading = () =>
		!hasWindowTargetsData() && (windowTargets.status === "pending" || windowTargets.fetchStatus === "fetching");

	const displayErrorMessage = () => {
		if (!displayTargets.error) return undefined;
		return "Unable to load displays. Try using the Display button.";
	};

	const windowErrorMessage = () => {
		if (!windowTargets.error) return undefined;
		return "Unable to load windows. Try using the Window button.";
	};

	const selectDisplayTarget = (target: CaptureDisplayWithThumbnail) => {
		setOptions("captureTarget", reconcile({ variant: "display", id: target.id }));
		setOptions("targetMode", "display");
		commands.openTargetSelectOverlays({ variant: "display", id: target.id });
		setDisplayMenuOpen(false);
		displayTriggerRef?.focus();
	};

	const selectWindowTarget = async (target: CaptureWindowWithThumbnail) => {
		setOptions("captureTarget", reconcile({ variant: "window", id: target.id }));
		setOptions("targetMode", "window");
		commands.openTargetSelectOverlays({ variant: "window", id: target.id });
		setWindowMenuOpen(false);
		windowTriggerRef?.focus();

		try {
			await commands.focusWindow(target.id);
		} catch (error) {
			console.error("Failed to focus window:", error);
		}
	};

	createEffect(() => {
		if (!isRecording()) return;
		setDisplayMenuOpen(false);
		setWindowMenuOpen(false);
	});

	createUpdateCheck();

	onMount(async () => {
		const { __CAP__ } = window as typeof window & {
			__CAP__?: { initialTargetMode?: RecordingTargetMode | null };
		};
		const targetMode = __CAP__?.initialTargetMode ?? null;
		setOptions({ targetMode });
		if (targetMode) await commands.openTargetSelectOverlays(null);
		else await commands.closeTargetSelectOverlays();

		const currentWindow = getCurrentWindow();

		const size = getWindowSize();
		currentWindow.setSize(new LogicalSize(size.width, size.height));

		const unlistenFocus = currentWindow.onFocusChanged(({ payload: focused }) => {
			if (focused) {
				const size = getWindowSize();

				currentWindow.setSize(new LogicalSize(size.width, size.height));
			}
		});

		const unlistenResize = currentWindow.onResized(() => {
			const size = getWindowSize();

			currentWindow.setSize(new LogicalSize(size.width, size.height));
		});

		commands.updateAuthPlan();

		onCleanup(async () => {
			(await unlistenFocus)?.();
			(await unlistenResize)?.();
		});

		const monitor = await primaryMonitor();
		if (!monitor) return;
	});

	const cameras = useQuery(() => listVideoDevices);
	const mics = useQuery(() => listAudioDevices);

	const windowListSignature = createMemo(() => createWindowSignature(windows.data));
	const displayListSignature = createMemo(() => createDisplaySignature(screens.data));
	const [windowThumbnailsSignature, setWindowThumbnailsSignature] = createSignal<string | undefined>();
	const [displayThumbnailsSignature, setDisplayThumbnailsSignature] = createSignal<string | undefined>();

	createEffect(() => {
		if (windowTargets.status !== "success") return;
		const signature = createWindowSignature(windowTargets.data);
		if (signature !== undefined) setWindowThumbnailsSignature(signature);
	});

	createEffect(() => {
		if (displayTargets.status !== "success") return;
		const signature = createDisplaySignature(displayTargets.data);
		if (signature !== undefined) setDisplayThumbnailsSignature(signature);
	});

	// Refetch thumbnails only when the cheaper lists detect a change.
	createEffect(() => {
		if (!hasOpenedWindowMenu()) return;
		const signature = windowListSignature();
		if (signature === undefined) return;
		if (windowTargets.fetchStatus !== "idle") return;
		if (windowThumbnailsSignature() === signature) return;
		void windowTargets.refetch();
	});

	createEffect(() => {
		if (!hasOpenedDisplayMenu()) return;
		const signature = displayListSignature();
		if (signature === undefined) return;
		if (displayTargets.fetchStatus !== "idle") return;
		if (displayThumbnailsSignature() === signature) return;
		void displayTargets.refetch();
	});

	cameras.promise.then((cameras) => {
		if (rawOptions.cameraID && findCamera(cameras, rawOptions.cameraID)) {
			setOptions("cameraLabel", null);
		}
	});

	mics.promise.then((mics) => {
		if (rawOptions.micName && !mics.includes(rawOptions.micName)) {
			setOptions("micName", null);
		}
	});

	const options = {
		screen: () => {
			let screen: CaptureDisplay | undefined;

			if (rawOptions.captureTarget.variant === "display") {
				const screenId = rawOptions.captureTarget.id;
				screen = screens.data?.find((s) => s.id === screenId) ?? screens.data?.[0];
			} else if (rawOptions.captureTarget.variant === "area") {
				const screenId = rawOptions.captureTarget.screen;
				screen = screens.data?.find((s) => s.id === screenId) ?? screens.data?.[0];
			}

			return screen;
		},
		window: () => {
			let win: CaptureWindow | undefined;

			if (rawOptions.captureTarget.variant === "window") {
				const windowId = rawOptions.captureTarget.id;
				win = windows.data?.find((s) => s.id === windowId) ?? windows.data?.[0];
			}

			return win;
		},
		camera: () => {
			if (!rawOptions.cameraID) return undefined;
			return findCamera(cameras.data || [], rawOptions.cameraID);
		},
		micName: () => mics.data?.find((name) => name === rawOptions.micName),
		target: (): ScreenCaptureTarget | undefined => {
			switch (rawOptions.captureTarget.variant) {
				case "display": {
					const screen = options.screen();
					if (!screen) return;
					return { variant: "display", id: screen.id };
				}
				case "window": {
					const window = options.window();
					if (!window) return;
					return { variant: "window", id: window.id };
				}
				case "area": {
					const screen = options.screen();
					if (!screen) return;
					return {
						variant: "area",
						bounds: rawOptions.captureTarget.bounds,
						screen: screen.id,
					};
				}
			}
		},
	};

	const toggleTargetMode = (mode: "display" | "window" | "area") => {
		if (isRecording()) return;
		const nextMode = rawOptions.targetMode === mode ? null : mode;
		setOptions("targetMode", nextMode);
		if (nextMode) commands.openTargetSelectOverlays(null);
		else commands.closeTargetSelectOverlays();
	};

	createEffect(() => {
		const target = options.target();
		if (!target) return;
		const screen = options.screen();
		if (!screen) return;

		if (target.variant === "window" && windows.data?.length === 0) {
			setOptions("captureTarget", reconcile({ variant: "display", id: screen.id }));
		}
	});

	const setMicInput = createMutation(() => ({
		mutationFn: async (name: string | null) => {
			await commands.setMicInput(name);
			setOptions("micName", name);
		},
	}));

	const setCamera = createCameraMutation();

	onMount(() => {
		if (rawOptions.micName) {
			setMicInput
				.mutateAsync(rawOptions.micName)
				.catch((error) => console.error("Failed to set mic input:", error));
		}

		if (rawOptions.cameraID && "ModelID" in rawOptions.cameraID)
			setCamera.mutate({ ModelID: rawOptions.cameraID.ModelID });
		else if (rawOptions.cameraID && "DeviceID" in rawOptions.cameraID)
			setCamera.mutate({ DeviceID: rawOptions.cameraID.DeviceID });
		else setCamera.mutate(null);
	});

	const license = createLicenseQuery();

	const signIn = createSignInMutation();

	const BaseControls = () => (
		<div class="flex flex-col gap-4">
			<p class="text-xs text-white/70 leading-none">Select inputs</p>
			<div class="space-y-0 border border-white/10 border-dashed rounded-[12px] p-1">
				<CameraSelect
					disabled={cameras.isPending}
					options={cameras.data ?? []}
					value={options.camera() ?? null}
					onChange={(c) => {
						if (!c) setCamera.mutate(null);
						else if (c.model_id) setCamera.mutate({ ModelID: c.model_id });
						else setCamera.mutate({ DeviceID: c.device_id });
					}}
				/>
				<MicrophoneSelect
					disabled={mics.isPending}
					options={mics.isPending ? [] : mics.data ?? []}
					value={mics.isPending ? rawOptions.micName : options.micName() ?? null}
					onChange={(v) => setMicInput.mutate(v)}
				/>
				<SystemAudio />
			</div>
		</div>
	);

	const RecordingControls = () => (
		<div class="flex flex-col gap-4">
			<p class="text-xs text-white/70 leading-none">Select what to record</p>
			<div class="flex flex-col gap-2 w-full">
				<HorizontalTargetButton
					selected={rawOptions.targetMode === "display"}
					Component={DisplayIcon}
					disabled={isRecording()}
					onClick={() => {
						if (isRecording()) return;
						setOptions("targetMode", (v) => (v === "display" ? null : "display"));
						if (rawOptions.targetMode) commands.openTargetSelectOverlays(null);
						else commands.closeTargetSelectOverlays();
					}}
					name="Display"
				/>
				<HorizontalTargetButton
					selected={rawOptions.targetMode === "window"}
					Component={WindowIcon}
					disabled={isRecording()}
					onClick={() => {
						if (isRecording()) return;
						setOptions("targetMode", (v) => (v === "window" ? null : "window"));
						if (rawOptions.targetMode) commands.openTargetSelectOverlays(null);
						else commands.closeTargetSelectOverlays();
					}}
					name="Window"
				/>
				<HorizontalTargetButton
					selected={rawOptions.targetMode === "area"}
					Component={CropIcon}
					disabled={isRecording()}
					onClick={() => {
						if (isRecording()) return;
						setOptions("targetMode", (v) => (v === "area" ? null : "area"));
						if (rawOptions.targetMode) commands.openTargetSelectOverlays(null);
						else commands.closeTargetSelectOverlays();
					}}
					name="Area"
				/>
			</div>
		</div>
	);

	const TargetSelectionHome = () => (
		<Transition
			appear
			enterActiveClass="transition-transform duration-200"
			enterClass="scale-95"
			enterToClass="scale-100"
			exitActiveClass="transition-transform duration-200"
			exitClass="scale-100"
			exitToClass="scale-95"
		>
<<<<<<< HEAD
			<div class="flex flex-col gap-4 w-full">
=======
			<div class="flex flex-col gap-2 w-full">
				<div class="flex flex-row gap-2 items-stretch w-full text-xs text-gray-11">
					<div
						class={cx(
							"flex flex-1 overflow-hidden rounded-lg bg-gray-3 ring-1 ring-transparent ring-offset-2 ring-offset-gray-1 transition focus-within:ring-blue-9 focus-within:ring-offset-2 focus-within:ring-offset-gray-1",
							(rawOptions.targetMode === "display" || displayMenuOpen()) &&
								"ring-blue-9",
						)}
					>
						<TargetTypeButton
							selected={rawOptions.targetMode === "display"}
							Component={IconMdiMonitor}
							disabled={isRecording()}
							onClick={() => toggleTargetMode("display")}
							name="Display"
							class="flex-1 rounded-none focus-visible:ring-0 focus-visible:ring-offset-0"
						/>
						<TargetDropdownButton
							class={cx(
								"rounded-none border-l border-gray-6 focus-visible:ring-0 focus-visible:ring-offset-0",
								displayMenuOpen() && "bg-gray-5",
							)}
							ref={displayTriggerRef}
							disabled={isRecording()}
							expanded={displayMenuOpen()}
							onClick={() => {
								setDisplayMenuOpen((prev) => {
									const next = !prev;
									if (next) {
										setWindowMenuOpen(false);
										setHasOpenedDisplayMenu(true);
									}
									return next;
								});
							}}
							aria-haspopup="menu"
							aria-label="Choose display"
						/>
					</div>
					<div
						class={cx(
							"flex flex-1 overflow-hidden rounded-lg bg-gray-3 ring-1 ring-transparent ring-offset-2 ring-offset-gray-1 transition focus-within:ring-blue-9 focus-within:ring-offset-2 focus-within:ring-offset-gray-1",
							(rawOptions.targetMode === "window" || windowMenuOpen()) &&
								"ring-blue-9",
						)}
					>
						<TargetTypeButton
							selected={rawOptions.targetMode === "window"}
							Component={IconLucideAppWindowMac}
							disabled={isRecording()}
							onClick={() => toggleTargetMode("window")}
							name="Window"
							class="flex-1 rounded-none focus-visible:ring-0 focus-visible:ring-offset-0"
						/>
						<TargetDropdownButton
							class={cx(
								"rounded-none border-l border-gray-6 focus-visible:ring-0 focus-visible:ring-offset-0",
								windowMenuOpen() && "bg-gray-5",
							)}
							ref={windowTriggerRef}
							disabled={isRecording()}
							expanded={windowMenuOpen()}
							onClick={() => {
								setWindowMenuOpen((prev) => {
									const next = !prev;
									if (next) {
										setDisplayMenuOpen(false);
										setHasOpenedWindowMenu(true);
									}
									return next;
								});
							}}
							aria-haspopup="menu"
							aria-label="Choose window"
						/>
					</div>
					<TargetTypeButton
						selected={rawOptions.targetMode === "area"}
						Component={IconMaterialSymbolsScreenshotFrame2Rounded}
						disabled={isRecording()}
						onClick={() => toggleTargetMode("area")}
						name="Area"
					/>
				</div>
>>>>>>> 8a922a4a
				<BaseControls />
				<RecordingControls />
			</div>
		</Transition>
	);

	const startSignInCleanup = listen("start-sign-in", async () => {
		const abort = new AbortController();
		for (const win of await getAllWebviewWindows()) {
			if (win.label.startsWith("target-select-overlay")) {
				await win.hide();
			}
		}

		await signIn.mutateAsync(abort).catch(() => {});

		for (const win of await getAllWebviewWindows()) {
			if (win.label.startsWith("target-select-overlay")) {
				await win.show();
			}
		}
	});
	onCleanup(() => startSignInCleanup.then((cb) => cb()));

	return (
<<<<<<< HEAD
		<div
			class={`flex relative ${
				displayMenuOpen() || windowMenuOpen() ? "" : "justify-center"
			} flex-col gap-2 h-full text-[--text-primary] bg-white/5 rounded-[16px] p-4`}
			style={{
				"box-shadow": "0 1px 2px 0 rgba(255, 255, 255, 0.05) inset",
			}}
		>
=======
		<div class="flex relative flex-col px-3 gap-2 h-full min-h-0 text-[--text-primary]">
>>>>>>> 8a922a4a
			<WindowChromeHeader hideMaximize>
				<div
					class={cx("flex items-center justify-between px-3 w-full", ostype() === "macos" && "flex-row")}
					data-tauri-drag-region
				>
					<button
						type="button"
						onClick={async () => {
							getCurrentWindow().close();
						}}
						class="flex items-center justify-center size-8 hover:bg-white/5 rounded-[8px]"
					>
						<CloseIcon class="text-neutral-300 size-4 group-hover:text-white" />
					</button>

					<div class="flex items-center gap-1 pointer-events-none">
						<InflightLogo class="" />
					</div>

					<div class="flex gap-1 items-center" data-tauri-drag-region>
						<Tooltip content={<span>Settings</span>}>
							<button
								type="button"
								onClick={async () => {
									await commands.showWindow({ Settings: { page: "general" } });
									getCurrentWindow().hide();
								}}
								class="flex items-center justify-center size-8 hover:bg-white/5 rounded-[6px]"
							>
								<SettingsIcon class="text-neutral-300 size-4 group-hover:text-white" />
							</button>
						</Tooltip>
						{/* <Tooltip content={<span>Previous Recordings</span>}>
							<button
								type="button"
								onClick={async () => {
									await commands.showWindow({
										Settings: { page: "recordings" },
									});
									getCurrentWindow().hide();
								}}
								class="flex justify-center items-center size-5"
							>
								<IconLucideSquarePlay class="transition-colors text-gray-11 size-4 hover:text-gray-12" />
							</button>
						</Tooltip>
						<ChangelogButton />
						{import.meta.env.DEV && (
							<button
								type="button"
								onClick={() => {
									new WebviewWindow("debug", { url: "/debug" });
								}}
								class="flex justify-center items-center"
							>
								<IconLucideBug class="transition-colors text-gray-11 size-4 hover:text-gray-12" />
							</button>
						)} */}
					</div>
<<<<<<< HEAD
					{/* {ostype() === "macos" && <div class="flex-1" data-tauri-drag-region />} */}
					{/* <ErrorBoundary fallback={<></>}>
						<Suspense>
							<span
								onClick={async () => {
									if (license.data?.type !== "pro") {
										await commands.showWindow("Upgrade");
									}
								}}
								class={cx(
									"text-[0.6rem] ml-2 rounded-full px-1.5 py-0.5",
									license.data?.type === "pro"
										? "bg-[--blue-300] text-gray-1 dark:text-gray-12"
										: "bg-gray-4 cursor-pointer hover:bg-gray-5",
									ostype() === "windows" && "ml-2"
								)}
							>
								{license.data?.type === "commercial" ? "Commercial" : license.data?.type === "pro" ? "Pro" : "Personal"}
							</span>
						</Suspense>
					</ErrorBoundary> */}
=======
					{ostype() === "macos" && (
						<div class="flex-1" data-tauri-drag-region />
					)}
>>>>>>> 8a922a4a
				</div>
			</WindowChromeHeader>
			<Show when={!activeMenu()}>
				<div class="flex items-center justify-between mt-4">
					<div class="flex items-center space-x-1">
						<a
							class="*:w-[92px] *:h-auto text-[--text-primary]"
							target="_blank"
							href={
								auth.data
									? `${import.meta.env.VITE_SERVER_URL}/dashboard`
									: import.meta.env.VITE_SERVER_URL
							}
						>
							<IconCapLogoFullDark class="hidden dark:block" />
							<IconCapLogoFull class="block dark:hidden" />
						</a>
						<ErrorBoundary fallback={<></>}>
							<Suspense>
								<span
									onClick={async () => {
										if (license.data?.type !== "pro") {
											await commands.showWindow("Upgrade");
										}
									}}
									class={cx(
										"text-[0.6rem] ml-2 rounded-lg px-1 py-0.5",
										license.data?.type === "pro"
											? "bg-[--blue-400] text-gray-1 dark:text-gray-12"
											: "bg-gray-3 cursor-pointer hover:bg-gray-5",
									)}
								>
									{license.data?.type === "commercial"
										? "Commercial"
										: license.data?.type === "pro"
											? "Pro"
											: "Personal"}
								</span>
							</Suspense>
						</ErrorBoundary>
					</div>
					<Mode />
				</div>
			</Show>
			<div class="flex-1 min-h-0 w-full flex flex-col">
				<Show when={signIn.isPending}>
					<div class="flex absolute inset-0 justify-center items-center bg-gray-1 animate-in fade-in">
						<div class="flex flex-col gap-4 justify-center items-center">
							<span>Signing In...</span>

							<Button
								onClick={() => {
									signIn.variables?.abort();
									signIn.reset();
								}}
								variant="gray"
								class="w-full"
							>
								Cancel Sign In
							</Button>
						</div>
					</div>
				</Show>
				<Show when={!signIn.isPending}>
					<Show when={activeMenu()} keyed fallback={<TargetSelectionHome />}>
						{(variant) =>
							variant === "display" ? (
								<TargetMenuPanel
									variant="display"
									targets={displayTargetsData()}
									isLoading={displayMenuLoading()}
									errorMessage={displayErrorMessage()}
									onSelect={selectDisplayTarget}
									disabled={isRecording()}
									onBack={() => {
										setDisplayMenuOpen(false);
										displayTriggerRef?.focus();
									}}
								/>
							) : (
								<TargetMenuPanel
									variant="window"
									targets={windowTargetsData()}
									isLoading={windowMenuLoading()}
									errorMessage={windowErrorMessage()}
									onSelect={selectWindowTarget}
									disabled={isRecording()}
									onBack={() => {
										setWindowMenuOpen(false);
										windowTriggerRef?.focus();
									}}
								/>
							)
						}
					</Show>
				</Show>
			</div>
		</div>
	);
}<|MERGE_RESOLUTION|>--- conflicted
+++ resolved
@@ -59,13 +59,8 @@
 
 function getWindowSize() {
 	return {
-<<<<<<< HEAD
 		width: 272,
 		height: 386,
-=======
-		width: 290,
-		height: 310,
->>>>>>> 8a922a4a
 	};
 }
 
@@ -190,13 +185,8 @@
 					/>
 				</div>
 			</div>
-<<<<<<< HEAD
 			<div class="pt-4">
 				<div class="px-2 custom-scroll" style="max-height: calc(256px - 100px - 1rem)">
-=======
-			<div class="flex flex-col flex-1 min-h-0 pt-4">
-				<div class="px-2 custom-scroll flex-1 overflow-y-auto">
->>>>>>> 8a922a4a
 					{props.variant === "display" ? (
 						<TargetMenuGrid
 							variant="display"
@@ -272,8 +262,7 @@
 	const isRecording = () => !!currentRecording.data;
 	const auth = authStore.createQuery();
 
-	const [hasHiddenMainWindowForPicker, setHasHiddenMainWindowForPicker] =
-		createSignal(false);
+	const [hasHiddenMainWindowForPicker, setHasHiddenMainWindowForPicker] = createSignal(false);
 	createEffect(() => {
 		const pickerActive = rawOptions.targetMode != null;
 		const hasHidden = hasHiddenMainWindowForPicker();
@@ -567,9 +556,7 @@
 
 	onMount(() => {
 		if (rawOptions.micName) {
-			setMicInput
-				.mutateAsync(rawOptions.micName)
-				.catch((error) => console.error("Failed to set mic input:", error));
+			setMicInput.mutateAsync(rawOptions.micName).catch((error) => console.error("Failed to set mic input:", error));
 		}
 
 		if (rawOptions.cameraID && "ModelID" in rawOptions.cameraID)
@@ -662,94 +649,7 @@
 			exitClass="scale-100"
 			exitToClass="scale-95"
 		>
-<<<<<<< HEAD
 			<div class="flex flex-col gap-4 w-full">
-=======
-			<div class="flex flex-col gap-2 w-full">
-				<div class="flex flex-row gap-2 items-stretch w-full text-xs text-gray-11">
-					<div
-						class={cx(
-							"flex flex-1 overflow-hidden rounded-lg bg-gray-3 ring-1 ring-transparent ring-offset-2 ring-offset-gray-1 transition focus-within:ring-blue-9 focus-within:ring-offset-2 focus-within:ring-offset-gray-1",
-							(rawOptions.targetMode === "display" || displayMenuOpen()) &&
-								"ring-blue-9",
-						)}
-					>
-						<TargetTypeButton
-							selected={rawOptions.targetMode === "display"}
-							Component={IconMdiMonitor}
-							disabled={isRecording()}
-							onClick={() => toggleTargetMode("display")}
-							name="Display"
-							class="flex-1 rounded-none focus-visible:ring-0 focus-visible:ring-offset-0"
-						/>
-						<TargetDropdownButton
-							class={cx(
-								"rounded-none border-l border-gray-6 focus-visible:ring-0 focus-visible:ring-offset-0",
-								displayMenuOpen() && "bg-gray-5",
-							)}
-							ref={displayTriggerRef}
-							disabled={isRecording()}
-							expanded={displayMenuOpen()}
-							onClick={() => {
-								setDisplayMenuOpen((prev) => {
-									const next = !prev;
-									if (next) {
-										setWindowMenuOpen(false);
-										setHasOpenedDisplayMenu(true);
-									}
-									return next;
-								});
-							}}
-							aria-haspopup="menu"
-							aria-label="Choose display"
-						/>
-					</div>
-					<div
-						class={cx(
-							"flex flex-1 overflow-hidden rounded-lg bg-gray-3 ring-1 ring-transparent ring-offset-2 ring-offset-gray-1 transition focus-within:ring-blue-9 focus-within:ring-offset-2 focus-within:ring-offset-gray-1",
-							(rawOptions.targetMode === "window" || windowMenuOpen()) &&
-								"ring-blue-9",
-						)}
-					>
-						<TargetTypeButton
-							selected={rawOptions.targetMode === "window"}
-							Component={IconLucideAppWindowMac}
-							disabled={isRecording()}
-							onClick={() => toggleTargetMode("window")}
-							name="Window"
-							class="flex-1 rounded-none focus-visible:ring-0 focus-visible:ring-offset-0"
-						/>
-						<TargetDropdownButton
-							class={cx(
-								"rounded-none border-l border-gray-6 focus-visible:ring-0 focus-visible:ring-offset-0",
-								windowMenuOpen() && "bg-gray-5",
-							)}
-							ref={windowTriggerRef}
-							disabled={isRecording()}
-							expanded={windowMenuOpen()}
-							onClick={() => {
-								setWindowMenuOpen((prev) => {
-									const next = !prev;
-									if (next) {
-										setDisplayMenuOpen(false);
-										setHasOpenedWindowMenu(true);
-									}
-									return next;
-								});
-							}}
-							aria-haspopup="menu"
-							aria-label="Choose window"
-						/>
-					</div>
-					<TargetTypeButton
-						selected={rawOptions.targetMode === "area"}
-						Component={IconMaterialSymbolsScreenshotFrame2Rounded}
-						disabled={isRecording()}
-						onClick={() => toggleTargetMode("area")}
-						name="Area"
-					/>
-				</div>
->>>>>>> 8a922a4a
 				<BaseControls />
 				<RecordingControls />
 			</div>
@@ -775,7 +675,6 @@
 	onCleanup(() => startSignInCleanup.then((cb) => cb()));
 
 	return (
-<<<<<<< HEAD
 		<div
 			class={`flex relative ${
 				displayMenuOpen() || windowMenuOpen() ? "" : "justify-center"
@@ -784,9 +683,6 @@
 				"box-shadow": "0 1px 2px 0 rgba(255, 255, 255, 0.05) inset",
 			}}
 		>
-=======
-		<div class="flex relative flex-col px-3 gap-2 h-full min-h-0 text-[--text-primary]">
->>>>>>> 8a922a4a
 			<WindowChromeHeader hideMaximize>
 				<div
 					class={cx("flex items-center justify-between px-3 w-full", ostype() === "macos" && "flex-row")}
@@ -846,7 +742,6 @@
 							</button>
 						)} */}
 					</div>
-<<<<<<< HEAD
 					{/* {ostype() === "macos" && <div class="flex-1" data-tauri-drag-region />} */}
 					{/* <ErrorBoundary fallback={<></>}>
 						<Suspense>
@@ -868,11 +763,6 @@
 							</span>
 						</Suspense>
 					</ErrorBoundary> */}
-=======
-					{ostype() === "macos" && (
-						<div class="flex-1" data-tauri-drag-region />
-					)}
->>>>>>> 8a922a4a
 				</div>
 			</WindowChromeHeader>
 			<Show when={!activeMenu()}>
@@ -881,11 +771,7 @@
 						<a
 							class="*:w-[92px] *:h-auto text-[--text-primary]"
 							target="_blank"
-							href={
-								auth.data
-									? `${import.meta.env.VITE_SERVER_URL}/dashboard`
-									: import.meta.env.VITE_SERVER_URL
-							}
+							href={auth.data ? `${import.meta.env.VITE_SERVER_URL}/dashboard` : import.meta.env.VITE_SERVER_URL}
 						>
 							<IconCapLogoFullDark class="hidden dark:block" />
 							<IconCapLogoFull class="block dark:hidden" />
@@ -902,14 +788,14 @@
 										"text-[0.6rem] ml-2 rounded-lg px-1 py-0.5",
 										license.data?.type === "pro"
 											? "bg-[--blue-400] text-gray-1 dark:text-gray-12"
-											: "bg-gray-3 cursor-pointer hover:bg-gray-5",
+											: "bg-gray-3 cursor-pointer hover:bg-gray-5"
 									)}
 								>
 									{license.data?.type === "commercial"
 										? "Commercial"
 										: license.data?.type === "pro"
-											? "Pro"
-											: "Personal"}
+										? "Pro"
+										: "Personal"}
 								</span>
 							</Suspense>
 						</ErrorBoundary>
