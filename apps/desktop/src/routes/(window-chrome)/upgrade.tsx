--- conflicted
+++ resolved
@@ -1,11 +1,4 @@
 import { createSignal, onCleanup, onMount } from "solid-js";
-<<<<<<< HEAD
-import { checkIsUpgradedAndUpdate, getProPlanId } from "~/utils/plans";
-import { commands } from "~/utils/tauri";
-import { clientEnv } from "~/utils/env";
-import { authStore } from "../../store";
-=======
->>>>>>> 65e8054a
 import { Button } from "@cap/ui-solid";
 import { getCurrentWindow } from "@tauri-apps/api/window";
 
@@ -65,7 +58,7 @@
   };
 
   const checkUpgradeStatus = async () => {
-    const result = await checkIsUpgradedAndUpdate();
+    const result = await commands.checkUpgradedAndUpdate();
     if (result) {
       setUpgradeComplete(true);
     }
