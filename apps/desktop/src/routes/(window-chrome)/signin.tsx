--- conflicted
+++ resolved
@@ -16,13 +16,8 @@
 import { authStore } from "~/store";
 import { clientEnv } from "~/utils/env";
 import { getCurrentWindow } from "@tauri-apps/api/window";
-<<<<<<< HEAD
 import { commands, events } from "~/utils/tauri";
 
-=======
-import { commands } from "~/utils/tauri";
-import { Window } from "@tauri-apps/api/window";
->>>>>>> 4b723149
 const signInAction = action(async () => {
   if (import.meta.env.VITE_ENVIRONMENT !== "development") {
     console.log("Starting listening to oauth signin command...");
@@ -145,70 +140,7 @@
       alert("Successfully signed in to Cap!");
     });
 
-<<<<<<< HEAD
     onCleanup(() => unlisten());
-=======
-    const unsubscribeDeepLink = await onOpenUrl(async (urls) => {
-      const isDevMode = import.meta.env.VITE_ENVIRONMENT === "development";
-      if (isDevMode) {
-        return;
-      }
-
-      for (const url of urls) {
-        if (!url.includes("token=")) return;
-
-        const urlObject = new URL(url);
-        const token = urlObject.searchParams.get("token");
-        const user_id = urlObject.searchParams.get("user_id");
-        const expires = Number(urlObject.searchParams.get("expires"));
-
-        if (!token || !expires || !user_id) {
-          throw new Error("Invalid signin params");
-        }
-
-        const existingAuth = await authStore.get();
-        await authStore.set({
-          token,
-          user_id,
-          expires,
-          plan: {
-            upgraded: false,
-            last_checked: 0,
-            manual: existingAuth?.plan?.manual ?? false,
-          },
-        });
-        setIsSignedIn(true);
-        const currentWindow = await Window.getByLabel("signin");
-        await commands.openMainWindow();
-
-        // Add a small delay to ensure window is ready
-        await new Promise((resolve) => setTimeout(resolve, 500));
-
-        const mainWindow = await Window.getByLabel("main");
-        console.log(
-          "Main window reference:",
-          mainWindow ? "found" : "not found"
-        );
-
-        if (mainWindow) {
-          try {
-            await mainWindow.setFocus();
-            console.log("Successfully set focus on main window");
-          } catch (e) {
-            console.error("Failed to focus main window:", e);
-          }
-        }
-
-        if (currentWindow) {
-          await currentWindow.close();
-        }
-      }
-    });
-
-    onCleanup(() => {
-      unsubscribeDeepLink();
-    });
->>>>>>> 4b723149
   });
 
   return (
