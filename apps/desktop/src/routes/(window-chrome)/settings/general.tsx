--- conflicted
+++ resolved
@@ -115,11 +115,8 @@
       autoCreateShareableLink: false,
       enableNotifications: true,
       enableNativeCameraPreview: false,
-<<<<<<< HEAD
       enableNewRecordingFlow: false,
-=======
       autoZoomOnClicks: false,
->>>>>>> 885875e8
     }
   );
 
