import { Tooltip } from "@kobalte/core";
import { createEventListenerMap } from "@solid-primitives/event-listener";
import { makePersisted } from "@solid-primitives/storage";
import { createQuery } from "@tanstack/solid-query";
import {
  getCurrentWebviewWindow,
  WebviewWindow,
} from "@tauri-apps/api/webviewWindow";
import { createSignal, onCleanup, onMount, Show } from "solid-js";
import { createStore } from "solid-js/store";
import { Transition } from "solid-transition-group";
import Cropper from "~/components/Cropper";
import { createOptionsQuery, listScreens } from "~/utils/queries";
import { type Crop } from "~/utils/tauri";

export default function CaptureArea() {
  const { options, setOptions } = createOptionsQuery();
  const webview = getCurrentWebviewWindow();

  const [state, setState] = makePersisted(
    createStore({
      showGrid: true,
    }),
    { name: "captureArea" }
  );

  const setPendingState = (pending: boolean) =>
    webview.emitTo(
      "main-new",
      "cap-window://capture-area/state/pending",
      pending
    );

  let unlisten: () => void | undefined;
  onMount(async () => {
    setPendingState(true);
    unlisten = await webview.onCloseRequested(() => setPendingState(false));
  });
  onCleanup(() => unlisten?.());

  const [windowSize, setWindowSize] = createSignal({
    x: window.innerWidth,
    y: window.innerHeight,
  });

  onMount(() => {
    createEventListenerMap(window, {
      resize: () =>
        setWindowSize({ x: window.innerWidth, y: window.innerHeight }),
      keydown: (e) => {
        if (e.key === "Escape") close();
        else if (e.key === "Enter") handleConfirm();
      },
    });
  });

  const [crop, setCrop] = makePersisted(
    createStore<Crop>({
      position: { x: 0, y: 0 },
      size: { x: 0, y: 0 },
    }),
    { name: "crop" }
  );

  const screens = createQuery(() => listScreens);

  async function handleConfirm() {

    // Exit if no options data
    if (!options.data) return;

    // Get screen 
    let screenTarget = screens.data?.[0];

    // Still no screen target, can't proceed
    if (!screenTarget) return;

    setPendingState(false);

    setOptions.mutate({
      ...options.data,
      captureTarget: {
        variant: "area",
<<<<<<< HEAD
        screen: screenTarget,
=======
        screen: target.id,
>>>>>>> c4ea833c
        bounds: {
          x: crop.position.x,
          y: crop.position.y,
          width: crop.size.x,
          height: crop.size.y,
        },
      },
    });

    close();
  }

  const [visible, setVisible] = createSignal(true);
  function close() {
    setVisible(false);
    setTimeout(async () => {
      (await WebviewWindow.getByLabel("main-new"))?.unminimize();
      setPendingState(false);
      webview.close();
    }, 250);
  }

  return (
    <div class="overflow-hidden w-screen h-screen bg-black/25">
      <div class="flex fixed z-50 justify-center items-center w-full">
        <Transition
          appear
          enterActiveClass="fade-in animate-in slide-in-from-top-6"
          exitActiveClass="fade-out animate-out slide-out-to-top-6"
        >
          <Show when={visible()}>
            <div class="transition-all ease-out duration-300 absolute w-auto h-10 bg-gray-50 rounded-[12px] drop-shadow-2xl overflow-visible border border-gray-50 dark:border-gray-300 outline outline-1 outline-[#dedede] dark:outline-[#000] flex justify-around p-1 top-11">
              <button
                class="py-[0.25rem] px-2 text-gray-400 gap-[0.25rem] flex flex-row items-center rounded-[8px] ml-0 right-auto"
                type="button"
                onClick={close}
              >
                <IconCapCircleX class="size-5" />
              </button>
              <Tooltip.Root openDelay={500}>
                <Tooltip.Trigger tabIndex={-1}>
                  <button
                    class={`py-[0.25rem] px-2 gap-[0.25rem] mr-2 hover:bg-gray-200 flex flex-row items-center rounded-[8px] transition-colors duration-200 ${
                      state.showGrid
                        ? "bg-gray-200 text-blue-300"
                        : "text-gray-500 opacity-50"
                    }`}
                    type="button"
                    onClick={() => setState("showGrid", (v) => !v)}
                  >
                    <IconCapPadding class="size-5" />
                  </button>
                </Tooltip.Trigger>
                <Tooltip.Portal>
                  <Tooltip.Content class="z-50 px-2 py-1 text-xs text-gray-50 bg-gray-500 rounded shadow-lg duration-500 delay-1000 animate-in fade-in">
                    Rule of Thirds
                    <Tooltip.Arrow class="fill-gray-500" />
                  </Tooltip.Content>
                </Tooltip.Portal>
              </Tooltip.Root>
              <div class="flex flex-row flex-grow gap-2 justify-center">
                <button
                  class="text-blue-300 px-2 dark:text-blue-300 gap-[0.25rem] hover:bg-blue-50 flex flex-row items-center rounded-[8px] grow justify-center transition-colors duration-200"
                  type="button"
                  onClick={handleConfirm}
                >
                  <IconCapCircleCheck class="size-5" />
                  <span class="font-[500] text-[0.875rem]">
                    Confirm selection
                  </span>
                </button>
              </div>
            </div>
          </Show>
        </Transition>
      </div>

      <Transition
        appear
        enterActiveClass="fade-in animate-in"
        exitActiveClass="fade-out animate-out"
      >
        <Show when={visible()}>
          <Cropper
            class="transition-all duration-300"
            value={crop}
            onCropChange={setCrop}
            showGuideLines={state.showGrid}
            mappedSize={{ x: windowSize().x, y: windowSize().y }}
          />
        </Show>
      </Transition>
    </div>
  );
}<|MERGE_RESOLUTION|>--- conflicted
+++ resolved
@@ -65,11 +65,10 @@
   const screens = createQuery(() => listScreens);
 
   async function handleConfirm() {
-
     // Exit if no options data
     if (!options.data) return;
 
-    // Get screen 
+    // Get screen
     let screenTarget = screens.data?.[0];
 
     // Still no screen target, can't proceed
@@ -81,11 +80,7 @@
       ...options.data,
       captureTarget: {
         variant: "area",
-<<<<<<< HEAD
-        screen: screenTarget,
-=======
         screen: target.id,
->>>>>>> c4ea833c
         bounds: {
           x: crop.position.x,
           y: crop.position.y,
