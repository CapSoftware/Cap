--- conflicted
+++ resolved
@@ -73,53 +73,7 @@
           },
         }}
       />
-<<<<<<< HEAD
-      <ErrorBoundary
-        fallback={(e: Error) => {
-          console.error(e);
-          return (
-            <div class="w-screen h-screen flex flex-col justify-center items-center bg-gray-2 border-gray-3 max-h-screen overflow-hidden transition-[border-radius] duration-200 text-[--text-secondary] gap-y-4 max-sm:gap-y-2 px-8 text-center">
-              <IconCapLogo class="max-sm:size-16" />
-              <h1 class="text-[--text-primary] text-3xl max-sm:text-xl font-bold">
-                An Error Occured
-              </h1>
-              <p class="mb-2 max-sm:text-sm">
-                We're very sorry, but something has gone wrong.
-              </p>
-              <div class="flex flex-row gap-4 max-sm:flex-col max-sm:gap-2">
-                <Button
-                  onClick={() => {
-                    writeText(`${e.toString()}\n\n${e.stack}`);
-                  }}
-                >
-                  Copy Error to Clipboard
-                </Button>
-                <Button
-                  onClick={() => {
-                    location.reload();
-                  }}
-                  variant="secondary"
-                >
-                  Reload
-                </Button>
-              </div>
-
-              {import.meta.env.DEV && (
-                <div class="h-0 text-sm">
-                  <pre class="text-left mt-8">{`${e.toString()}\n\n${e.stack
-                    ?.toString()
-                    .split("\n")
-                    .slice(0, 10)
-                    .join("\n")}`}</pre>
-                </div>
-              )}
-            </div>
-          );
-        }}
-      >
-=======
       <CapErrorBoundary>
->>>>>>> 40eb8d7a
         <Router
           root={(props) => {
             const matches = useCurrentMatches();
