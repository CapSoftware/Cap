// @ts-check

import * as fs from "node:fs/promises";
import * as path from "node:path";
import { fileURLToPath } from "node:url";
import { exec as execCb, execSync } from "node:child_process";
import { promisify } from "node:util";

const exec = promisify(execCb);

const __filename = fileURLToPath(import.meta.url);
const __dirname = path.dirname(__filename);

const binariesDir = path.join(__dirname, "../../../target/binaries");
const ffmpegUnzippedPath = path.join(binariesDir, "ffmpeg-unzipped");

const isWindows = process.platform === "win32";
const fileExtension = isWindows ? ".exe" : "";
const rustInfo = execSync("rustc -vV");
const rsTargetTriple =
  process.env.TARGET_TRIPLE || /host: (\S+)/.exec(rustInfo.toString())?.[1];

/**
 * @param {string} filePath
 * @returns {Promise<boolean>}
 */
async function exists(filePath) {
  return fs
    .access(filePath)
    .then(() => true)
    .catch(() => false);
}

/**
 * @param {string} targetPath
 * @param {string} outputPath
 */
async function unzip(targetPath, outputPath) {
  console.log(`unzipping \"${targetPath}\" --> \"${outputPath}\"`);
  if (isWindows) {
    await exec(`tar -xf ${targetPath} -C ${outputPath}`);
  } else {
    await exec(`unzip -o ${targetPath} -d ${outputPath}`);
  }
}

<<<<<<< HEAD
async function prepareFfmpegSidecar() {
  const binaries = FFMPEG_BINARIES[rsTargetTriple];
  const ffmpegDownloadPath = path.join(binariesDir, "ffmpeg-download.zip");
  const ffmpegBinaryPath = path.join(ffmpegUnzippedPath, binaries.path);
  const ffmpegSidecarName = `ffmpeg-${rsTargetTriple}${fileExtension}`;
  const finalDestinationPath = path.join(binariesDir, ffmpegSidecarName);

  if (await exists(finalDestinationPath)) {
    console.log(`Using ffmpeg sidecar: ${ffmpegSidecarName}`);
    return;
  }

  // Skip downloading if the archive already exists
  if (!(await exists(ffmpegBinaryPath))) {
    if (await exists(ffmpegUnzippedPath)) return;
    console.log(
      `Couldn't locate "${ffmpegSidecarName}" or "ffmpeg-download.zip"  in "${ffmpegDownloadPath}"`
    );
    console.log(`Downloading from: ${binaries.url}`);
    await fs.mkdir(binariesDir, { recursive: true });

    const response = await fetch(binaries.url);
    if (!response.ok || !response.body)
      throw new Error(`Failed to download: ${response.statusText}`);

    const contentLength = response.headers.get("content-length");
    if (!contentLength)
      throw new Error("Unable to determine file size for progress reporting.");

    const totalBytes = parseInt(contentLength, 10);
    let downloadedBytes = 0;

    const archiveBuffer = [];
    const reader = response.body.getReader();

    while (true) {
      const { done, value } = await reader.read();
      if (done) break;
      downloadedBytes += value.length;
      archiveBuffer.push(value);

      const progress = ((downloadedBytes / totalBytes) * 100).toFixed(2);
      process.stdout.write(`\rDownloading: ${progress}%`);
    }
    console.log("\nDownload complete.");
    const archive = Buffer.concat(archiveBuffer);
    await fs.writeFile(ffmpegDownloadPath, archive);
  }

  // Skip unzipping if the directory already exists
  if (!(await exists(ffmpegUnzippedPath))) {
    console.log("Extracting ffmpeg archive...");
    await fs.mkdir(ffmpegUnzippedPath, { recursive: true });
    await unzip(ffmpegDownloadPath, ffmpegUnzippedPath);
  }

  // Check if there's a single nested folder and move its contents to the root
  const unzippedContents = await fs.readdir(ffmpegUnzippedPath);
  if (unzippedContents.length === 1) {
    const nestedPath = path.join(ffmpegUnzippedPath, unzippedContents[0]);
    const stat = await fs.stat(nestedPath);

    if (stat.isDirectory()) {
      console.log(
        `Detected nested folder '${unzippedContents[0]}'. Moving contents to root.`
      );
      const nestedContents = await fs.readdir(nestedPath);

      for (const entry of nestedContents) {
        const srcPath = path.join(nestedPath, entry);
        const destPath = path.join(ffmpegUnzippedPath, entry);
        await fs.rename(srcPath, destPath);
      }

      // Remove the now-empty nested folder
      await fs.rmdir(nestedPath);
    }
  }

  console.log(`Copying ffmpeg binary to '${ffmpegSidecarName}'...`);

  await fs.rename(
    ffmpegBinaryPath,
    path.join(binariesDir, ffmpegSidecarName)
  );

  console.log("Removing unzipped ffmpeg folder");
  await fs.rm(ffmpegUnzippedPath, { recursive: true, force: true });
}

=======
>>>>>>> 3c134692
/**
 * Creates a Microsoft Windows Installer (TM) compatible version from the provided crate's semver version.
 * `major.minor.patch.build`
 *
 * @see {@link https://tauri.app/reference/config/#version-1}
 * @param {string} cargoFilePath
 * @returns {Promise<string>}
 */
async function semverToWIXCompatibleVersion(cargoFilePath) {
  const config = await fs.readFile(cargoFilePath, "utf-8");
  const match = /version\s*=\s*"([\w.-]+)"/.exec(config);
  if (!match)
    throw new Error(
      'Failed to extract version from "Cargo.toml". Have you removed the main crate version by accident?'
    );

  const ver = match[1];
  const [core, buildOrPrerelease] = ver.includes("+")
    ? ver.split("+")
    : ver.split("-");
  const [major, minor, patch] = core.split(".");
  let build = 0;
  if (buildOrPrerelease) {
    const numMatch = buildOrPrerelease.match(/\d+$/);
    build = numMatch ? parseInt(numMatch[0]) : 0;
  }
  const wixVersion = `${major}.${minor}.${patch}${build === 0 ? "" : `.${build}`}`;
  if (wixVersion !== ver)
    console.log(`Using wix-compatible version ${ver} --> ${wixVersion}`);
  return wixVersion;
}
/**
 * Deeply merges two objects
 *
 * @param {Object} target
 * @param {Object} source
 * @returns {Object}
 */
function deepMerge(target, source) {
  for (const key of Object.keys(source)) {
    if (
      source[key] instanceof Object &&
      key in target &&
      target[key] instanceof Object
    ) {
      Object.assign(source[key], deepMerge(target[key], source[key]));
    }
  }
  return { ...target, ...source };
}

/**
 * Writes platform-specific tauri configs
 *
 * @param {NodeJS.Platform} platform
 * @param {{} | undefined} configOptions
 */
export async function createTauriPlatformConfigs(
  platform,
  configOptions = undefined
) {
  const srcTauri = path.join(__dirname, "../src-tauri/");
  let baseConfig = {};
  let configFileName = "";

  console.log(`Updating Platform (${platform}) Tauri config...`);
  if (platform === "win32") {
    configFileName = "tauri.windows.conf.json";
    baseConfig = {
      ...baseConfig,
      bundle: {
        windows: {
          wix: {
            version: await semverToWIXCompatibleVersion(
              path.join(srcTauri, "Cargo.toml")
            ),
          },
        },
      },
    };
  } else if (platform === "darwin") {
    configFileName = "tauri.macos.conf.json";
    baseConfig = {
      ...baseConfig,
      bundle: {
        icon: ["icons/macos/icon.icns"],
      },
    };
  } else {
    throw new Error("Unsupported platform!");
  }
  const mergedConfig = configOptions
    ? deepMerge(baseConfig, configOptions)
    : baseConfig;
  await fs.writeFile(
    `${srcTauri}/${configFileName}`,
    JSON.stringify(mergedConfig, null, 2)
  );
}

async function main() {
  console.log("--- Preparing sidecars and configs...");
  const targetTripleEnv = process.env.TARGET_TRIPLE || rsTargetTriple;
  console.log(`Target is ${targetTripleEnv}`);

  await createTauriPlatformConfigs(process.platform);
  console.log("--- Preparation finished");
}

main().catch((err) => {
  console.error("\n--- Preparation Failed");
  console.error(err);
  console.error("---");
});<|MERGE_RESOLUTION|>--- conflicted
+++ resolved
@@ -44,99 +44,6 @@
   }
 }
 
-<<<<<<< HEAD
-async function prepareFfmpegSidecar() {
-  const binaries = FFMPEG_BINARIES[rsTargetTriple];
-  const ffmpegDownloadPath = path.join(binariesDir, "ffmpeg-download.zip");
-  const ffmpegBinaryPath = path.join(ffmpegUnzippedPath, binaries.path);
-  const ffmpegSidecarName = `ffmpeg-${rsTargetTriple}${fileExtension}`;
-  const finalDestinationPath = path.join(binariesDir, ffmpegSidecarName);
-
-  if (await exists(finalDestinationPath)) {
-    console.log(`Using ffmpeg sidecar: ${ffmpegSidecarName}`);
-    return;
-  }
-
-  // Skip downloading if the archive already exists
-  if (!(await exists(ffmpegBinaryPath))) {
-    if (await exists(ffmpegUnzippedPath)) return;
-    console.log(
-      `Couldn't locate "${ffmpegSidecarName}" or "ffmpeg-download.zip"  in "${ffmpegDownloadPath}"`
-    );
-    console.log(`Downloading from: ${binaries.url}`);
-    await fs.mkdir(binariesDir, { recursive: true });
-
-    const response = await fetch(binaries.url);
-    if (!response.ok || !response.body)
-      throw new Error(`Failed to download: ${response.statusText}`);
-
-    const contentLength = response.headers.get("content-length");
-    if (!contentLength)
-      throw new Error("Unable to determine file size for progress reporting.");
-
-    const totalBytes = parseInt(contentLength, 10);
-    let downloadedBytes = 0;
-
-    const archiveBuffer = [];
-    const reader = response.body.getReader();
-
-    while (true) {
-      const { done, value } = await reader.read();
-      if (done) break;
-      downloadedBytes += value.length;
-      archiveBuffer.push(value);
-
-      const progress = ((downloadedBytes / totalBytes) * 100).toFixed(2);
-      process.stdout.write(`\rDownloading: ${progress}%`);
-    }
-    console.log("\nDownload complete.");
-    const archive = Buffer.concat(archiveBuffer);
-    await fs.writeFile(ffmpegDownloadPath, archive);
-  }
-
-  // Skip unzipping if the directory already exists
-  if (!(await exists(ffmpegUnzippedPath))) {
-    console.log("Extracting ffmpeg archive...");
-    await fs.mkdir(ffmpegUnzippedPath, { recursive: true });
-    await unzip(ffmpegDownloadPath, ffmpegUnzippedPath);
-  }
-
-  // Check if there's a single nested folder and move its contents to the root
-  const unzippedContents = await fs.readdir(ffmpegUnzippedPath);
-  if (unzippedContents.length === 1) {
-    const nestedPath = path.join(ffmpegUnzippedPath, unzippedContents[0]);
-    const stat = await fs.stat(nestedPath);
-
-    if (stat.isDirectory()) {
-      console.log(
-        `Detected nested folder '${unzippedContents[0]}'. Moving contents to root.`
-      );
-      const nestedContents = await fs.readdir(nestedPath);
-
-      for (const entry of nestedContents) {
-        const srcPath = path.join(nestedPath, entry);
-        const destPath = path.join(ffmpegUnzippedPath, entry);
-        await fs.rename(srcPath, destPath);
-      }
-
-      // Remove the now-empty nested folder
-      await fs.rmdir(nestedPath);
-    }
-  }
-
-  console.log(`Copying ffmpeg binary to '${ffmpegSidecarName}'...`);
-
-  await fs.rename(
-    ffmpegBinaryPath,
-    path.join(binariesDir, ffmpegSidecarName)
-  );
-
-  console.log("Removing unzipped ffmpeg folder");
-  await fs.rm(ffmpegUnzippedPath, { recursive: true, force: true });
-}
-
-=======
->>>>>>> 3c134692
 /**
  * Creates a Microsoft Windows Installer (TM) compatible version from the provided crate's semver version.
  * `major.minor.patch.build`
@@ -163,7 +70,9 @@
     const numMatch = buildOrPrerelease.match(/\d+$/);
     build = numMatch ? parseInt(numMatch[0]) : 0;
   }
-  const wixVersion = `${major}.${minor}.${patch}${build === 0 ? "" : `.${build}`}`;
+  const wixVersion = `${major}.${minor}.${patch}${
+    build === 0 ? "" : `.${build}`
+  }`;
   if (wixVersion !== ver)
     console.log(`Using wix-compatible version ${ver} --> ${wixVersion}`);
   return wixVersion;
