--- conflicted
+++ resolved
@@ -17,11 +17,7 @@
         blue: "bg-blue-600 text-white hover:bg-blue-700 disabled:bg-gray-6 disabled:text-gray-9",
         destructive:
           "bg-red-500 text-white hover:bg-red-600 disabled:bg-red-200",
-<<<<<<< HEAD
-        outline: "border border-gray-5 text-gray-12 hover:bg-gray-5 disabled:opacity-50",
-=======
         outline: "border border-gray-4 hover:border-gray-12 hover:bg-gray-12 hover:text-gray-1 text-gray-12 disabled:bg-gray-8",
->>>>>>> 78a63ced
         white: "bg-gray-1 text-gray-12 hover:bg-gray-2 disabled:bg-gray-8",
         ghost: "hover:bg-white/20 hover:text-white",
         gray: "bg-gray-4 text-gray-12 hover:bg-gray-5 disabled:bg-gray-6 disabled:text-gray-9",
