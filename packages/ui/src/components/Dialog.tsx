--- conflicted
+++ resolved
@@ -105,14 +105,7 @@
 >(({ className, ...props }, ref) => (
   <DialogPrimitive.Title
     ref={ref}
-<<<<<<< HEAD
-    className={classNames(
-      "text-lg font-medium text-gray-12",
-      className
-    )}
-=======
     className={classNames("text-lg font-medium text-gray-12", className)}
->>>>>>> e78a446a
     {...props}
   />
 ));
@@ -140,4 +133,4 @@
   DialogTrigger,
 };
 
-  export type { DialogHeaderProps };
+export type { DialogHeaderProps };