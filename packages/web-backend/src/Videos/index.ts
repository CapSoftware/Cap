--- conflicted
+++ resolved
@@ -1,20 +1,12 @@
 import * as Db from "@cap/database/schema";
-<<<<<<< HEAD
 import { serverEnv } from "@cap/env";
 import { dub } from "@cap/utils";
 import { CurrentUser, Policy, Video } from "@cap/web-domain";
 import { FetchHttpClient, HttpBody, HttpClient } from "@effect/platform";
 import * as Dz from "drizzle-orm";
 import { Array, Effect, Option, pipe } from "effect";
-=======
-import { buildEnv, NODE_ENV, serverEnv } from "@cap/env";
-import { dub } from "@cap/utils";
-import { CurrentUser, type Folder, Policy, Video } from "@cap/web-domain";
-import * as Dz from "drizzle-orm";
-import { Array, Context, Effect, Option, pipe } from "effect";
 import type { Schema } from "effect/Schema";
 
->>>>>>> fdec1420
 import { Database } from "../Database.ts";
 import { S3Buckets } from "../S3Buckets/index.ts";
 import { VideosPolicy } from "./VideosPolicy.ts";
