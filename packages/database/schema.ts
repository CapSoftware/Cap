--- conflicted
+++ resolved
@@ -1,30 +1,16 @@
 import type { Folder } from "@cap/web-domain";
 import {
-<<<<<<< HEAD
 	customType,
 	datetime,
-=======
 	boolean,
-	customType,
-	datetime,
 	float,
 	index,
->>>>>>> 21568c8b
 	int,
 	json,
 	mysqlTable,
 	text,
 	timestamp,
-<<<<<<< HEAD
-	index,
-	boolean,
-	uniqueIndex,
 	varchar,
-	float,
-=======
-	uniqueIndex,
-	varchar,
->>>>>>> 21568c8b
 } from "drizzle-orm/mysql-core";
 import { relations } from "drizzle-orm/relations";
 import { nanoIdLength } from "./helpers";
@@ -96,11 +82,7 @@
 	},
 	(table) => ({
 		emailIndex: uniqueIndex("email_idx").on(table.email),
-<<<<<<< HEAD
-	})
-=======
-	}),
->>>>>>> 21568c8b
+	}),
 );
 
 export const accounts = mysqlTable(
@@ -125,15 +107,9 @@
 	(table) => ({
 		userIdIndex: index("user_id_idx").on(table.userId),
 		providerAccountIdIndex: index("provider_account_id_idx").on(
-<<<<<<< HEAD
-			table.providerAccountId
-		),
-	})
-=======
 			table.providerAccountId,
 		),
 	}),
->>>>>>> 21568c8b
 );
 
 export const sessions = mysqlTable(
@@ -149,11 +125,7 @@
 	(table) => ({
 		sessionTokenIndex: uniqueIndex("session_token_idx").on(table.sessionToken),
 		userIdIndex: index("user_id_idx").on(table.userId),
-<<<<<<< HEAD
-	})
-=======
-	}),
->>>>>>> 21568c8b
+	})
 );
 
 export const verificationTokens = mysqlTable("verification_tokens", {
@@ -183,11 +155,7 @@
 	(table) => ({
 		ownerIdIndex: index("owner_id_idx").on(table.ownerId),
 		customDomainIndex: index("custom_domain_idx").on(table.customDomain),
-<<<<<<< HEAD
-	})
-=======
-	}),
->>>>>>> 21568c8b
+	})
 );
 
 export const organizationMembers = mysqlTable(
@@ -205,15 +173,9 @@
 		organizationIdIndex: index("organization_id_idx").on(table.organizationId),
 		userIdOrganizationIdIndex: index("user_id_organization_id_idx").on(
 			table.userId,
-<<<<<<< HEAD
 			table.organizationId
 		),
 	})
-=======
-			table.organizationId,
-		),
-	}),
->>>>>>> 21568c8b
 );
 
 export const organizationInvites = mysqlTable(
@@ -233,17 +195,10 @@
 		organizationIdIndex: index("organization_id_idx").on(table.organizationId),
 		invitedEmailIndex: index("invited_email_idx").on(table.invitedEmail),
 		invitedByUserIdIndex: index("invited_by_user_id_idx").on(
-<<<<<<< HEAD
 			table.invitedByUserId
 		),
 		statusIndex: index("status_idx").on(table.status),
 	})
-=======
-			table.invitedByUserId,
-		),
-		statusIndex: index("status_idx").on(table.status),
-	}),
->>>>>>> 21568c8b
 );
 
 export const folders = mysqlTable(
@@ -269,11 +224,7 @@
 		createdByIdIndex: index("created_by_id_idx").on(table.createdById),
 		parentIdIndex: index("parent_id_idx").on(table.parentId),
 		spaceIdIndex: index("space_id_idx").on(table.spaceId),
-<<<<<<< HEAD
-	})
-=======
-	}),
->>>>>>> 21568c8b
+	})
 );
 
 export const videos = mysqlTable(
@@ -316,11 +267,7 @@
 		ownerIdIndex: index("owner_id_idx").on(table.ownerId),
 		publicIndex: index("is_public_idx").on(table.public),
 		folderIdIndex: index("folder_id_idx").on(table.folderId),
-<<<<<<< HEAD
-	})
-=======
-	}),
->>>>>>> 21568c8b
+	})
 );
 
 export const sharedVideos = mysqlTable(
@@ -336,7 +283,6 @@
 		videoIdIndex: index("video_id_idx").on(table.videoId),
 		organizationIdIndex: index("organization_id_idx").on(table.organizationId),
 		sharedByUserIdIndex: index("shared_by_user_id_idx").on(
-<<<<<<< HEAD
 			table.sharedByUserId
 		),
 		videoIdOrganizationIdIndex: index("video_id_organization_id_idx").on(
@@ -344,15 +290,6 @@
 			table.organizationId
 		),
 	})
-=======
-			table.sharedByUserId,
-		),
-		videoIdOrganizationIdIndex: index("video_id_organization_id_idx").on(
-			table.videoId,
-			table.organizationId,
-		),
-	}),
->>>>>>> 21568c8b
 );
 
 export const comments = mysqlTable(
@@ -372,15 +309,9 @@
 		videoIdIndex: index("video_id_idx").on(table.videoId),
 		authorIdIndex: index("author_id_idx").on(table.authorId),
 		parentCommentIdIndex: index("parent_comment_id_idx").on(
-<<<<<<< HEAD
 			table.parentCommentId
 		),
 	})
-=======
-			table.parentCommentId,
-		),
-	}),
->>>>>>> 21568c8b
 );
 
 export const notifications = mysqlTable(
@@ -413,7 +344,6 @@
 		createdAtIndex: index("created_at_idx").on(table.createdAt),
 		recipientReadIndex: index("recipient_read_idx").on(
 			table.recipientId,
-<<<<<<< HEAD
 			table.readAt
 		),
 		recipientCreatedIndex: index("recipient_created_idx").on(
@@ -421,15 +351,6 @@
 			table.createdAt
 		),
 	})
-=======
-			table.readAt,
-		),
-		recipientCreatedIndex: index("recipient_created_idx").on(
-			table.recipientId,
-			table.createdAt,
-		),
-	}),
->>>>>>> 21568c8b
 );
 
 export const s3Buckets = mysqlTable("s3_buckets", {
@@ -513,11 +434,7 @@
 		sharedVideos: many(sharedVideos),
 		organizationInvites: many(organizationInvites),
 		spaces: many(spaces),
-<<<<<<< HEAD
-	})
-=======
-	}),
->>>>>>> 21568c8b
+	})
 );
 
 export const sessionsRelations = relations(sessions, ({ one }) => ({
@@ -529,15 +446,9 @@
 
 export const verificationTokensRelations = relations(
 	verificationTokens,
-<<<<<<< HEAD
 	({ }) => ({
 		// No relations defined
 	})
-=======
-	({}) => ({
-		// No relations defined
-	}),
->>>>>>> 21568c8b
 );
 
 export const organizationMembersRelations = relations(
@@ -551,11 +462,7 @@
 			fields: [organizationMembers.organizationId],
 			references: [organizations.id],
 		}),
-<<<<<<< HEAD
-	})
-=======
-	}),
->>>>>>> 21568c8b
+	})
 );
 
 export const organizationInvitesRelations = relations(
@@ -569,11 +476,7 @@
 			fields: [organizationInvites.invitedByUserId],
 			references: [users.id],
 		}),
-<<<<<<< HEAD
-	})
-=======
-	}),
->>>>>>> 21568c8b
+	})
 );
 
 export const videosRelations = relations(videos, ({ one, many }) => ({
@@ -623,11 +526,7 @@
 	(table) => ({
 		organizationIdIndex: index("organization_id_idx").on(table.organizationId),
 		createdByIdIndex: index("created_by_id_idx").on(table.createdById),
-<<<<<<< HEAD
-	})
-=======
-	}),
->>>>>>> 21568c8b
+	})
 );
 
 export const spaceMembers = mysqlTable(
@@ -645,15 +544,9 @@
 		userIdIndex: index("user_id_idx").on(table.userId),
 		spaceIdUserIdIndex: index("space_id_user_id_idx").on(
 			table.spaceId,
-<<<<<<< HEAD
 			table.userId
 		),
 	})
-=======
-			table.userId,
-		),
-	}),
->>>>>>> 21568c8b
 );
 
 export const spaceVideos = mysqlTable(
@@ -673,15 +566,9 @@
 		addedByIdIndex: index("added_by_id_idx").on(table.addedById),
 		spaceIdVideoIdIndex: index("space_id_video_id_idx").on(
 			table.spaceId,
-<<<<<<< HEAD
 			table.videoId
 		),
 	})
-=======
-			table.videoId,
-		),
-	}),
->>>>>>> 21568c8b
 );
 
 export const spacesRelations = relations(spaces, ({ one, many }) => ({
