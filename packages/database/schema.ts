--- conflicted
+++ resolved
@@ -329,7 +329,6 @@
   }),
 }));
 
-<<<<<<< HEAD
 export const organizationsRelations = relations(organizations, ({ one, many }) => ({
   owner: one(users, {
     fields: [organizations.ownerId],
@@ -340,20 +339,6 @@
   organizationInvites: many(organizationInvites),
   spaces: many(spaces),
 }));
-=======
-export const organizationsRelations = relations(
-  organizations,
-  ({ one, many }) => ({
-    owner: one(users, {
-      fields: [organizations.ownerId],
-      references: [users.id],
-    }),
-    organizationMembers: many(organizationMembers),
-    sharedVideos: many(sharedVideos),
-    organizationInvites: many(organizationInvites),
-  })
-);
->>>>>>> 7b7a3f76
 
 export const sessionsRelations = relations(sessions, ({ one }) => ({
   user: one(users, {
