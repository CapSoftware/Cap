import { serverEnv } from "@cap/env";
import { eq } from "drizzle-orm";
import { cookies } from "next/headers";
import type { NextAuthOptions } from "next-auth";
import { getServerSession as _getServerSession } from "next-auth";
import type { Adapter } from "next-auth/adapters";
import EmailProvider from "next-auth/providers/email";
import GoogleProvider from "next-auth/providers/google";
<<<<<<< HEAD
import WorkOSProvider from "next-auth/providers/workos";
import CredentialsProvider from "next-auth/providers/credentials";
import { serverEnv } from "@cap/env";
import type { Adapter } from "next-auth/adapters";
import type { Provider } from "next-auth/providers/index";
import { cookies } from "next/headers";
import { getServerSession as _getServerSession } from "next-auth";
import { dub } from "../dub";
import crypto from "crypto";

=======
import type { Provider } from "next-auth/providers/index";
import WorkOSProvider from "next-auth/providers/workos";
>>>>>>> 21568c8b
import { db } from "../";
import { dub } from "../dub";
import { sendEmail } from "../emails/config";
import { LoginLink } from "../emails/login-link";
<<<<<<< HEAD
import { generateOTP } from "./otp";
=======
import { nanoId } from "../helpers";
import { organizationMembers, organizations, users } from "../schema";
import { isEmailAllowedForSignup } from "./domain-utils";
import { DrizzleAdapter } from "./drizzle-adapter";
>>>>>>> 21568c8b

export const config = {
	maxDuration: 120,
};

export const authOptions = (): NextAuthOptions => {
	let _adapter: Adapter | undefined;
	let _providers: Provider[] | undefined;

	return {
		get adapter() {
			if (_adapter) return _adapter;
			_adapter = DrizzleAdapter(db());
			return _adapter;
		},
		debug: true,
		session: {
			strategy: "jwt",
		},
		get secret() {
			return serverEnv().NEXTAUTH_SECRET;
		},
		pages: {
			signIn: "/login",
		},
		get providers() {
			if (_providers) return _providers;
			_providers = [
				GoogleProvider({
					clientId: serverEnv().GOOGLE_CLIENT_ID!,
					clientSecret: serverEnv().GOOGLE_CLIENT_SECRET!,
					authorization: {
						params: {
							scope: [
								"https://www.googleapis.com/auth/userinfo.email",
								"https://www.googleapis.com/auth/userinfo.profile",
							].join(" "),
							prompt: "select_account",
						},
					},
				}),
				WorkOSProvider({
					clientId: serverEnv().WORKOS_CLIENT_ID as string,
					clientSecret: serverEnv().WORKOS_API_KEY as string,
					profile(profile) {
						return {
							id: profile.id,
							name: profile.first_name
								? `${profile.first_name} ${profile.last_name || ""}`
								: profile.email?.split("@")[0] || profile.id,
							email: profile.email,
							image: profile.profile_picture_url,
						};
					},
				}),
				EmailProvider({
<<<<<<< HEAD
					async generateVerificationToken() {
						return crypto.randomInt(100000, 1000000).toString();
					},
					async sendVerificationRequest({ identifier, token }) {
						console.log("sendVerificationRequest");

						if (!serverEnv().RESEND_API_KEY) {
							console.log("\n");
							console.log(
								"━━━━━━━━━━━━━━━━━━━━━━━━━━━━━━━━━━━━━━━━━━━━━━━━━━━━━━━━━━━━",
							);
							console.log("🔐 VERIFICATION CODE (Development Mode)");
							console.log(
								"━━━━━━━━━━━━━━━━━━━━━━━━━━━━━━━━━━━━━━━━━━━━━━━━━━━━━━━━━━━━",
							);
							console.log(`📧 Email: ${identifier}`);
							console.log(`🔢 Code: ${token}`);
							console.log(`⏱️  Expires in: 10 minutes`);
							console.log(
								"━━━━━━━━━━━━━━━━━━━━━━━━━━━━━━━━━━━━━━━━━━━━━━━━━━━━━━━━━━━━",
							);
							console.log("\n");
						} else {
							console.log({ identifier, token });
							const { OTPEmail } = await import("../emails/otp-email");
							const email = OTPEmail({ code: token, email: identifier });
							console.log({ email });
							await sendEmail({
								email: identifier,
								subject: `Your Cap Verification Code`,
=======
					async sendVerificationRequest({ identifier, url }) {
						console.log("sendVerificationRequest");
						if (!serverEnv().RESEND_API_KEY) {
							console.log(`Login link: ${url}`);
						} else {
							console.log({ identifier, url });
							const email = LoginLink({ url, email: identifier });
							console.log({ email });
							await sendEmail({
								email: identifier,
								subject: `Your Cap Login Link`,
>>>>>>> 21568c8b
								react: email,
							});
						}
					},
				}),
			];

			return _providers;
		},
		cookies: {
			sessionToken: {
				name: `next-auth.session-token`,
				options: {
					httpOnly: true,
					sameSite: "none",
					path: "/",
					secure: true,
				},
			},
		},
		events: {
			async signIn({ user, account, isNewUser }) {
<<<<<<< HEAD
=======
				// Check if user needs organization setup (new user or guest checkout user)
>>>>>>> 21568c8b
				const [dbUser] = await db()
					.select()
					.from(users)
					.where(eq(users.id, user.id))
					.limit(1);

				const needsOrganizationSetup =
					isNewUser ||
					!dbUser?.activeOrganizationId ||
					dbUser.activeOrganizationId === "";

				if (needsOrganizationSetup) {
					const dubId = cookies().get("dub_id")?.value;
					const dubPartnerData = cookies().get("dub_partner_data")?.value;

					if (dubId && isNewUser) {
						try {
							console.log("Attempting to track lead with Dub...");
							const trackResult = await dub().track.lead({
								clickId: dubId,
								eventName: "Sign Up",
								externalId: user.id,
								customerName: user.name || undefined,
								customerEmail: user.email || undefined,
								customerAvatar: user.image || undefined,
							});

							console.log("Dub tracking successful:", trackResult);

<<<<<<< HEAD
							cookies().delete("dub_id");
=======
							// Properly delete the dub_id cookie
							cookies().delete("dub_id");

							// Also delete dub_partner_data if it exists
>>>>>>> 21568c8b
							if (dubPartnerData) {
								cookies().delete("dub_partner_data");
							}
						} catch (error) {
							console.error("Failed to track lead with Dub:", error);
							console.error("Error details:", JSON.stringify(error, null, 2));
						}
					} else if (!isNewUser) {
						console.log(
							"Guest checkout user signing in for the first time - setting up organization",
						);
					}

					const organizationId = nanoId();

					await db().insert(organizations).values({
						id: organizationId,
						name: "My Organization",
						ownerId: user.id,
					});

					await db().insert(organizationMembers).values({
						id: nanoId(),
						userId: user.id,
						organizationId: organizationId,
						role: "owner",
					});

					await db()
						.update(users)
						.set({ activeOrganizationId: organizationId })
						.where(eq(users.id, user.id));
				}
			},
		},
		callbacks: {
<<<<<<< HEAD
=======
			async signIn({ user }) {
				const allowedDomains = serverEnv().CAP_ALLOWED_SIGNUP_DOMAINS;
				if (!allowedDomains) return true;

				if (user.email) {
					const [existingUser] = await db()
						.select()
						.from(users)
						.where(eq(users.email, user.email))
						.limit(1);

					// Only apply domain restrictions for new users, existing ones can always sign in
					if (
						!existingUser &&
						!isEmailAllowedForSignup(user.email, allowedDomains)
					) {
						console.warn(`Signup blocked for email domain: ${user.email}`);
						return false;
					}
				}

				return true;
			},
>>>>>>> 21568c8b
			async session({ token, session }) {
				if (!session.user) return session;

				if (token) {
					session.user.id = token.id;
					session.user.name = token.name;
					session.user.email = token.email;
					session.user.image = token.picture;
				}

				return session;
			},
			async jwt({ token, user }) {
				const [dbUser] = await db()
					.select()
					.from(users)
					.where(eq(users.email, token.email || ""))
					.limit(1);

				if (!dbUser) {
					if (user) {
						token.id = user?.id;
					}
					return token;
				}

				return {
					id: dbUser.id,
					name: dbUser.name,
					lastName: dbUser.lastName,
					email: dbUser.email,
					picture: dbUser.image,
				};
			},
		},
	};
};

export const getServerSession = () => _getServerSession(authOptions());<|MERGE_RESOLUTION|>--- conflicted
+++ resolved
@@ -6,33 +6,16 @@
 import type { Adapter } from "next-auth/adapters";
 import EmailProvider from "next-auth/providers/email";
 import GoogleProvider from "next-auth/providers/google";
-<<<<<<< HEAD
 import WorkOSProvider from "next-auth/providers/workos";
-import CredentialsProvider from "next-auth/providers/credentials";
-import { serverEnv } from "@cap/env";
-import type { Adapter } from "next-auth/adapters";
 import type { Provider } from "next-auth/providers/index";
-import { cookies } from "next/headers";
-import { getServerSession as _getServerSession } from "next-auth";
 import { dub } from "../dub";
 import crypto from "crypto";
 
-=======
-import type { Provider } from "next-auth/providers/index";
-import WorkOSProvider from "next-auth/providers/workos";
->>>>>>> 21568c8b
 import { db } from "../";
-import { dub } from "../dub";
 import { sendEmail } from "../emails/config";
-import { LoginLink } from "../emails/login-link";
-<<<<<<< HEAD
-import { generateOTP } from "./otp";
-=======
+import { organizationMembers, organizations, users } from "../schema";
 import { nanoId } from "../helpers";
-import { organizationMembers, organizations, users } from "../schema";
-import { isEmailAllowedForSignup } from "./domain-utils";
 import { DrizzleAdapter } from "./drizzle-adapter";
->>>>>>> 21568c8b
 
 export const config = {
 	maxDuration: 120,
@@ -89,7 +72,6 @@
 					},
 				}),
 				EmailProvider({
-<<<<<<< HEAD
 					async generateVerificationToken() {
 						return crypto.randomInt(100000, 1000000).toString();
 					},
@@ -120,19 +102,6 @@
 							await sendEmail({
 								email: identifier,
 								subject: `Your Cap Verification Code`,
-=======
-					async sendVerificationRequest({ identifier, url }) {
-						console.log("sendVerificationRequest");
-						if (!serverEnv().RESEND_API_KEY) {
-							console.log(`Login link: ${url}`);
-						} else {
-							console.log({ identifier, url });
-							const email = LoginLink({ url, email: identifier });
-							console.log({ email });
-							await sendEmail({
-								email: identifier,
-								subject: `Your Cap Login Link`,
->>>>>>> 21568c8b
 								react: email,
 							});
 						}
@@ -155,10 +124,6 @@
 		},
 		events: {
 			async signIn({ user, account, isNewUser }) {
-<<<<<<< HEAD
-=======
-				// Check if user needs organization setup (new user or guest checkout user)
->>>>>>> 21568c8b
 				const [dbUser] = await db()
 					.select()
 					.from(users)
@@ -188,14 +153,7 @@
 
 							console.log("Dub tracking successful:", trackResult);
 
-<<<<<<< HEAD
 							cookies().delete("dub_id");
-=======
-							// Properly delete the dub_id cookie
-							cookies().delete("dub_id");
-
-							// Also delete dub_partner_data if it exists
->>>>>>> 21568c8b
 							if (dubPartnerData) {
 								cookies().delete("dub_partner_data");
 							}
@@ -232,32 +190,6 @@
 			},
 		},
 		callbacks: {
-<<<<<<< HEAD
-=======
-			async signIn({ user }) {
-				const allowedDomains = serverEnv().CAP_ALLOWED_SIGNUP_DOMAINS;
-				if (!allowedDomains) return true;
-
-				if (user.email) {
-					const [existingUser] = await db()
-						.select()
-						.from(users)
-						.where(eq(users.email, user.email))
-						.limit(1);
-
-					// Only apply domain restrictions for new users, existing ones can always sign in
-					if (
-						!existingUser &&
-						!isEmailAllowedForSignup(user.email, allowedDomains)
-					) {
-						console.warn(`Signup blocked for email domain: ${user.email}`);
-						return false;
-					}
-				}
-
-				return true;
-			},
->>>>>>> 21568c8b
 			async session({ token, session }) {
 				if (!session.user) return session;
 
