--- conflicted
+++ resolved
@@ -12,226 +12,16 @@
 import { dub } from "../dub";
 import { sendEmail } from "../emails/config";
 import { LoginLink } from "../emails/login-link";
-<<<<<<< HEAD
 import { isEmailAllowedForSignup } from "./domain-utils";
-=======
 import { nanoId } from "../helpers";
 import { organizationMembers, organizations, users } from "../schema";
 import { DrizzleAdapter } from "./drizzle-adapter";
->>>>>>> 5dd884d0
 
 export const config = {
 	maxDuration: 120,
 };
 
 export const authOptions = (): NextAuthOptions => {
-<<<<<<< HEAD
-  let _adapter: Adapter | undefined;
-  let _providers: Provider[] | undefined;
-
-  return {
-    get adapter() {
-      if (_adapter) return _adapter;
-      _adapter = DrizzleAdapter(db());
-      return _adapter;
-    },
-    debug: true,
-    session: {
-      strategy: "jwt",
-    },
-    get secret() {
-      return serverEnv().NEXTAUTH_SECRET;
-    },
-    pages: {
-      signIn: "/login",
-    },
-    get providers() {
-      if (_providers) return _providers;
-      _providers = [
-        GoogleProvider({
-          clientId: serverEnv().GOOGLE_CLIENT_ID!,
-          clientSecret: serverEnv().GOOGLE_CLIENT_SECRET!,
-          authorization: {
-            params: {
-              scope: [
-                "https://www.googleapis.com/auth/userinfo.email",
-                "https://www.googleapis.com/auth/userinfo.profile",
-              ].join(" "),
-              prompt: "select_account",
-            },
-          },
-        }),
-        WorkOSProvider({
-          clientId: serverEnv().WORKOS_CLIENT_ID as string,
-          clientSecret: serverEnv().WORKOS_API_KEY as string,
-          profile(profile) {
-            return {
-              id: profile.id,
-              name: profile.first_name
-                ? `${profile.first_name} ${profile.last_name || ""}`
-                : profile.email?.split("@")[0] || profile.id,
-              email: profile.email,
-              image: profile.profile_picture_url,
-            };
-          },
-        }),
-        EmailProvider({
-          async sendVerificationRequest({ identifier, url }) {
-            console.log("sendVerificationRequest");
-            if (!serverEnv().RESEND_API_KEY) {
-              console.log(`Login link: ${url}`);
-            } else {
-              console.log({ identifier, url });
-              const email = LoginLink({ url, email: identifier });
-              console.log({ email });
-              await sendEmail({
-                email: identifier,
-                subject: `Your Cap Login Link`,
-                react: email,
-              });
-            }
-          },
-        }),
-      ];
-
-      return _providers;
-    },
-    cookies: {
-      sessionToken: {
-        name: `next-auth.session-token`,
-        options: {
-          httpOnly: true,
-          sameSite: "none",
-          path: "/",
-          secure: true,
-        },
-      },
-    },
-    events: {
-      async signIn({ user, account, isNewUser }) {
-        // Check if user needs organization setup (new user or guest checkout user)
-        const [dbUser] = await db()
-          .select()
-          .from(users)
-          .where(eq(users.id, user.id))
-          .limit(1);
-        
-        const needsOrganizationSetup = isNewUser || (!dbUser?.activeOrganizationId || dbUser.activeOrganizationId === "");
-        
-        if (needsOrganizationSetup) {
-          const dubId = cookies().get("dub_id")?.value;
-          const dubPartnerData = cookies().get("dub_partner_data")?.value;
-
-          if (dubId && isNewUser) {
-            try {
-              console.log("Attempting to track lead with Dub...");
-              const trackResult = await dub().track.lead({
-                clickId: dubId,
-                eventName: "Sign Up",
-                externalId: user.id,
-                customerName: user.name || undefined,
-                customerEmail: user.email || undefined,
-                customerAvatar: user.image || undefined,
-              });
-
-              console.log("Dub tracking successful:", trackResult);
-
-              // Properly delete the dub_id cookie
-              cookies().delete("dub_id");
-
-              // Also delete dub_partner_data if it exists
-              if (dubPartnerData) {
-                cookies().delete("dub_partner_data");
-              }
-            } catch (error) {
-              console.error("Failed to track lead with Dub:", error);
-              console.error("Error details:", JSON.stringify(error, null, 2));
-            }
-          } else if (!isNewUser) {
-            console.log("Guest checkout user signing in for the first time - setting up organization");
-          }
-
-          const organizationId = nanoId();
-
-          await db().insert(organizations).values({
-            id: organizationId,
-            name: "My Organization",
-            ownerId: user.id,
-          });
-
-          await db().insert(organizationMembers).values({
-            id: nanoId(),
-            userId: user.id,
-            organizationId: organizationId,
-            role: "owner",
-          });
-
-          await db()
-            .update(users)
-            .set({ activeOrganizationId: organizationId })
-            .where(eq(users.id, user.id));
-        }
-      },
-    },
-    callbacks: {
-      async signIn({ user, account, profile }) {
-        // Only apply domain restrictions for new users, existing ones can always sign in
-        if (user.email) {
-          const [existingUser] = await db()
-            .select()
-            .from(users)
-            .where(eq(users.email, user.email))
-            .limit(1);
-
-          if (!existingUser) {
-            const allowedDomains = serverEnv().CAP_ALLOWED_SIGNUP_DOMAINS;
-            if (!isEmailAllowedForSignup(user.email, allowedDomains)) {
-              console.log(`Signup blocked for email domain: ${user.email}`);
-              return false;
-            }
-          }
-        }
-
-        return true;
-      },
-      async session({ token, session }) {
-        if (!session.user) return session;
-
-        if (token) {
-          session.user.id = token.id;
-          session.user.name = token.name;
-          session.user.email = token.email;
-          session.user.image = token.picture;
-        }
-
-        return session;
-      },
-      async jwt({ token, user }) {
-        const [dbUser] = await db()
-          .select()
-          .from(users)
-          .where(eq(users.email, token.email || ""))
-          .limit(1);
-
-        if (!dbUser) {
-          if (user) {
-            token.id = user?.id;
-          }
-          return token;
-        }
-
-        return {
-          id: dbUser.id,
-          name: dbUser.name,
-          lastName: dbUser.lastName,
-          email: dbUser.email,
-          picture: dbUser.image,
-        };
-      },
-    },
-  };
-};
-=======
 	let _adapter: Adapter | undefined;
 	let _providers: Provider[] | undefined;
 
@@ -385,6 +175,26 @@
 			},
 		},
 		callbacks: {
+      async signIn({ user, account, profile }) {
+        // Only apply domain restrictions for new users, existing ones can always sign in
+        if (user.email) {
+          const [existingUser] = await db()
+            .select()
+            .from(users)
+            .where(eq(users.email, user.email))
+            .limit(1);
+
+          if (!existingUser) {
+            const allowedDomains = serverEnv().CAP_ALLOWED_SIGNUP_DOMAINS;
+            if (!isEmailAllowedForSignup(user.email, allowedDomains)) {
+              console.log(`Signup blocked for email domain: ${user.email}`);
+              return false;
+            }
+          }
+        }
+
+        return true;
+      },
 			async session({ token, session }) {
 				if (!session.user) return session;
 
@@ -423,5 +233,4 @@
 	};
 };
 
-export const getServerSession = () => _getServerSession(authOptions());
->>>>>>> 5dd884d0
+export const getServerSession = () => _getServerSession(authOptions());