--- conflicted
+++ resolved
@@ -12,11 +12,7 @@
       variant: {
         blue: "bg-blue-9 text-white hover:bg-blue-10 disabled:bg-gray-6 disabled:text-gray-9 outline-blue-300 disabled:outline-blue-10",
         primary:
-<<<<<<< HEAD
-          "bg-blue-9 text-gray-1 dark:text-gray-12 enabled:hover:bg-blue-8 disabled:text-gray-10 outline-blue-300 disabled:bg-gray-4 disabled:dark:text-gray-9",
-=======
-          "bg-gray-12 text-gray-1 hover:bg-gray-11 disabled:bg-gray-6 disabled:text-gray-9 outline-blue-300 disabled:bg-gray-4 disabled:dark:text-gray-9",
->>>>>>> ecd9672a
+          "bg-gray-12 text-gray-1 hover:bg-gray-11 enabled:hover:bg-blue-8 disabled:bg-gray-6 disabled:text-gray-9 outline-blue-300 disabled:bg-gray-4 disabled:dark:text-gray-9",
         secondary:
           "bg-gray-4 enabled:hover:bg-gray-5 text-gray-500 disabled:bg-gray-6 disabled:text-gray-9 outline-blue-300 disabled:outline-blue-10",
         destructive:
