[package]
name = "cap-displays"
version = "0.1.0"
edition = "2024"

[lints]
workspace = true

[dependencies]
serde = { version = "1.0.219", features = ["derive"] }
specta.workspace = true
image = "0.24"
tracing.workspace = true

[target.'cfg(target_os = "macos")'.dependencies]
cidre = { workspace = true, default-features = false, features = ["sc"] }
core-graphics = "0.24.0"
core-foundation = "0.10.0"
cocoa = "0.26.0"
objc = "0.2.7"

[target.'cfg(target_os= "windows")'.dependencies]
windows = { workspace = true, features = [
<<<<<<< HEAD
    "Win32_Foundation",
    "Win32_System_Threading",
    "Win32_UI_WindowsAndMessaging",
    "Win32_UI_Shell",
    "Win32_UI_HiDpi",
    "Win32_Graphics_Gdi",
    "Win32_Storage_FileSystem",
] }
windows-sys = { workspace = true }
=======
	"Win32_Foundation",
	"Win32_System",
	"Win32_System_Threading",
	"Win32_System_Registry",
	"Win32_System_Com",
	"Win32_System_Wmi",
	"Win32_UI_WindowsAndMessaging",
	"Win32_UI_Shell",
	"Win32_UI_HiDpi",
	"Win32_Graphics_Dwm",
	"Win32_Graphics_Gdi",
	"Win32_Storage_FileSystem",
	"Win32_Devices_Display",
	"Graphics_Capture",
	"Win32_System_WinRT_Graphics_Capture",
] }
>>>>>>> 97b952d6
<|MERGE_RESOLUTION|>--- conflicted
+++ resolved
@@ -21,7 +21,7 @@
 
 [target.'cfg(target_os= "windows")'.dependencies]
 windows = { workspace = true, features = [
-<<<<<<< HEAD
+# <<<<<<< HEAD
     "Win32_Foundation",
     "Win32_System_Threading",
     "Win32_UI_WindowsAndMessaging",
@@ -29,23 +29,21 @@
     "Win32_UI_HiDpi",
     "Win32_Graphics_Gdi",
     "Win32_Storage_FileSystem",
-] }
-windows-sys = { workspace = true }
-=======
-	"Win32_Foundation",
-	"Win32_System",
-	"Win32_System_Threading",
-	"Win32_System_Registry",
-	"Win32_System_Com",
-	"Win32_System_Wmi",
-	"Win32_UI_WindowsAndMessaging",
-	"Win32_UI_Shell",
-	"Win32_UI_HiDpi",
-	"Win32_Graphics_Dwm",
-	"Win32_Graphics_Gdi",
-	"Win32_Storage_FileSystem",
-	"Win32_Devices_Display",
-	"Graphics_Capture",
-	"Win32_System_WinRT_Graphics_Capture",
-] }
->>>>>>> 97b952d6
+# =======
+# 	"Win32_Foundation",
+# 	"Win32_System",
+# 	"Win32_System_Threading",
+# 	"Win32_System_Registry",
+# 	"Win32_System_Com",
+# 	"Win32_System_Wmi",
+# 	"Win32_UI_WindowsAndMessaging",
+# 	"Win32_UI_Shell",
+# 	"Win32_UI_HiDpi",
+# 	"Win32_Graphics_Dwm",
+# 	"Win32_Graphics_Gdi",
+# 	"Win32_Storage_FileSystem",
+# 	"Win32_Devices_Display",
+# 	"Graphics_Capture",
+# 	"Win32_System_WinRT_Graphics_Capture",
+# >>>>>>> main
+] }