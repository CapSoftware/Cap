use cap_flags::FLAGS;
use flume::Sender;
use scap::{
    capturer::{
        get_output_frame_size, Area, Capturer, Options, Point, Resolution as ScapResolution, Size,
    },
    frame::{Frame, FrameType},
    Target,
};
use serde::{Deserialize, Serialize};
use specta::Type;
use std::collections::HashMap;

use crate::{
    data::{FFVideo, RawVideoFormat, VideoInfo},
    pipeline::{clock::*, control::Control, task::PipelineSourceTask},
    platform::{self, Bounds, Window},
    MediaError,
};

static EXCLUDED_WINDOWS: [&str; 4] = [
    "Cap",
    "Cap Camera",
    "Cap Recordings",
    "Cap In Progress Recording",
];

#[derive(Debug, Clone, Serialize, Deserialize, Type)]
pub struct CaptureWindow {
    pub id: u32,
    pub owner_name: String,
    pub name: String,
    pub bounds: Bounds,
    pub refresh_rate: u32,
}

#[derive(Debug, Clone, Serialize, Deserialize, Type)]
pub struct CaptureScreen {
    pub id: u32,
    pub name: String,
    pub refresh_rate: u32,
}

#[derive(Debug, Clone, Serialize, Deserialize, Type)]
#[serde(rename_all = "camelCase", tag = "variant")]
pub enum ScreenCaptureTarget {
    Window(CaptureWindow),
    Screen(CaptureScreen),
}

impl PartialEq<Target> for ScreenCaptureTarget {
    fn eq(&self, other: &Target) -> bool {
        match (self, other) {
            (Self::Window(capture_window), Target::Window(window)) => {
                window.id == capture_window.id
            }
            (ScreenCaptureTarget::Screen(capture_screen), Target::Display(display)) => {
                display.id == capture_screen.id
            }
            (&ScreenCaptureTarget::Window(_), &scap::Target::Display(_))
            | (&ScreenCaptureTarget::Screen(_), &scap::Target::Window(_)) => todo!(),
        }
    }
}

impl ScreenCaptureTarget {
    pub fn recording_fps(&self) -> u32 {
        match self {
            ScreenCaptureTarget::Window(window) => window.refresh_rate,
            ScreenCaptureTarget::Screen(screen) => screen.refresh_rate,
        }
        .min(MAX_FPS)
    }
}

#[derive(Debug)]
pub struct ScreenCaptureSource<TCaptureFormat> {
    target: ScreenCaptureTarget,
    output_resolution: Option<ScapResolution>,
    output_type: Option<FrameType>,
    fps: u32,
    video_info: VideoInfo,
    _phantom: std::marker::PhantomData<TCaptureFormat>,
}

impl<TCaptureFormat> Clone for ScreenCaptureSource<TCaptureFormat> {
    fn clone(&self) -> Self {
        Self {
            target: self.target.clone(),
            output_resolution: self.output_resolution,
            output_type: self.output_type,
            fps: self.fps,
            video_info: self.video_info.clone(),
            _phantom: std::marker::PhantomData,
        }
    }
}

const MAX_FPS: u32 = 60;

impl<TCaptureFormat> ScreenCaptureSource<TCaptureFormat> {
    pub fn init(
        target: &ScreenCaptureTarget,
        output_resolution: Option<cap_project::Resolution>,
        output_type: Option<FrameType>,
    ) -> Self {
        let mut this = Self {
            target: target.clone(),
            output_resolution: output_resolution.map(|r| {
                // Choose the closest resolution based on height
                if r.height <= 480 {
                    ScapResolution::_480p
                } else if r.height <= 720 {
                    ScapResolution::_720p
                } else if r.height <= 1080 {
                    ScapResolution::_1080p
                } else if r.height <= 1440 {
                    ScapResolution::_1440p
                } else if r.height <= 2160 {
                    ScapResolution::_2160p
                } else {
                    ScapResolution::_4320p
                }
            }),
            output_type,
            fps: target.recording_fps(),
            video_info: VideoInfo::from_raw(RawVideoFormat::Bgra, 0, 0, MAX_FPS),
            _phantom: std::marker::PhantomData,
        };

        let options = this.create_options();

        let [frame_width, frame_height] = get_output_frame_size(&dbg!(options));
        dbg!(frame_width, frame_height);
        this.video_info =
            VideoInfo::from_raw(RawVideoFormat::Bgra, frame_width, frame_height, MAX_FPS);

        this
    }

    pub fn get_bounds(&self) -> Bounds {
        match &self.target {
            ScreenCaptureTarget::Window(capture_window) => capture_window.bounds,
            ScreenCaptureTarget::Screen(capture_screen) => {
                platform::monitor_bounds(capture_screen.id)
            }
        }
    }

    fn create_options(&self) -> Options {
        let targets = scap::get_all_targets();

        let excluded_targets: Vec<scap::Target> = targets
            .iter()
            .filter(|target| {
                matches!(target, Target::Window(scap_window)
                if EXCLUDED_WINDOWS.contains(&scap_window.title.as_str()))
            })
            .cloned()
            .collect();

        let crop_area = match &self.target {
            ScreenCaptureTarget::Window(capture_window) => Some(Area {
                size: Size {
                    width: capture_window.bounds.width,
                    height: capture_window.bounds.height,
                },
                origin: Point {
                    x: capture_window.bounds.x,
                    y: capture_window.bounds.y,
                },
            }),
            ScreenCaptureTarget::Screen(_) => None,
        };

        let target = match &self.target {
<<<<<<< HEAD
            ScreenCaptureTarget::Window(w) => targets.into_iter().find(|t| match &t {
                Target::Window(window) if window.id == w.id => true,
                _ => false,
            }),
=======
            ScreenCaptureTarget::Window(w) => {
                #[cfg(target_os = "macos")]
                {
                    let window_target = targets
                        .iter()
                        .find_map(|t| match t {
                            Target::Window(window) if window.id == w.id => Some(window),
                            _ => None,
                        })
                        .unwrap();

                    display_for_window(window_target.raw_handle).and_then(|display| {
                        targets.into_iter().find(|t| match t {
                            Target::Display(d) => d.raw_handle.id == display.id,
                            _ => false,
                        })
                    })
                }
                #[cfg(not(target_os = "macos"))]
                {
                    todo!("implement display_for_window on windows")
                }
            }
>>>>>>> ddf0ca10
            ScreenCaptureTarget::Screen(capture_screen) => targets
                .iter()
                .find(|t| match t {
                    Target::Display(display) => display.id == capture_screen.id,
                    _ => false,
                })
                .cloned(),
        }
        .expect("Capture target not found");

        Options {
            fps: self.fps,
            show_cursor: FLAGS.record_mouse,
            show_highlight: true,
            target: Some(target),
            crop_area,
            output_type: self.output_type.unwrap_or(FrameType::YUVFrame),
            output_resolution: self.output_resolution.unwrap_or(ScapResolution::Captured),
            excluded_targets: Some(excluded_targets),
        }
    }

    pub fn info(&self) -> VideoInfo {
        self.video_info
    }
}

pub struct AVFrameCapture;

impl PipelineSourceTask for ScreenCaptureSource<AVFrameCapture> {
    type Clock = RealTimeClock<RawNanoseconds>;
    type Output = FFVideo;

    fn run(
        &mut self,
        mut clock: Self::Clock,
        ready_signal: crate::pipeline::task::PipelineReadySignal,
        mut control_signal: crate::pipeline::control::PipelineControlSignal,
        output: Sender<Self::Output>,
    ) {
        println!("Preparing screen capture source thread...");

        let options = self.create_options();

        let maybe_capture_window_id = match &self.target {
            ScreenCaptureTarget::Window(window) => Some(window.id),
            _ => None,
        };
        let mut capturer = match Capturer::build(dbg!(options)) {
            Ok(capturer) => capturer,
            Err(e) => {
                let error = format!("Failed to build capturer: {e}");
                eprintln!("{}", error);
                ready_signal
                    .send(Err(MediaError::Any("Failed to build capturer")))
                    .unwrap();
                return;
            }
        };
        let mut capturing = false;
        ready_signal.send(Ok(())).unwrap();

        loop {
            match control_signal.last() {
                Some(Control::Play) => {
                    if !capturing {
                        if let Some(window_id) = maybe_capture_window_id {
                            crate::platform::bring_window_to_focus(window_id);
                        }
                        capturer.start_capture();
                        capturing = true;

                        println!("Screen recording started.");
                    }

                    match capturer.get_next_frame() {
                        Ok(Frame::BGRA(frame)) => {
                            if frame.height == 0 || frame.width == 0 {
                                continue;
                            }

                            let raw_timestamp = RawNanoseconds(frame.display_time);
                            match clock.timestamp_for(raw_timestamp) {
                                None => {
                                    eprintln!("Clock is currently stopped. Dropping frames.");
                                }
                                Some(timestamp) => {
                                    let mut buffer = FFVideo::new(
                                        self.video_info.pixel_format,
                                        self.video_info.width,
                                        self.video_info.height,
                                    );
                                    buffer.set_pts(Some(timestamp));

                                    let bytes_per_pixel = 4;
                                    let width_in_bytes = frame.width as usize * bytes_per_pixel;
                                    let height = frame.height as usize;

                                    let src_data = &frame.data;

                                    let src_stride = src_data.len() / height;
                                    let dst_stride = buffer.stride(0);

                                    if src_data.len() < src_stride * height {
                                        eprintln!("Frame data size mismatch.");
                                        continue;
                                    }

                                    if src_stride < width_in_bytes {
                                        eprintln!(
                                            "Source stride is less than expected width in bytes."
                                        );
                                        continue;
                                    }

                                    if buffer.data(0).len() < dst_stride * height {
                                        eprintln!("Destination data size mismatch.");
                                        continue;
                                    }

                                    {
                                        let dst_data = buffer.data_mut(0);

                                        for y in 0..height {
                                            let src_offset = y * src_stride;
                                            let dst_offset = y * dst_stride;
                                            dst_data[dst_offset..dst_offset + width_in_bytes]
                                                .copy_from_slice(
                                                    &src_data
                                                        [src_offset..src_offset + width_in_bytes],
                                                );
                                        }
                                    }

                                    if let Err(_) = output.send(buffer) {
                                        eprintln!(
                                            "Pipeline is unreachable. Shutting down recording."
                                        );
                                        break;
                                    }
                                }
                            };
                        }
                        Ok(_) => unreachable!(),
                        Err(error) => {
                            eprintln!("Capture error: {error}");
                            break;
                        }
                    }
                }
                Some(Control::Pause) => {
                    println!("Received pause signal");
                    if capturing {
                        capturer.stop_capture();
                        capturing = false;
                    }
                }
                Some(Control::Shutdown) | None => {
                    println!("Received shutdown signal");
                    if capturing {
                        capturer.stop_capture();
                    }
                    break;
                }
            }
        }

        println!("Shutting down screen capture source thread.");
    }
}

pub struct CMSampleBufferCapture;

#[cfg(target_os = "macos")]
impl PipelineSourceTask for ScreenCaptureSource<CMSampleBufferCapture> {
    type Clock = RealTimeClock<RawNanoseconds>;
    type Output = screencapturekit::cm_sample_buffer::CMSampleBuffer;

    fn run(
        &mut self,
        _: Self::Clock,
        ready_signal: crate::pipeline::task::PipelineReadySignal,
        mut control_signal: crate::pipeline::control::PipelineControlSignal,
        output: Sender<Self::Output>,
    ) {
        println!("Preparing screen capture source thread...");

        let maybe_capture_window_id = match &self.target {
            ScreenCaptureTarget::Window(window) => Some(window.id),
            _ => None,
        };
        let mut capturer = match Capturer::build(dbg!(self.create_options())) {
            Ok(capturer) => capturer,
            Err(e) => {
                let error = format!("Failed to build capturer: {e}");
                eprintln!("{}", error);
                ready_signal
                    .send(Err(MediaError::Any("Failed to build capturer")))
                    .unwrap();
                return;
            }
        };
        let mut capturing = false;
        ready_signal.send(Ok(())).ok();

        loop {
            match control_signal.last() {
                Some(Control::Play) => {
                    if !capturing {
                        if let Some(window_id) = maybe_capture_window_id {
                            crate::platform::bring_window_to_focus(window_id);
                        }
                        capturer.start_capture();
                        capturing = true;

                        println!("Screen recording started.");
                    }

                    match capturer.raw().get_next_pixel_buffer() {
                        Ok(pixel_buffer) => {
                            if pixel_buffer.height() == 0 || pixel_buffer.width() == 0 {
                                continue;
                            }

                            if let Err(_) = output.send(pixel_buffer.into()) {
                                eprintln!("Pipeline is unreachable. Shutting down recording.");
                                break;
                            }
                        }
                        Err(error) => {
                            eprintln!("Capture error: {error}");
                            break;
                        }
                    }
                }
                Some(Control::Pause) => {
                    println!("Received pause signal");
                    if capturing {
                        capturer.stop_capture();
                        capturing = false;
                    }
                }
                Some(Control::Shutdown) | None => {
                    println!("Received shutdown signal");
                    if capturing {
                        // capturer.stop_capture();
                    }
                    break;
                }
            }
        }

        println!("Shutting down screen capture source thread.");
    }
}

pub fn list_screens() -> Vec<(CaptureScreen, Target)> {
    if !scap::has_permission() {
        return vec![];
    }

    let mut targets = vec![];
    let screens = scap::get_all_targets()
        .into_iter()
        .filter_map(|t| match t {
            Target::Display(screen) => Some(screen),
            _ => None,
        })
        .collect::<Vec<_>>();

    let names = crate::platform::display_names();

    for (idx, screen) in screens.into_iter().enumerate() {
        targets.push((
            CaptureScreen {
                id: screen.id,
                name: names
                    .get(&screen.id)
                    .cloned()
                    .unwrap_or_else(|| format!("Screen {}", idx + 1)),
                refresh_rate: get_target_fps(&Target::Display(screen.clone())).unwrap(),
            },
            Target::Display(screen),
        ));
    }
    targets
}

pub fn list_windows() -> Vec<(CaptureWindow, Target)> {
    if !scap::has_permission() {
        return vec![];
    }

    let targets = scap::get_all_targets();

    let platform_windows: HashMap<u32, Window> = crate::platform::get_on_screen_windows()
        .into_iter()
        .map(|window| (window.window_id, window))
        .collect();

    targets
        .into_iter()
        .filter_map(|target| match &target {
            Target::Window(window) => {
                let id = window.id;
                platform_windows.get(&id).map(|platform_window| {
                    (
                        CaptureWindow {
                            id,
                            owner_name: platform_window.owner_name.clone(),
                            name: platform_window.name.clone(),
                            bounds: platform_window.bounds,
                            refresh_rate: get_target_fps(&target).unwrap(),
                        },
                        target,
                    )
                })
            }
            Target::Display(_) => None,
        })
        .collect()
}

pub fn get_target_fps(target: &scap::Target) -> Option<u32> {
    #[cfg(target_os = "macos")]
    match target {
        scap::Target::Display(display) => platform::get_display_refresh_rate(display.raw_handle.id),
        scap::Target::Window(window) => {
            platform::get_display_refresh_rate(platform::display_for_window(window.raw_handle)?.id)
        }
    }
    #[cfg(target_os = "windows")]
    match target {
        scap::Target::Display(display) => platform::get_display_refresh_rate(display.raw_handle),
        scap::Target::Window(window) => {
            platform::get_display_refresh_rate(platform::display_for_window(window.raw_handle)?)
        }
    }
    #[cfg(not(any(target_os = "windows", target_os = "macos")))]
    None
}<|MERGE_RESOLUTION|>--- conflicted
+++ resolved
@@ -174,36 +174,36 @@
         };
 
         let target = match &self.target {
-<<<<<<< HEAD
-            ScreenCaptureTarget::Window(w) => targets.into_iter().find(|t| match &t {
-                Target::Window(window) if window.id == w.id => true,
-                _ => false,
-            }),
-=======
             ScreenCaptureTarget::Window(w) => {
+                let window_target = targets
+                    .iter()
+                    .find_map(|t| match t {
+                        Target::Window(window) if window.id == w.id => Some(window),
+                        _ => None,
+                    })
+                    .unwrap();
+
                 #[cfg(target_os = "macos")]
                 {
-                    let window_target = targets
-                        .iter()
-                        .find_map(|t| match t {
-                            Target::Window(window) if window.id == w.id => Some(window),
-                            _ => None,
-                        })
-                        .unwrap();
-
-                    display_for_window(window_target.raw_handle).and_then(|display| {
+                    platform::display_for_window(window_target.raw_handle).and_then(|display| {
                         targets.into_iter().find(|t| match t {
                             Target::Display(d) => d.raw_handle.id == display.id,
                             _ => false,
                         })
                     })
                 }
-                #[cfg(not(target_os = "macos"))]
+                #[cfg(target_os = "windows")]
                 {
-                    todo!("implement display_for_window on windows")
-                }
-            }
->>>>>>> ddf0ca10
+                    platform::display_for_window(window_target.raw_handle).and_then(|display| {
+                        targets.into_iter().find(|t| match t {
+                            Target::Display(d) => d.raw_handle == display,
+                            _ => false,
+                        })
+                    })
+                }
+                #[cfg(not(any(target_os = "windows", target_os = "macos")))]
+                None
+            }
             ScreenCaptureTarget::Screen(capture_screen) => targets
                 .iter()
                 .find(|t| match t {
