use cap_flags::FLAGS;
use cidre::cm;
use core_foundation::base::{kCFAllocatorDefault, CFAllocatorRef};
use flume::Sender;
use scap::{
    capturer::{get_output_frame_size, Area, Capturer, Options, Point, Resolution, Size},
    frame::FrameType,
    Target,
};
use serde::{Deserialize, Serialize};
use specta::Type;
use std::{
    collections::HashMap,
    ffi::c_void,
    path::PathBuf,
    ptr::{null, null_mut},
};

use crate::{
    data::{FFVideo, RawVideoFormat, VideoInfo},
    pipeline::{clock::*, control::Control, task::PipelineSourceTask},
    platform::{self, Bounds, Window},
};

static EXCLUDED_WINDOWS: [&str; 4] = [
    "Cap",
    "Cap Camera",
    "Cap Recordings",
    "Cap In Progress Recording",
];

#[derive(Debug, Clone, Serialize, Deserialize, Type)]
pub struct CaptureWindow {
    pub id: u32,
    pub name: String,
    pub bounds: Bounds,
}

#[derive(Debug, Clone, Serialize, Deserialize, Type)]
pub struct CaptureScreen {
    pub id: u32,
    pub name: String,
}

#[derive(Debug, Clone, Serialize, Deserialize, Type)]
#[serde(rename_all = "camelCase", tag = "variant")]
pub enum ScreenCaptureTarget {
    Window(CaptureWindow),
    Screen(CaptureScreen),
}

impl PartialEq<Target> for ScreenCaptureTarget {
    fn eq(&self, other: &Target) -> bool {
        match (self, other) {
            (Self::Window(capture_window), Target::Window(window)) => {
                window.id == capture_window.id
            }
            (ScreenCaptureTarget::Screen(capture_screen), Target::Display(display)) => {
                display.id == capture_screen.id
            }
            (&ScreenCaptureTarget::Window(_), &scap::Target::Display(_))
            | (&ScreenCaptureTarget::Screen(_), &scap::Target::Window(_)) => todo!(),
        }
    }
}

pub struct ScreenCaptureSource<T> {
    options: Options,
    video_info: VideoInfo,
    target: ScreenCaptureTarget,
    pub bounds: Bounds,
    phantom: std::marker::PhantomData<T>,
}

impl<T> ScreenCaptureSource<T> {
    pub const DEFAULT_FPS: u32 = 30;

    pub fn init(
        capture_target: &ScreenCaptureTarget,
        fps: Option<u32>,
        resolution: Option<Resolution>,
    ) -> Self {
        let fps = fps.unwrap_or(Self::DEFAULT_FPS);
        let output_resolution = resolution.unwrap_or(Resolution::Captured);
        let targets = dbg!(scap::get_all_targets());

        let excluded_targets: Vec<scap::Target> = targets
            .iter()
            .filter(|target| {
                matches!(target, Target::Window(scap_window)
                    if EXCLUDED_WINDOWS.contains(&scap_window.title.as_str()))
            })
            .cloned()
            .collect();

        let (crop_area, bounds) = match capture_target {
            ScreenCaptureTarget::Window(capture_window) => (
                Some(Area {
                    size: Size {
                        width: capture_window.bounds.width,
                        height: capture_window.bounds.height,
                    },
                    origin: Point {
                        x: capture_window.bounds.x,
                        y: capture_window.bounds.y,
                    },
                }),
                capture_window.bounds,
            ),
            ScreenCaptureTarget::Screen(capture_screen) => {
                (None, platform::monitor_bounds(capture_screen.id))
            }
        };

        let target = match capture_target {
            ScreenCaptureTarget::Window(w) => None,
            ScreenCaptureTarget::Screen(capture_screen) => targets
                .iter()
                .find(|t| match t {
                    Target::Display(display) => display.id == capture_screen.id,
                    _ => false,
                })
                .cloned(),
        };

        let options = Options {
            fps,
            show_cursor: !FLAGS.zoom,
            show_highlight: true,
            excluded_targets: Some(excluded_targets),
            output_type: FrameType::YUVFrame,
            output_resolution,
            crop_area,
            target,
            ..Default::default()
        };

        let [frame_width, frame_height] = get_output_frame_size(&options);

        Self {
            options,
            target: capture_target.clone(),
            bounds,
            video_info: VideoInfo::from_raw(RawVideoFormat::Nv12, frame_width, frame_height, fps),
            phantom: Default::default(),
        }
    }

    pub fn list_screens() -> Vec<CaptureScreen> {
        if !scap::has_permission() {
            return vec![];
        }

        let mut targets = vec![];
        let screens = scap::get_all_targets().into_iter().filter_map(|t| match t {
            Target::Display(screen) => Some(screen),
            _ => None,
        });

        let names = crate::platform::window_names();

        for (idx, screen) in screens.into_iter().enumerate() {
            // Handle Target::Screen variant (assuming this is how it's structured in scap)
            #[cfg(target_os = "macos")]
            targets.push(CaptureScreen {
                id: screen.id,
                name: names
                    .get(&screen.raw_handle.id)
                    .cloned()
                    .unwrap_or_else(|| format!("Screen {}", idx + 1)),
            });
        }
        targets
    }

    pub fn list_targets() -> Vec<CaptureWindow> {
        if !scap::has_permission() {
            return vec![];
        }

        let targets = scap::get_all_targets();

        let platform_windows: HashMap<u32, Window> = crate::platform::get_on_screen_windows()
            .into_iter()
            .map(|window| (window.window_id, window))
            .collect();

        targets
            .into_iter()
            .filter_map(|target| match target {
                Target::Window(window) => {
                    platform_windows
                        .get(&window.id)
                        .map(|platform_window| CaptureWindow {
                            id: window.id,
                            name: format!(
                                "{} - {}",
                                platform_window.owner_name, platform_window.name
                            ),
                            bounds: platform_window.bounds,
                        })
                }
                Target::Display(_) => None,
            })
            .collect()
    }

    pub fn info(&self) -> VideoInfo {
        self.video_info
    }
}

<<<<<<< HEAD
pub struct AVFrameCapture;

impl PipelineSourceTask for ScreenCaptureSource<AVFrameCapture> {
    type Clock = SynchronisedClock<RawNanoseconds>;
=======
impl PipelineSourceTask for ScreenCaptureSource {
    type Clock = RealTimeClock<RawNanoseconds>;
>>>>>>> 38ebea99
    type Output = FFVideo;

    fn run(
        &mut self,
        mut clock: Self::Clock,
        ready_signal: crate::pipeline::task::PipelineReadySignal,
        mut control_signal: crate::pipeline::control::PipelineControlSignal,
        output: Sender<Self::Output>,
    ) {
        println!("Preparing screen capture source thread...");

        let maybe_capture_window_id = match &self.target {
            ScreenCaptureTarget::Window(window) => Some(window.id),
            _ => None,
        };
        let mut capturer = Capturer::new(dbg!(self.options.clone()));
        let mut capturing = false;
        ready_signal.send(Ok(())).unwrap();

        loop {
            match control_signal.last() {
                Some(Control::Play) => {
                    if !capturing {
                        if let Some(window_id) = maybe_capture_window_id {
                            crate::platform::bring_window_to_focus(window_id);
                        }
                        capturer.start_capture();
                        capturing = true;

                        println!("Screen recording started.");
                    }

                    match capturer.raw().get_next_pixel_buffer() {
                        Ok(pixel_buffer) => {
                            if pixel_buffer.height() == 0 || pixel_buffer.width() == 0 {
                                continue;
                            }

                            let raw_timestamp = RawNanoseconds(pixel_buffer.display_time());
                            match clock.timestamp_for(raw_timestamp) {
                                None => {
                                    eprintln!("Clock is currently stopped. Dropping frames.");
                                }
                                Some(timestamp) => {
                                    let mut frame = FFVideo::new(
                                        self.video_info.pixel_format,
                                        self.video_info.width,
                                        self.video_info.height,
                                    );
                                    frame.set_pts(Some(timestamp));

                                    let planes = pixel_buffer.planes();

                                    for (i, plane) in planes.into_iter().enumerate() {
                                        let data = plane.data();

                                        for y in 0..plane.height() {
                                            let buffer_y_offset = y * plane.bytes_per_row();
                                            let frame_y_offset = y * frame.stride(i);

                                            let num_bytes =
                                                frame.stride(i).min(plane.bytes_per_row());

                                            frame.data_mut(i)
                                                [frame_y_offset..frame_y_offset + num_bytes]
                                                .copy_from_slice(
                                                    &data[buffer_y_offset
                                                        ..buffer_y_offset + num_bytes],
                                                );
                                        }
                                    }

                                    if let Err(_) = output.send(frame) {
                                        eprintln!(
                                            "Pipeline is unreachable. Shutting down recording."
                                        );
                                        break;
                                    }
                                }
                            };
                        }
                        Err(error) => {
                            eprintln!("Capture error: {error}");
                            break;
                        }
                    }
                }
                Some(Control::Pause) => {
                    println!("Received pause signal");
                    if capturing {
                        capturer.stop_capture();
                        capturing = false;
                    }
                }
                Some(Control::Shutdown) | None => {
                    println!("Received shutdown signal");
                    if capturing {
                        capturer.stop_capture();
                    }
                    break;
                }
            }
        }

        println!("Shutting down screen capture source thread.");
    }
}

#[cfg(target_os = "macos")]
pub struct CMSampleBufferCapture;

#[cfg(target_os = "macos")]
impl PipelineSourceTask for ScreenCaptureSource<CMSampleBufferCapture> {
    type Clock = SynchronisedClock<RawNanoseconds>;
    type Output = screencapturekit::cm_sample_buffer::CMSampleBuffer;

    fn run(
        &mut self,
        _: Self::Clock,
        ready_signal: crate::pipeline::task::PipelineReadySignal,
        mut control_signal: crate::pipeline::control::PipelineControlSignal,
        output: Sender<Self::Output>,
    ) {
        use cidre::*;

        println!("Preparing screen capture source thread...");

        let maybe_capture_window_id = match &self.target {
            ScreenCaptureTarget::Window(window) => Some(window.id),
            _ => None,
        };
        let mut capturer = Capturer::new(dbg!(self.options.clone()));
        let mut capturing = false;
        ready_signal.send(Ok(())).unwrap();

        loop {
            match control_signal.last() {
                Some(Control::Play) => {
                    if !capturing {
                        if let Some(window_id) = maybe_capture_window_id {
                            crate::platform::bring_window_to_focus(window_id);
                        }
                        capturer.start_capture();
                        capturing = true;

                        println!("Screen recording started.");
                    }

                    match capturer.raw().get_next_pixel_buffer() {
                        Ok(pixel_buffer) => {
                            if pixel_buffer.height() == 0 || pixel_buffer.width() == 0 {
                                continue;
                            }

                            if let Err(_) = output.send(pixel_buffer.into()) {
                                eprintln!("Pipeline is unreachable. Shutting down recording.");
                                break;
                            }
                        }
                        Err(error) => {
                            eprintln!("Capture error: {error}");
                            break;
                        }
                    }
                }
                Some(Control::Pause) => {
                    println!("Received pause signal");
                    if capturing {
                        capturer.stop_capture();
                        capturing = false;
                    }
                }
                Some(Control::Shutdown) | None => {
                    println!("Received shutdown signal");
                    if capturing {
                        capturer.stop_capture();
                    }
                    break;
                }
            }
        }

        println!("Shutting down screen capture source thread.");
    }
}<|MERGE_RESOLUTION|>--- conflicted
+++ resolved
@@ -210,15 +210,10 @@
     }
 }
 
-<<<<<<< HEAD
 pub struct AVFrameCapture;
 
 impl PipelineSourceTask for ScreenCaptureSource<AVFrameCapture> {
-    type Clock = SynchronisedClock<RawNanoseconds>;
-=======
-impl PipelineSourceTask for ScreenCaptureSource {
     type Clock = RealTimeClock<RawNanoseconds>;
->>>>>>> 38ebea99
     type Output = FFVideo;
 
     fn run(
@@ -332,7 +327,7 @@
 
 #[cfg(target_os = "macos")]
 impl PipelineSourceTask for ScreenCaptureSource<CMSampleBufferCapture> {
-    type Clock = SynchronisedClock<RawNanoseconds>;
+    type Clock = RealTimeClock<RawNanoseconds>;
     type Output = screencapturekit::cm_sample_buffer::CMSampleBuffer;
 
     fn run(
