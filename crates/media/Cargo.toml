[package]
name = "cap-media"
version = "0.1.0"
description = "A modular multimedia processing library"
edition = "2021"
rust-version = "1.80"

[dependencies]
anyhow.workspace = true
cap-project = { path = "../project" }
cpal = "0.15.3"
ffmpeg.workspace = true
ffmpeg-sys-next.workspace = true
flume = "0.11.0"
indexmap = "2.5.0"
nokhwa = { git = "https://github.com/filleduchaos/nokhwa", rev = "408354f6bcdd", features = [
	"input-avfoundation",
	"serialize",
] }
scap = { git = "https://github.com/filleduchaos/scap", rev = "8eb00ce1b9bcf" }
serde = { version = "1", features = ["derive"] }
specta = "=2.0.0-rc.19"
tempfile = "3.12.0"
thiserror = "1.0"
tracing = "0.1"

[target.'cfg(target_os = "macos")'.dependencies]
cocoa = "0.26.0"
core-graphics = "0.24.0"
core-foundation = "0.10.0"
<<<<<<< HEAD
nokhwa-bindings-macos = { git = "https://github.com/Brendonovich/nokhwa", rev = "2de5a760d5f1" }
cocoa = "0.24"
objc = "0.2.7"
objc-foundation = "0.1.1"
objc2-foundation = { version = "0.2.2", features = ["NSValue"] }
=======
nokhwa-bindings-macos = { git = "https://github.com/filleduchaos/nokhwa", rev = "408354f6bcdd" }
>>>>>>> 6fef57f5
<|MERGE_RESOLUTION|>--- conflicted
+++ resolved
@@ -28,12 +28,7 @@
 cocoa = "0.26.0"
 core-graphics = "0.24.0"
 core-foundation = "0.10.0"
-<<<<<<< HEAD
-nokhwa-bindings-macos = { git = "https://github.com/Brendonovich/nokhwa", rev = "2de5a760d5f1" }
-cocoa = "0.24"
 objc = "0.2.7"
 objc-foundation = "0.1.1"
 objc2-foundation = { version = "0.2.2", features = ["NSValue"] }
-=======
-nokhwa-bindings-macos = { git = "https://github.com/filleduchaos/nokhwa", rev = "408354f6bcdd" }
->>>>>>> 6fef57f5
+nokhwa-bindings-macos = { git = "https://github.com/filleduchaos/nokhwa", rev = "408354f6bcdd" }