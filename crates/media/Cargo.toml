[package]
name = "cap-media"
version = "0.1.0"
description = "A modular multimedia processing library"
edition = "2024"

[lints]
workspace = true

[features]
default = []
debug-logging = [] # Feature flag to control debug logging

[dependencies]
cap-project = { path = "../project" }
cap-flags = { path = "../flags" }
cap-audio = { path = "../audio" }
cap-camera = { path = "../camera", features = ["specta", "serde"] }
cap-camera-ffmpeg = { path = "../camera-ffmpeg" }
<<<<<<< HEAD
scap-targets = { path = "../scap-targets" }
=======
cap-cpal-ffmpeg = { path = "../cpal-ffmpeg" }
cap-displays = { path = "../displays" }
>>>>>>> 055951fa
cap-fail = { path = "../fail" }
cap-media-encoders = { path = "../media-encoders" }
cap-media-info = { path = "../media-info" }
cpal.workspace = true
ffmpeg.workspace = true
flume.workspace = true
indexmap = "2.5.0"
num-traits = "0.2.19"
ringbuf = "0.4.7"
serde = { workspace = true }
specta.workspace = true
tempfile = "3.12.0"
thiserror.workspace = true
tracing = { workspace = true }
futures = { workspace = true }
axum = { version = "0.7.9", features = ["macros", "ws"] }
tokio.workspace = true
image = { version = "0.25.2", features = ["gif"] }
gif = "0.13.1"
tokio-util = "0.7.15"
kameo = "0.17.2"
scap = { workspace = true }
sync_wrapper = "1.0.2"
scap-ffmpeg = { path = "../scap-ffmpeg" }

[target.'cfg(target_os = "macos")'.dependencies]
cidre = { workspace = true }
cocoa = "0.26.0"
core-graphics = "0.24.0"
core-foundation = "0.10.0"
objc = "0.2.7"
objc-foundation = "0.1.1"
objc2-foundation = { version = "0.2.2", features = ["NSValue"] }
screencapturekit = "0.3.5"
scap-screencapturekit = { path = "../scap-screencapturekit" }

[target.'cfg(target_os = "windows")'.dependencies]
windows = { workspace = true, features = [
	"Win32_Foundation",
	"Win32_System",
	"Win32_System_Threading",
	"Win32_Graphics_Gdi",
	"Win32_Graphics_Dwm",
	"Win32_UI_WindowsAndMessaging",
	"Win32_UI_HiDpi",
	"Win32_Media_MediaFoundation",
] }
windows-capture = { workspace = true }
cap-camera-windows = { path = "../camera-windows" }
scap-direct3d = { path = "../scap-direct3d" }

[dev-dependencies]
inquire = "0.7.5"
tokio = { workspace = true, features = ["macros"] }
tracing-subscriber = "0.3.19"<|MERGE_RESOLUTION|>--- conflicted
+++ resolved
@@ -17,12 +17,7 @@
 cap-audio = { path = "../audio" }
 cap-camera = { path = "../camera", features = ["specta", "serde"] }
 cap-camera-ffmpeg = { path = "../camera-ffmpeg" }
-<<<<<<< HEAD
-scap-targets = { path = "../scap-targets" }
-=======
 cap-cpal-ffmpeg = { path = "../cpal-ffmpeg" }
-cap-displays = { path = "../displays" }
->>>>>>> 055951fa
 cap-fail = { path = "../fail" }
 cap-media-encoders = { path = "../media-encoders" }
 cap-media-info = { path = "../media-info" }
@@ -47,6 +42,7 @@
 scap = { workspace = true }
 sync_wrapper = "1.0.2"
 scap-ffmpeg = { path = "../scap-ffmpeg" }
+scap-targets = { path = "../scap-targets" }
 
 [target.'cfg(target_os = "macos")'.dependencies]
 cidre = { workspace = true }
