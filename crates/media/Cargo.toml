--- conflicted
+++ resolved
@@ -28,7 +28,9 @@
 cocoa = "0.26.0"
 core-graphics = "0.24.0"
 core-foundation = "0.10.0"
-<<<<<<< HEAD
+objc = "0.2.7"
+objc-foundation = "0.1.1"
+objc2-foundation = { version = "0.2.2", features = ["NSValue"] }
 nokhwa-bindings-macos = { git = "https://github.com/filleduchaos/nokhwa", rev = "408354f6bcdd" }
 
 [target.'cfg(target_os = "windows")'.dependencies]
@@ -37,10 +39,4 @@
 	"Win32_System",
 	"Win32_UI_WindowsAndMessaging",
 	"Win32_Graphics_Dwm",
-] }
-=======
-objc = "0.2.7"
-objc-foundation = "0.1.1"
-objc2-foundation = { version = "0.2.2", features = ["NSValue"] }
-nokhwa-bindings-macos = { git = "https://github.com/filleduchaos/nokhwa", rev = "408354f6bcdd" }
->>>>>>> 74599a17
+] }