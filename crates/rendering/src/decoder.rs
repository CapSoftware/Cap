--- conflicted
+++ resolved
@@ -134,11 +134,14 @@
                                 last_decoded_frame = None;
                                 packets = input.packets();
                             }
-<<<<<<< HEAD
-=======
-                            let Some((stream, packet)) = packets.next() else {
-                                break;
-                            };
+
+                            'packet_loop: loop {
+                                if peekable_requests.peek().is_some() {
+                                    break;
+                                }
+                                let Some((stream, packet)) = packets.next() else {
+                                    break;
+                                };
 
                             if stream.index() == input_stream_index {
                                 let start_offset = stream.start_time();
@@ -158,52 +161,6 @@
                                     );
                                     // println!("processing frame {current_frame}");
                                     last_decoded_frame = Some(current_frame);
-
-                                    let exceeds_cache_bounds = current_frame > cache_max;
-                                    let too_small_for_cache_bounds = current_frame < cache_min;
-
-                                    let hw_frame =
-                                        hw_device.as_ref().and_then(|d| d.get_hwframe(&temp_frame));
-
-                                    let frame = hw_frame.as_ref().unwrap_or(&temp_frame);
-
-                                    if frame.format() != scaler_input_format {
-                                        // Reinitialize the scaler with the new input format
-                                        scaler_input_format = frame.format();
-                                        scaler = Context::get(
-                                            scaler_input_format,
-                                            decoder.width(),
-                                            decoder.height(),
-                                            Pixel::RGBA,
-                                            decoder.width(),
-                                            decoder.height(),
-                                            Flags::BILINEAR,
-                                        )
-                                        .unwrap();
-                                    }
-
-                                    let mut rgb_frame = frame::Video::empty();
-                                    scaler.run(frame, &mut rgb_frame).unwrap();
->>>>>>> a7909c7e
-
-                            'packet_loop: loop {
-                                if peekable_requests.peek().is_some() {
-                                    break;
-                                }
-                                let Some((stream, packet)) = packets.next() else {
-                                    break;
-                                };
-
-                                if stream.index() == input_stream_index {
-                                    decoder.send_packet(&packet).ok();
-
-                                    while decoder.receive_frame(&mut temp_frame).is_ok() {
-                                        let current_frame = ts_to_frame(
-                                            temp_frame.pts().unwrap(),
-                                            time_base,
-                                            frame_rate,
-                                        );
-                                        last_decoded_frame = Some(current_frame);
 
                                         let hw_frame = hw_device.as_ref().and_then(|d| d.get_hwframe(&temp_frame));
                                         let frame = hw_frame.as_ref().unwrap_or(&temp_frame);
