--- conflicted
+++ resolved
@@ -26,18 +26,12 @@
     pub shadow_opacity: f32,
     pub shadow_blur: f32,
     pub opacity: f32,
-<<<<<<< HEAD
     pub rounding_mask: f32,
-    pub _padding: [f32; 2],
-=======
     pub border_enabled: f32,
     pub border_width: f32,
     pub _padding0: f32,
+    pub border_color: [f32; 4],
     pub _padding1: [f32; 2],
-    pub _padding1b: [f32; 2],
-    pub border_color: [f32; 4],
-    pub _padding2: [f32; 4],
->>>>>>> 57e7b7cb
 }
 
 impl Default for CompositeVideoFrameUniforms {
@@ -58,18 +52,12 @@
             shadow_opacity: Default::default(),
             shadow_blur: Default::default(),
             opacity: 1.0,
-<<<<<<< HEAD
             rounding_mask: 15.0,
-            _padding: Default::default(),
-=======
             border_enabled: 0.0,
             border_width: 5.0,
             _padding0: 0.0,
+            border_color: [1.0, 1.0, 1.0, 0.8],
             _padding1: [0.0; 2],
-            _padding1b: [0.0; 2],
-            border_color: [1.0, 1.0, 1.0, 0.8],
-            _padding2: [0.0; 4],
->>>>>>> 57e7b7cb
         }
     }
 }
