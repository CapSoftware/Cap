--- conflicted
+++ resolved
@@ -952,7 +952,6 @@
             })(),
         );
 
-<<<<<<< HEAD
         if let Some(_captions) = &uniforms.project.captions {
             self.captions.prepare(
                 uniforms,
@@ -961,19 +960,6 @@
                 constants,
             );
         }
-=======
-        self.camera_only.prepare(
-            &constants.device,
-            &constants.queue,
-            (|| {
-                Some((
-                    uniforms.camera_only?,
-                    constants.options.camera_size?,
-                    segment_frames.camera_frame.as_ref()?,
-                ))
-            })(),
-        );
->>>>>>> 845040b1
 
         Ok(())
     }
@@ -1043,21 +1029,18 @@
             let mut pass = render_pass!(session.current_texture_view(), wgpu::LoadOp::Load);
             self.camera.render(&mut pass);
         }
-<<<<<<< HEAD
 
         // Render caption background first
         {
             let mut pass = render_pass!(session.current_texture_view(), wgpu::LoadOp::Load);
             self.captions.render_background(&mut pass);
         }
-        
+
         // Render caption text on top
         {
             let mut pass = render_pass!(session.current_texture_view(), wgpu::LoadOp::Load);
             self.captions.render_text(&mut pass);
         }
-=======
->>>>>>> 845040b1
     }
 }
 
