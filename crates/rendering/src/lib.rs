use anyhow::Result;
use cap_project::{
    AspectRatio, CameraXPosition, CameraYPosition, Crop, CursorEvents, ProjectConfiguration,
    RecordingMeta, StudioRecordingMeta, XY,
};
use composite_frame::{CompositeVideoFramePipeline, CompositeVideoFrameUniforms};
use core::f64;
use cursor_interpolation::{interpolate_cursor, InterpolatedCursorPosition};
use decoder::{spawn_decoder, AsyncVideoDecoderHandle};
use frame_pipeline::finish_encoder;
use futures::future::OptionFuture;
use futures::FutureExt;
use layers::{
<<<<<<< HEAD
    find_caption_at_time, find_caption_at_time_project, Background, BackgroundBlurPipeline,
    BackgroundLayer, CameraLayer, CaptionSettings, CaptionsLayer, CursorLayer, DisplayLayer,
=======
    Background, BackgroundLayer, BlurLayer, CameraLayer, CursorLayer, DisplayLayer,
>>>>>>> 7f809a1e
    GradientOrColorPipeline, ImageBackgroundPipeline,
};
use specta::Type;
use spring_mass_damper::SpringMassDamperSimulationConfig;
use std::{collections::HashMap, sync::Arc};
use tokio::sync::mpsc;
use tracing::subscriber::DefaultGuard;

use image::GenericImageView;
use log::{debug, info, warn};
use std::{path::PathBuf, time::Instant};

mod composite_frame;
mod coord;
mod cursor_interpolation;
pub mod decoder;
mod frame_pipeline;
mod layers;
mod project_recordings;
mod spring_mass_damper;
mod zoom;

pub use coord::*;
pub use decoder::DecodedFrame;
pub use frame_pipeline::RenderedFrame;
pub use project_recordings::{ProjectRecordings, SegmentRecordings, Video};

use zoom::*;

const STANDARD_CURSOR_HEIGHT: f32 = 75.0;

#[derive(Debug, Clone, Copy, Type)]
pub struct RenderOptions {
    pub camera_size: Option<XY<u32>>,
    pub screen_size: XY<u32>,
}

#[derive(Clone)]
pub struct RecordingSegmentDecoders {
    screen: AsyncVideoDecoderHandle,
    camera: Option<AsyncVideoDecoderHandle>,
    pub segment_offset: f64,
}

pub struct SegmentVideoPaths {
    pub display: PathBuf,
    pub camera: Option<PathBuf>,
}

impl RecordingSegmentDecoders {
    pub async fn new(
        recording_meta: &RecordingMeta,
        meta: &StudioRecordingMeta,
        segment: SegmentVideoPaths,
        segment_i: usize,
    ) -> Result<Self, String> {
        let latest_start_time = match &meta {
            StudioRecordingMeta::SingleSegment { .. } => None,
            StudioRecordingMeta::MultipleSegments { inner, .. } => {
                inner.segments[segment_i].latest_start_time()
            }
        };

        let screen = spawn_decoder(
            "screen",
            recording_meta.project_path.join(segment.display),
            match &meta {
                StudioRecordingMeta::SingleSegment { segment } => segment.display.fps,
                StudioRecordingMeta::MultipleSegments { inner, .. } => {
                    inner.segments[segment_i].display.fps
                }
            },
            match &meta {
                StudioRecordingMeta::SingleSegment { .. } => 0.0,
                StudioRecordingMeta::MultipleSegments { inner, .. } => {
                    let segment = &inner.segments[segment_i];

                    latest_start_time
                        .zip(segment.display.start_time)
                        .map(|(latest_start_time, display_time)| latest_start_time - display_time)
                        .unwrap_or(0.0)
                }
            },
        )
        .await
        .map_err(|e| format!("Screen:{e}"))?;
        let camera = OptionFuture::from(segment.camera.map(|camera| {
            spawn_decoder(
                "camera",
                recording_meta.project_path.join(camera),
                match &meta {
                    StudioRecordingMeta::SingleSegment { segment } => {
                        segment.camera.as_ref().unwrap().fps
                    }
                    StudioRecordingMeta::MultipleSegments { inner, .. } => {
                        inner.segments[0].camera.as_ref().unwrap().fps
                    }
                },
                match &meta {
                    StudioRecordingMeta::SingleSegment { .. } => 0.0,
                    StudioRecordingMeta::MultipleSegments { inner, .. } => {
                        let segment = &inner.segments[segment_i];

                        latest_start_time
                            .zip(segment.camera.as_ref().and_then(|c| c.start_time))
                            .map(|(latest_start_time, start_time)| latest_start_time - start_time)
                            .unwrap_or(0.0)
                    }
                },
            )
            .then(|r| async { r.map_err(|e| format!("Camera:{e}")) })
        }))
        .await
        .transpose()?;

        Ok(Self {
            screen,
            camera,
            segment_offset: latest_start_time.unwrap_or(0.0),
        })
    }

    pub async fn get_frames(
        &self,
        segment_time: f32,
        needs_camera: bool,
    ) -> Option<DecodedSegmentFrames> {
        let (screen, camera) = tokio::join!(
            self.screen.get_frame(segment_time),
            OptionFuture::from(
                needs_camera
                    .then(|| self.camera.as_ref().map(|d| d.get_frame(segment_time)))
                    .flatten()
            )
        );

        Some(DecodedSegmentFrames {
            screen_frame: screen?,
            camera_frame: camera.flatten(),
            segment_time,
            recording_time: segment_time + self.segment_offset as f32,
        })
    }
}

#[derive(thiserror::Error, Debug)]
pub enum RenderingError {
    #[error("No GPU adapter found")]
    NoAdapter,
    #[error(transparent)]
    RequestDeviceFailed(#[from] wgpu::RequestDeviceError),
    #[error("Failed to wait for buffer mapping")]
    BufferMapWaitingFailed,
    #[error(transparent)]
    BufferMapFailed(#[from] wgpu::BufferAsyncError),
    #[error("Sending frame to channel failed")]
    ChannelSendFrameFailed(#[from] mpsc::error::SendError<(RenderedFrame, u32)>),
    #[error("Failed to load image: {0}")]
    ImageLoadError(String),
}

pub struct RenderSegment {
    pub cursor: Arc<CursorEvents>,
    pub decoders: RecordingSegmentDecoders,
}

pub async fn render_video_to_channel(
    options: RenderOptions,
    project: ProjectConfiguration,
    sender: mpsc::Sender<(RenderedFrame, u32)>,
    recording_meta: &RecordingMeta,
    meta: &StudioRecordingMeta,
    segments: Vec<RenderSegment>,
    fps: u32,
    resolution_base: XY<u32>,
    recordings: &ProjectRecordings,
) -> Result<(), RenderingError> {
    let constants = RenderVideoConstants::new(options, recording_meta, meta).await?;
    // let recordings = ProjectRecordings::new(&recording_meta.project_path, meta);

    ffmpeg::init().unwrap();

    let start_time = Instant::now();

    // Get the duration from the timeline if it exists, otherwise use the longest source duration
    let duration = get_duration(recordings, recording_meta, meta, &project);

    let total_frames = (fps as f64 * duration).ceil() as u32;
    println!(
        "Final export duration: {} seconds ({} frames at {}fps)",
        duration, total_frames, fps
    );

    let mut frame_number = 0;
    let background = project.background.source.clone();

    let mut frame_renderer = FrameRenderer::new(&constants);

    let mut layers = RendererLayers::new(&constants.device);

    loop {
        if frame_number >= total_frames {
            break;
        }

        let Some((segment_time, segment_i)) =
            project.get_segment_time(frame_number as f64 / fps as f64)
        else {
            break;
        };

        let segment = &segments[segment_i as usize];

        // do this after all usages but before any 'continue' to handle frame skip
        let frame_number = {
            let prev = frame_number;
            std::mem::replace(&mut frame_number, prev + 1)
        };

        if let Some(segment_frames) = segment
            .decoders
            .get_frames(segment_time as f32, !project.camera.hide)
            .await
        {
            let uniforms = ProjectUniforms::new(
                &constants,
                &project,
                frame_number,
                fps,
                resolution_base,
                &segment.cursor,
                &segment_frames,
            );

            let frame = frame_renderer
                .render(segment_frames, uniforms, &segment.cursor, &mut layers)
                .await?;

            if frame.width == 0 || frame.height == 0 {
                continue;
            }

            sender.send((frame, frame_number)).await?;
        }
    }

    let total_time = start_time.elapsed();
    println!(
        "Render complete. Processed {frame_number} frames in {:?} seconds",
        total_time.as_secs_f32()
    );

    Ok(())
}

pub fn get_duration(
    recordings: &ProjectRecordings,
    recording_meta: &RecordingMeta,
    meta: &StudioRecordingMeta,
    project: &ProjectConfiguration,
) -> f64 {
    let mut max_duration = recordings.duration();
    println!("Initial screen recording duration: {}", max_duration);

    // Check camera duration if it exists
    if let Some(camera_path) = meta.camera_path() {
        if let Ok(camera_duration) =
            recordings.get_source_duration(&recording_meta.path(&camera_path))
        {
            println!("Camera recording duration: {}", camera_duration);
            max_duration = max_duration.max(camera_duration);
            println!("New max duration after camera check: {}", max_duration);
        }
    }

    // If there's a timeline, ensure all segments extend to the max duration
    if let Some(timeline) = &project.timeline {
        println!("Found timeline with {} segments", timeline.segments.len());
        // for (i, segment) in timeline.segments.iter().enumerate() {
        //     println!(
        //         "Segment {} - current end: {}, max_duration: {}",
        //         i, segment.end, max_duration
        //     );
        //     if segment.end < max_duration {
        //         segment.end = max_duration;
        //         println!("Extended segment {} to new end: {}", i, segment.end);
        //     }
        // }
        let final_duration = timeline.duration();
        println!(
            "Final timeline duration after adjustments: {}",
            final_duration
        );
        final_duration
    } else {
        println!("No timeline found, using max_duration: {}", max_duration);
        max_duration
    }
}

pub struct CursorTexture {
    inner: wgpu::Texture,
    hotspot: XY<f32>,
}

pub struct RenderVideoConstants {
    pub _instance: wgpu::Instance,
    pub _adapter: wgpu::Adapter,
    pub queue: wgpu::Queue,
    pub device: wgpu::Device,
    pub options: RenderOptions,
    pub cursor_textures: HashMap<String, CursorTexture>,
    background_textures: std::sync::Arc<tokio::sync::RwLock<HashMap<String, wgpu::Texture>>>,
    camera_frame: Option<(wgpu::Texture, wgpu::TextureView)>,
<<<<<<< HEAD
    cursor_layer: CursorLayer,
    pub captions_layer: CaptionsLayer,
=======
>>>>>>> 7f809a1e
}

impl RenderVideoConstants {
    pub async fn new(
        options: RenderOptions,
        recording_meta: &RecordingMeta,
        meta: &StudioRecordingMeta,
    ) -> Result<Self, RenderingError> {
        println!("Initializing wgpu...");
        let instance = wgpu::Instance::new(wgpu::InstanceDescriptor::default());
        let adapter = instance
            .request_adapter(&wgpu::RequestAdapterOptions::default())
            .await
            .ok_or(RenderingError::NoAdapter)?;
        let (device, queue) = adapter
            .request_device(
                &wgpu::DeviceDescriptor {
                    required_features: wgpu::Features::MAPPABLE_PRIMARY_BUFFERS,
                    ..Default::default()
                },
                None,
            )
            .await?;

        let cursor_textures = Self::load_cursor_textures(&device, &queue, recording_meta, meta);
        let composite_video_frame_pipeline = CompositeVideoFramePipeline::new(&device);
        let gradient_or_color_pipeline = GradientOrColorPipeline::new(&device);

        let image_background_pipeline = ImageBackgroundPipeline::new(&device);
        let background_textures = Arc::new(tokio::sync::RwLock::new(HashMap::new()));

        let screen_frame = {
            let texture = device.create_texture(
                &(wgpu::TextureDescriptor {
                    size: wgpu::Extent3d {
                        width: options.screen_size.x,
                        height: options.screen_size.y,
                        depth_or_array_layers: 1,
                    },
                    mip_level_count: 1,
                    sample_count: 1,
                    dimension: wgpu::TextureDimension::D2,
                    format: wgpu::TextureFormat::Rgba8UnormSrgb,
                    usage: wgpu::TextureUsages::TEXTURE_BINDING
                        | wgpu::TextureUsages::RENDER_ATTACHMENT
                        | wgpu::TextureUsages::COPY_DST,
                    label: Some("Screen Frame texture"),
                    view_formats: &[],
                }),
            );

            let texture_view = texture.create_view(&wgpu::TextureViewDescriptor::default());

            (texture, texture_view)
        };

        let camera_frame = options.camera_size.map(|s| {
            let texture = device.create_texture(
                &(wgpu::TextureDescriptor {
                    size: wgpu::Extent3d {
                        width: s.x,
                        height: s.y,
                        depth_or_array_layers: 1,
                    },
                    mip_level_count: 1,
                    sample_count: 1,
                    dimension: wgpu::TextureDimension::D2,
                    format: wgpu::TextureFormat::Rgba8UnormSrgb,
                    usage: wgpu::TextureUsages::TEXTURE_BINDING
                        | wgpu::TextureUsages::RENDER_ATTACHMENT
                        | wgpu::TextureUsages::COPY_DST,
                    label: Some("Camera texture"),
                    view_formats: &[],
                }),
            );

            let texture_view = texture.create_view(&wgpu::TextureViewDescriptor::default());

            (texture, texture_view)
        });

        let cursor_layer = CursorLayer::new(&device);

        // Initialize the captions layer
        let captions_layer = CaptionsLayer::new(&device, &queue);

        Ok(Self {
            _instance: instance,
            _adapter: adapter,
            device,
            queue,
            options,
<<<<<<< HEAD
            composite_video_frame_pipeline,
            cursor_textures,
            gradient_or_color_pipeline,
            image_background_pipeline,
            background_blur_pipeline,
=======
            cursor_textures,
>>>>>>> 7f809a1e
            background_textures,
            camera_frame,
<<<<<<< HEAD
            cursor_layer,
            captions_layer,
=======
>>>>>>> 7f809a1e
        })
    }

    fn load_cursor_textures(
        device: &wgpu::Device,
        queue: &wgpu::Queue,
        recording_meta: &RecordingMeta,
        meta: &StudioRecordingMeta,
    ) -> HashMap<String, CursorTexture> {
        let mut textures = HashMap::new();

        let cursor_images = match &meta {
            StudioRecordingMeta::SingleSegment { .. } => Default::default(),
            StudioRecordingMeta::MultipleSegments { inner, .. } => {
                inner.cursor_images(recording_meta).unwrap_or_default()
            }
        };

        for (cursor_id, cursor) in &cursor_images.0 {
            if !cursor.path.exists() {
                continue;
            }

            match image::open(&cursor.path) {
                Ok(img) => {
                    let dimensions = img.dimensions();

                    let rgba = img.into_rgba8();

                    // Create the texture
                    let texture = device.create_texture(&wgpu::TextureDescriptor {
                        label: Some(&format!("Cursor Texture {}", cursor_id)),
                        size: wgpu::Extent3d {
                            width: dimensions.0,
                            height: dimensions.1,
                            depth_or_array_layers: 1,
                        },
                        mip_level_count: 1,
                        sample_count: 1,
                        dimension: wgpu::TextureDimension::D2,
                        format: wgpu::TextureFormat::Rgba8UnormSrgb,
                        usage: wgpu::TextureUsages::TEXTURE_BINDING | wgpu::TextureUsages::COPY_DST,
                        view_formats: &[],
                    });

                    queue.write_texture(
                        wgpu::ImageCopyTexture {
                            texture: &texture,
                            mip_level: 0,
                            origin: wgpu::Origin3d::ZERO,
                            aspect: wgpu::TextureAspect::All,
                        },
                        &rgba,
                        wgpu::ImageDataLayout {
                            offset: 0,
                            bytes_per_row: Some(4 * dimensions.0),
                            rows_per_image: None,
                        },
                        wgpu::Extent3d {
                            width: dimensions.0,
                            height: dimensions.1,
                            depth_or_array_layers: 1,
                        },
                    );

                    textures.insert(
                        cursor_id.clone(),
                        CursorTexture {
                            inner: texture,
                            hotspot: cursor.hotspot.map(|v| v as f32),
                        },
                    );
                    println!("Successfully loaded cursor texture: {}", cursor_id);
                }
                Err(e) => {
                    println!(
                        "Failed to load cursor image {}: {}",
                        cursor.path.display(),
                        e
                    );
                    // Don't return error, just skip this cursor image
                    continue;
                }
            }
        }

        println!(
            "Completed loading cursor textures. Total loaded: {}",
            textures.len()
        );
        textures
    }
}

#[derive(Clone, Debug)]
pub struct ProjectUniforms {
    pub output_size: (u32, u32),
    pub cursor_size: f32,
    display: CompositeVideoFrameUniforms,
    camera: Option<CompositeVideoFrameUniforms>,
    interpolated_cursor: Option<InterpolatedCursorPosition>,
    pub project: ProjectConfiguration,
    pub zoom: InterpolatedZoom,
    pub resolution_base: XY<u32>,
}

#[derive(Debug, Clone)]
pub struct Zoom {
    pub amount: f64,
    pub zoom_origin: Coord<FrameSpace>,
}

impl Zoom {
    pub fn apply_scale(&self, screen_position: Coord<FrameSpace>) -> Coord<FrameSpace> {
        (screen_position - self.zoom_origin) * self.amount + self.zoom_origin
    }
}

const CAMERA_PADDING: f32 = 50.0;

const SCREEN_MAX_PADDING: f64 = 0.4;

impl ProjectUniforms {
    fn get_crop(options: &RenderOptions, project: &ProjectConfiguration) -> Crop {
        project.background.crop.as_ref().cloned().unwrap_or(Crop {
            position: XY { x: 0, y: 0 },
            size: XY {
                x: options.screen_size.x,
                y: options.screen_size.y,
            },
        })
    }

    fn get_padding(options: &RenderOptions, project: &ProjectConfiguration) -> f64 {
        let crop = Self::get_crop(options, project);

        let basis = u32::max(crop.size.x, crop.size.y);
        let padding_factor = project.background.padding / 100.0 * SCREEN_MAX_PADDING;

        basis as f64 * padding_factor
    }

    pub fn get_output_size(
        options: &RenderOptions,
        project: &ProjectConfiguration,
        resolution_base: XY<u32>,
    ) -> (u32, u32) {
        let crop = Self::get_crop(options, project);
        let crop_aspect = crop.aspect_ratio();
        let padding = Self::get_padding(options, project) * 2.0;

        let (base_width, base_height) = match &project.aspect_ratio {
            None => {
                let width = ((crop.size.x as f64 + padding) as u32 + 1) & !1;
                let height = ((crop.size.y as f64 + padding) as u32 + 1) & !1;
                (width, height)
            }
            Some(AspectRatio::Square) => {
                let size = if crop_aspect > 1.0 {
                    crop.size.y
                } else {
                    crop.size.x
                };
                (size, size)
            }
            Some(AspectRatio::Wide) => {
                if crop_aspect > 16.0 / 9.0 {
                    (((crop.size.y as f32 * 16.0 / 9.0) as u32), crop.size.y)
                } else {
                    (crop.size.x, ((crop.size.x as f32 * 9.0 / 16.0) as u32))
                }
            }
            Some(AspectRatio::Vertical) => {
                if crop_aspect > 9.0 / 16.0 {
                    ((crop.size.y as f32 * 9.0 / 16.0) as u32, crop.size.y)
                } else {
                    (crop.size.x, ((crop.size.x as f32 * 16.0 / 9.0) as u32))
                }
            }
            Some(AspectRatio::Classic) => {
                if crop_aspect > 4.0 / 3.0 {
                    ((crop.size.y as f32 * 4.0 / 3.0) as u32, crop.size.y)
                } else {
                    (crop.size.x, ((crop.size.x as f32 * 3.0 / 4.0) as u32))
                }
            }
            Some(AspectRatio::Tall) => {
                if crop_aspect > 3.0 / 4.0 {
                    ((crop.size.y as f32 * 3.0 / 4.0) as u32, crop.size.y)
                } else {
                    (crop.size.x, ((crop.size.x as f32 * 4.0 / 3.0) as u32))
                }
            }
        };

        let width_scale = resolution_base.x as f32 / base_width as f32;
        let height_scale = resolution_base.y as f32 / base_height as f32;
        let scale = width_scale.min(height_scale);

        let scaled_width = ((base_width as f32 * scale) as u32 + 1) & !1;
        let scaled_height = ((base_height as f32 * scale) as u32 + 1) & !1;
        return (scaled_width, scaled_height);

        // ((base_width + 1) & !1, (base_height + 1) & !1)
    }

    pub fn display_offset(
        options: &RenderOptions,
        project: &ProjectConfiguration,
        resolution_base: XY<u32>,
    ) -> Coord<FrameSpace> {
        let output_size = Self::get_output_size(options, project, resolution_base);
        let output_size = XY::new(output_size.0 as f64, output_size.1 as f64);

        let output_aspect = output_size.x / output_size.y;

        let crop = Self::get_crop(options, project);

        let crop_start =
            Coord::<RawDisplaySpace>::new(XY::new(crop.position.x as f64, crop.position.y as f64));
        let crop_end = Coord::<RawDisplaySpace>::new(XY::new(
            (crop.position.x + crop.size.x) as f64,
            (crop.position.y + crop.size.y) as f64,
        ));

        let cropped_size = crop_end.coord - crop_start.coord;

        let cropped_aspect = cropped_size.x / cropped_size.y;

        let padding = Self::get_padding(options, project);
        let is_height_constrained = cropped_aspect <= output_aspect;

        let available_size = output_size - 2.0 * padding;

        let target_size = if is_height_constrained {
            XY::new(available_size.y * cropped_aspect, available_size.y)
        } else {
            XY::new(available_size.x, available_size.x / cropped_aspect)
        };

        let target_offset = (output_size - target_size) / 2.0;

        Coord::new(if is_height_constrained {
            XY::new(target_offset.x, padding)
        } else {
            XY::new(padding, target_offset.y)
        })
    }

    pub fn display_size(
        options: &RenderOptions,
        project: &ProjectConfiguration,
        resolution_base: XY<u32>,
    ) -> Coord<FrameSpace> {
        let output_size = Self::get_output_size(options, project, resolution_base);
        let output_size = XY::new(output_size.0 as f64, output_size.1 as f64);

        let display_offset = Self::display_offset(options, project, resolution_base);

        let end = Coord::new(output_size) - display_offset;

        end - display_offset
    }

    pub fn new(
        constants: &RenderVideoConstants,
        project: &ProjectConfiguration,
        frame_number: u32,
        fps: u32,
        resolution_base: XY<u32>,
        cursor_events: &CursorEvents,
        segment_frames: &DecodedSegmentFrames,
    ) -> Self {
        let options = &constants.options;
        let output_size = Self::get_output_size(options, project, resolution_base);
        let frame_time = frame_number as f32 / fps as f32;

        let velocity = [0.0, 0.0];

        let motion_blur_amount = 0.0;

        let crop = Self::get_crop(options, project);

        let interpolated_cursor = interpolate_cursor(
            cursor_events,
            segment_frames.recording_time,
            (!project.cursor.raw).then(|| SpringMassDamperSimulationConfig {
                tension: project.cursor.tension,
                mass: project.cursor.mass,
                friction: project.cursor.friction,
            }),
        );

        let zoom = InterpolatedZoom::new(
            SegmentsCursor::new(
                frame_time as f64,
                project
                    .timeline
                    .as_ref()
                    .map(|t| t.zoom_segments.as_slice())
                    .unwrap_or(&[]),
            ),
            interpolate_cursor(
                cursor_events,
                (segment_frames.recording_time - 0.2).max(0.0),
                (!project.cursor.raw).then(|| SpringMassDamperSimulationConfig {
                    tension: project.cursor.tension,
                    mass: project.cursor.mass,
                    friction: project.cursor.friction,
                }),
            )
            .as_ref()
            .map(|i| i.position)
            .unwrap_or_else(|| Coord::new(XY::new(0.5, 0.5))),
        );

        let display = {
            let output_size = XY::new(output_size.0 as f64, output_size.1 as f64);
            let size = [options.screen_size.x as f32, options.screen_size.y as f32];

            let crop_start = Coord::<RawDisplaySpace>::new(XY::new(
                crop.position.x as f64,
                crop.position.y as f64,
            ));
            let crop_end = Coord::<RawDisplaySpace>::new(XY::new(
                (crop.position.x + crop.size.x) as f64,
                (crop.position.y + crop.size.y) as f64,
            ));

            let display_offset = Self::display_offset(options, project, resolution_base);
            let display_size = Self::display_size(options, project, resolution_base);

            let end = Coord::new(output_size) - display_offset;

            let (zoom_start, zoom_end) = (
                Coord::new(zoom.bounds.top_left * display_size.coord),
                Coord::new((zoom.bounds.bottom_right - 1.0) * display_size.coord),
            );

            let start = display_offset + zoom_start;
            let end = end + zoom_end;

            let target_size = end - start;
            let min_target_axis = target_size.x.min(target_size.y);

            CompositeVideoFrameUniforms {
                output_size: [output_size.x as f32, output_size.y as f32],
                frame_size: size,
                crop_bounds: [
                    crop_start.x as f32,
                    crop_start.y as f32,
                    crop_end.x as f32,
                    crop_end.y as f32,
                ],
                target_bounds: [start.x as f32, start.y as f32, end.x as f32, end.y as f32],
                target_size: [target_size.x as f32, target_size.y as f32],
                rounding_px: (project.background.rounding / 100.0 * 0.5 * min_target_axis) as f32,
                mirror_x: 0.0,
                velocity_uv: velocity,
                motion_blur_amount,
                camera_motion_blur_amount: 0.0,
                shadow: project.background.shadow,
                shadow_size: project
                    .background
                    .advanced_shadow
                    .as_ref()
                    .map_or(50.0, |s| s.size),
                shadow_opacity: project
                    .background
                    .advanced_shadow
                    .as_ref()
                    .map_or(18.0, |s| s.opacity),
                shadow_blur: project
                    .background
                    .advanced_shadow
                    .as_ref()
                    .map_or(50.0, |s| s.blur),
                _padding: [0.0; 3],
            }
        };

        let camera = options
            .camera_size
            .filter(|_| !project.camera.hide)
            .map(|camera_size| {
                let output_size = [output_size.0 as f32, output_size.1 as f32];
                let frame_size = [camera_size.x as f32, camera_size.y as f32];
                let min_axis = output_size[0].min(output_size[1]);

                // Calculate camera size based on zoom
                let base_size = project.camera.size / 100.0;
                let zoom_size = project
                    .camera
                    .zoom_size
                    .unwrap_or(cap_project::Camera::default_zoom_size())
                    / 100.0;

                let zoomed_size =
                    (zoom.t as f32) * zoom_size * base_size + (1.0 - zoom.t as f32) * base_size;

                let size = [
                    min_axis * zoomed_size + CAMERA_PADDING,
                    min_axis * zoomed_size + CAMERA_PADDING,
                ];

                let position = {
                    let x = match &project.camera.position.x {
                        CameraXPosition::Left => CAMERA_PADDING,
                        CameraXPosition::Center => output_size[0] / 2.0 - (size[0]) / 2.0,
                        CameraXPosition::Right => output_size[0] - CAMERA_PADDING - size[0],
                    };
                    let y = match &project.camera.position.y {
                        CameraYPosition::Top => CAMERA_PADDING,
                        CameraYPosition::Bottom => output_size[1] - size[1] - CAMERA_PADDING,
                    };

                    [x, y]
                };

                let target_bounds = [
                    position[0],
                    position[1],
                    position[0] + size[0],
                    position[1] + size[1],
                ];

                // Calculate camera motion blur based on zoom transition
                let camera_motion_blur = 0.0;

                CompositeVideoFrameUniforms {
                    output_size,
                    frame_size,
                    crop_bounds: [
                        (frame_size[0] - frame_size[1]) / 2.0,
                        0.0,
                        frame_size[0] - (frame_size[0] - frame_size[1]) / 2.0,
                        frame_size[1],
                    ],
                    target_bounds,
                    target_size: [
                        target_bounds[2] - target_bounds[0],
                        target_bounds[3] - target_bounds[1],
                    ],
                    rounding_px: project.camera.rounding / 100.0 * 0.5 * size[0],
                    mirror_x: if project.camera.mirror { 1.0 } else { 0.0 },
                    velocity_uv: [0.0, 0.0],
                    motion_blur_amount,
                    camera_motion_blur_amount: camera_motion_blur,
                    shadow: project.camera.shadow,
                    shadow_size: project
                        .camera
                        .advanced_shadow
                        .as_ref()
                        .map_or(50.0, |s| s.size),
                    shadow_opacity: project
                        .camera
                        .advanced_shadow
                        .as_ref()
                        .map_or(18.0, |s| s.opacity),
                    shadow_blur: project
                        .camera
                        .advanced_shadow
                        .as_ref()
                        .map_or(50.0, |s| s.blur),
                    _padding: [0.0; 3],
                }
            });

        Self {
            output_size,
            cursor_size: project.cursor.size as f32,
            resolution_base,
            display,
            camera,
            project: project.clone(),
            zoom,
            interpolated_cursor,
        }
    }
}

pub struct DecodedSegmentFrames {
    pub screen_frame: DecodedFrame,
    pub camera_frame: Option<DecodedFrame>,
    pub segment_time: f32,
    pub recording_time: f32,
}

pub struct FrameRenderer<'a> {
    constants: &'a RenderVideoConstants,
    session: Option<RenderSession>,
}

impl<'a> FrameRenderer<'a> {
    pub fn new(constants: &'a RenderVideoConstants) -> Self {
        Self {
            constants,
            session: None,
        }
    }

    pub async fn render(
        &mut self,
        segment_frames: DecodedSegmentFrames,
        uniforms: ProjectUniforms,
        cursor: &CursorEvents,
        layers: &mut RendererLayers,
    ) -> Result<RenderedFrame, RenderingError> {
        let session = self.session.get_or_insert_with(|| {
            RenderSession::new(
                &self.constants.device,
                uniforms.output_size.0,
                uniforms.output_size.1,
            )
        });

        session.update_texture_size(
            &self.constants.device,
            uniforms.output_size.0,
            uniforms.output_size.1,
        );

        produce_frame(
            self.constants,
            segment_frames,
            uniforms,
            cursor,
            layers,
            session,
        )
        .await
    }
}

<<<<<<< HEAD
// https://github.com/gfx-rs/wgpu/wiki/Encapsulating-Graphics-Work
async fn produce_frame(
    constants: &RenderVideoConstants,
    segment_frames: DecodedSegmentFrames,
    uniforms: ProjectUniforms,
    textures: &(wgpu::Texture, wgpu::Texture),
    cursor: &CursorEvents,
) -> Result<RenderedFrame, RenderingError> {
    let background = Background::from(uniforms.project.background.source.clone());
=======
pub struct RendererLayers {
    background: BackgroundLayer,
    background_blur: BlurLayer,
    display: DisplayLayer,
    cursor: CursorLayer,
    camera: CameraLayer,
}
>>>>>>> 7f809a1e

impl RendererLayers {
    pub fn new(device: &wgpu::Device) -> Self {
        Self {
            background: BackgroundLayer::new(device),
            background_blur: BlurLayer::new(device),
            display: DisplayLayer::new(device),
            cursor: CursorLayer::new(device),
            camera: CameraLayer::new(device),
        }
    }

    pub async fn prepare(
        &mut self,
        constants: &RenderVideoConstants,
        uniforms: &ProjectUniforms,
        segment_frames: &DecodedSegmentFrames,
        cursor: &CursorEvents,
    ) -> Result<(), RenderingError> {
        self.background
            .prepare(
                &constants,
                uniforms,
                Background::from(uniforms.project.background.source.clone()),
            )
            .await?;

        if uniforms.project.background.blur > 0.0 {
            self.background_blur.prepare(&constants.queue, uniforms);
        }

        self.display.prepare(
            &constants.device,
            &constants.queue,
            segment_frames,
            constants.options.screen_size,
            &uniforms,
        );

        self.cursor.prepare(
            segment_frames,
            uniforms.resolution_base,
            cursor,
            &uniforms.zoom,
            uniforms,
            constants,
        );

        if let (
            Some(camera_size),
            Some(camera_frame),
            Some(uniforms),
            Some((texture, texture_view)),
        ) = (
            constants.options.camera_size,
            &segment_frames.camera_frame,
            &uniforms.camera,
            &constants.camera_frame,
        ) {
            self.camera.prepare(
                &constants.device,
                &constants.queue,
                *uniforms,
                camera_size,
                camera_frame,
                (texture, texture_view),
            );
        }

<<<<<<< HEAD
        // Render captions if there are any caption segments to display
        if let Some(caption_data) = &uniforms.project.captions {
            debug!(
                "Found caption data in project - Enabled: {}",
                caption_data.settings.enabled
            );
            if caption_data.settings.enabled {
                // Find the current caption for this time
                let current_time = segment_frames.segment_time;
                debug!("Looking for caption at time: {}", current_time);

                if let Some(current_caption) =
                    find_caption_at_time_project(current_time, &caption_data.segments)
                {
                    info!(
                        "Found caption to render: '{}' ({} - {})",
                        current_caption.text, current_caption.start, current_caption.end
                    );

                    // Get caption text and time for use in rendering
                    let caption_text = current_caption.text.clone();

                    // Create settings for the caption
                    let caption_settings = CaptionSettings {
                        enabled: 1,
                        font_size: caption_data.settings.size as f32,
                        color: [
                            parse_color_component(&caption_data.settings.color, 0),
                            parse_color_component(&caption_data.settings.color, 1),
                            parse_color_component(&caption_data.settings.color, 2),
                            1.0,
                        ],
                        background_color: [
                            parse_color_component(&caption_data.settings.background_color, 0),
                            parse_color_component(&caption_data.settings.background_color, 1),
                            parse_color_component(&caption_data.settings.background_color, 2),
                            caption_data.settings.background_opacity as f32 / 100.0,
                        ],
                        position: match caption_data.settings.position.as_str() {
                            "top" => 0,
                            "middle" => 1,
                            _ => 2, // default to bottom
                        },
                        outline: if caption_data.settings.outline { 1 } else { 0 },
                        outline_color: [
                            parse_color_component(&caption_data.settings.outline_color, 0),
                            parse_color_component(&caption_data.settings.outline_color, 1),
                            parse_color_component(&caption_data.settings.outline_color, 2),
                            1.0,
                        ],
                        font: match caption_data.settings.font.as_str() {
                            "System Serif" => 1,
                            "System Monospace" => 2,
                            _ => 0, // Default to SansSerif for "System Sans-Serif" and any other value
                        },
                        _padding: [0.0],
                    };

                    info!("Applying caption settings - Font size: {}, Position: {}, Background opacity: {}", 
                          caption_settings.font_size,
                          caption_settings.position,
                          caption_settings.background_color[3]);

                    // Convert caption segments to the internal CaptionSegment type
                    let converted_segments: Vec<layers::CaptionSegment> = caption_data
                        .segments
                        .iter()
                        .map(|seg| layers::convert_project_caption(seg))
                        .collect();

                    // Instead of using unsafe code that creates undefined behavior,
                    // create a properly structured temporary CaptionsLayer and use it for rendering
                    let mut temp_captions_layer =
                        layers::CaptionsLayer::new(&constants.device, &constants.queue);

                    // Set current caption text
                    temp_captions_layer.update_caption(Some(caption_text), current_time);

                    // Render the caption with converted segments
                    temp_captions_layer.render(
                        &mut pipeline,
                        uniforms.resolution_base,
                        current_time,
                        &converted_segments,
                        &caption_settings,
                    );

                    // Make sure we don't lose the caption by switching output
                    // Comment this out if captions are disappearing
                    // pipeline.state.switch_output();

                    info!("Caption rendering completed");
                } else {
                    debug!("No caption found for time {}", current_time);
                }
            } else {
                debug!("Captions are disabled in project settings");
            }
        } else {
            debug!("No caption data found in project");
        }
=======
        Ok(())
>>>>>>> 7f809a1e
    }

    pub fn render(
        &self,
        device: &wgpu::Device,
        encoder: &mut wgpu::CommandEncoder,
        session: &mut RenderSession,
    ) {
        macro_rules! render_pass {
            ($view:expr, $load:expr) => {
                encoder.begin_render_pass(&wgpu::RenderPassDescriptor {
                    label: Some("Render Pass"),
                    color_attachments: &[Some(wgpu::RenderPassColorAttachment {
                        view: $view,
                        resolve_target: None,
                        ops: wgpu::Operations {
                            load: $load,
                            store: wgpu::StoreOp::Store,
                        },
                    })],
                    depth_stencil_attachment: None,
                    timestamp_writes: None,
                    occlusion_query_set: None,
                })
            };
        }

        {
            let mut pass = render_pass!(
                session.current_texture_view(),
                wgpu::LoadOp::Clear(wgpu::Color::BLACK)
            );
            self.background.render(&mut pass);
        }

        if self.background_blur.blur_amount > 0.0 {
            let mut pass = render_pass!(session.other_texture_view(), wgpu::LoadOp::Load);
            self.background_blur
                .render(&mut pass, device, session.current_texture_view());

            session.swap_textures();
        }

        {
            let mut pass = render_pass!(session.current_texture_view(), wgpu::LoadOp::Load);
            self.display.render(&mut pass);
        }

        {
            let mut pass = render_pass!(session.current_texture_view(), wgpu::LoadOp::Load);
            self.cursor.render(&mut pass);
        }

        {
            let mut pass = render_pass!(session.current_texture_view(), wgpu::LoadOp::Load);
            self.camera.render(&mut pass);
        }
    }
}

pub struct RenderSession {
    textures: (wgpu::Texture, wgpu::Texture),
    texture_views: (wgpu::TextureView, wgpu::TextureView),
    current_is_left: bool,
}

impl RenderSession {
    pub fn new(device: &wgpu::Device, width: u32, height: u32) -> Self {
        let make_texture = || {
            device.create_texture(&wgpu::TextureDescriptor {
                size: wgpu::Extent3d {
                    width,
                    height,
                    depth_or_array_layers: 1,
                },
                mip_level_count: 1,
                sample_count: 1,
                dimension: wgpu::TextureDimension::D2,
                format: wgpu::TextureFormat::Rgba8UnormSrgb,
                usage: wgpu::TextureUsages::TEXTURE_BINDING
                    | wgpu::TextureUsages::RENDER_ATTACHMENT
                    | wgpu::TextureUsages::COPY_SRC,
                label: Some("Intermediate Texture"),
                view_formats: &[],
            })
        };

        let textures = (make_texture(), make_texture());

        Self {
            current_is_left: true,
            texture_views: (
                textures.0.create_view(&Default::default()),
                textures.1.create_view(&Default::default()),
            ),
            textures,
        }
    }

    pub fn update_texture_size(&mut self, device: &wgpu::Device, width: u32, height: u32) {
        let make_texture = || {
            device.create_texture(&wgpu::TextureDescriptor {
                size: wgpu::Extent3d {
                    width,
                    height,
                    depth_or_array_layers: 1,
                },
                mip_level_count: 1,
                sample_count: 1,
                dimension: wgpu::TextureDimension::D2,
                format: wgpu::TextureFormat::Rgba8UnormSrgb,
                usage: wgpu::TextureUsages::TEXTURE_BINDING
                    | wgpu::TextureUsages::RENDER_ATTACHMENT
                    | wgpu::TextureUsages::COPY_SRC,
                label: Some("Intermediate Texture"),
                view_formats: &[],
            })
        };

        self.textures = (make_texture(), make_texture());
        self.texture_views = (
            self.textures.0.create_view(&Default::default()),
            self.textures.1.create_view(&Default::default()),
        );
    }

    pub fn current_texture(&self) -> &wgpu::Texture {
        if self.current_is_left {
            &self.textures.0
        } else {
            &self.textures.1
        }
    }

    pub fn current_texture_view(&self) -> &wgpu::TextureView {
        if self.current_is_left {
            &self.texture_views.0
        } else {
            &self.texture_views.1
        }
    }

    pub fn other_texture_view(&self) -> &wgpu::TextureView {
        if self.current_is_left {
            &self.texture_views.1
        } else {
            &self.texture_views.0
        }
    }

    pub fn swap_textures(&mut self) {
        self.current_is_left = !self.current_is_left;
    }
}

// TODO: reuse as many resources as possible
// https://github.com/gfx-rs/wgpu/wiki/Encapsulating-Graphics-Work
async fn produce_frame(
    constants: &RenderVideoConstants,
    segment_frames: DecodedSegmentFrames,
    uniforms: ProjectUniforms,
    cursor: &CursorEvents,
    layers: &mut RendererLayers,
    session: &mut RenderSession,
) -> Result<RenderedFrame, RenderingError> {
    layers
        .prepare(constants, &uniforms, &segment_frames, cursor)
        .await?;

    let mut encoder = constants.device.create_command_encoder(
        &(wgpu::CommandEncoderDescriptor {
            label: Some("Render Encoder"),
        }),
    );

    layers.render(&constants.device, &mut encoder, session);

    Ok(finish_encoder(
        session,
        &constants.device,
        &constants.queue,
        &uniforms,
        encoder,
    )
    .await?)
}

// Helper function to parse color components from hex strings
fn parse_color_component(hex_color: &str, index: usize) -> f32 {
    // Remove # prefix if present
    let color = hex_color.trim_start_matches('#');

    // Parse the color component
    if color.len() == 6 {
        // Standard hex color #RRGGBB
        let start = index * 2;
        if let Ok(value) = u8::from_str_radix(&color[start..start + 2], 16) {
            return value as f32 / 255.0;
        }
    }

    // Default fallback values
    match index {
        0 => 1.0, // Red default
        1 => 1.0, // Green default
        2 => 1.0, // Blue default
        _ => 1.0, // Alpha default
    }
}

pub fn create_shader_render_pipeline(
    device: &wgpu::Device,
    bind_group_layout: &wgpu::BindGroupLayout,
    shader: wgpu::ShaderModuleDescriptor,
) -> wgpu::RenderPipeline {
    let shader = device.create_shader_module(shader);

    let pipeline_layout = device.create_pipeline_layout(&wgpu::PipelineLayoutDescriptor {
        label: Some("Render Pipeline Layout"),
        bind_group_layouts: &[bind_group_layout],
        push_constant_ranges: &[],
    });

    let empty_constants: HashMap<String, f64> = HashMap::new();

    device.create_render_pipeline(&wgpu::RenderPipelineDescriptor {
        label: Some("Render Pipeline"),
        layout: Some(&pipeline_layout),
        vertex: wgpu::VertexState {
            module: &shader,
            entry_point: "vs_main",
            buffers: &[],
            compilation_options: wgpu::PipelineCompilationOptions {
                constants: &empty_constants,
                zero_initialize_workgroup_memory: false,
                vertex_pulling_transform: false,
            },
        },
        fragment: Some(wgpu::FragmentState {
            module: &shader,
            entry_point: "fs_main",
            targets: &[Some(wgpu::ColorTargetState {
                format: wgpu::TextureFormat::Rgba8UnormSrgb,
                blend: Some(wgpu::BlendState::ALPHA_BLENDING),
                write_mask: wgpu::ColorWrites::ALL,
            })],
            compilation_options: wgpu::PipelineCompilationOptions {
                constants: &empty_constants,
                zero_initialize_workgroup_memory: false,
                vertex_pulling_transform: false,
            },
        }),
        primitive: wgpu::PrimitiveState {
            topology: wgpu::PrimitiveTopology::TriangleList,
            strip_index_format: None,
            front_face: wgpu::FrontFace::Ccw,
            cull_mode: Some(wgpu::Face::Back),
            polygon_mode: wgpu::PolygonMode::Fill,
            unclipped_depth: false,
            conservative: false,
        },
        depth_stencil: None,
        multisample: wgpu::MultisampleState {
            count: 1,
            mask: !0,
            alpha_to_coverage_enabled: false,
        },
        multiview: None,
        cache: None,
    })
}

fn srgb_to_linear(c: u16) -> f32 {
    let c = c as f32 / 255.0;
    if c <= 0.04045 {
        c / 12.92
    } else {
        ((c + 0.055) / 1.055).powf(2.4)
    }
}

fn get_either<T>((a, b): (T, T), left: bool) -> T {
    if left {
        a
    } else {
        b
    }
}<|MERGE_RESOLUTION|>--- conflicted
+++ resolved
@@ -11,12 +11,7 @@
 use futures::future::OptionFuture;
 use futures::FutureExt;
 use layers::{
-<<<<<<< HEAD
-    find_caption_at_time, find_caption_at_time_project, Background, BackgroundBlurPipeline,
-    BackgroundLayer, CameraLayer, CaptionSettings, CaptionsLayer, CursorLayer, DisplayLayer,
-=======
-    Background, BackgroundLayer, BlurLayer, CameraLayer, CursorLayer, DisplayLayer,
->>>>>>> 7f809a1e
+    Background, BackgroundLayer, BlurLayer, CameraLayer, CaptionsLayer, CursorLayer, DisplayLayer,
     GradientOrColorPipeline, ImageBackgroundPipeline,
 };
 use specta::Type;
@@ -211,11 +206,10 @@
     );
 
     let mut frame_number = 0;
-    let background = project.background.source.clone();
 
     let mut frame_renderer = FrameRenderer::new(&constants);
 
-    let mut layers = RendererLayers::new(&constants.device);
+    let mut layers = RendererLayers::new(&constants.device, &constants.queue);
 
     loop {
         if frame_number >= total_frames {
@@ -331,11 +325,6 @@
     pub cursor_textures: HashMap<String, CursorTexture>,
     background_textures: std::sync::Arc<tokio::sync::RwLock<HashMap<String, wgpu::Texture>>>,
     camera_frame: Option<(wgpu::Texture, wgpu::TextureView)>,
-<<<<<<< HEAD
-    cursor_layer: CursorLayer,
-    pub captions_layer: CaptionsLayer,
-=======
->>>>>>> 7f809a1e
 }
 
 impl RenderVideoConstants {
@@ -417,33 +406,15 @@
             (texture, texture_view)
         });
 
-        let cursor_layer = CursorLayer::new(&device);
-
-        // Initialize the captions layer
-        let captions_layer = CaptionsLayer::new(&device, &queue);
-
         Ok(Self {
             _instance: instance,
             _adapter: adapter,
             device,
             queue,
             options,
-<<<<<<< HEAD
-            composite_video_frame_pipeline,
             cursor_textures,
-            gradient_or_color_pipeline,
-            image_background_pipeline,
-            background_blur_pipeline,
-=======
-            cursor_textures,
->>>>>>> 7f809a1e
             background_textures,
             camera_frame,
-<<<<<<< HEAD
-            cursor_layer,
-            captions_layer,
-=======
->>>>>>> 7f809a1e
         })
     }
 
@@ -978,34 +949,24 @@
     }
 }
 
-<<<<<<< HEAD
-// https://github.com/gfx-rs/wgpu/wiki/Encapsulating-Graphics-Work
-async fn produce_frame(
-    constants: &RenderVideoConstants,
-    segment_frames: DecodedSegmentFrames,
-    uniforms: ProjectUniforms,
-    textures: &(wgpu::Texture, wgpu::Texture),
-    cursor: &CursorEvents,
-) -> Result<RenderedFrame, RenderingError> {
-    let background = Background::from(uniforms.project.background.source.clone());
-=======
 pub struct RendererLayers {
     background: BackgroundLayer,
     background_blur: BlurLayer,
     display: DisplayLayer,
     cursor: CursorLayer,
     camera: CameraLayer,
-}
->>>>>>> 7f809a1e
+    captions: CaptionsLayer,
+}
 
 impl RendererLayers {
-    pub fn new(device: &wgpu::Device) -> Self {
+    pub fn new(device: &wgpu::Device, queue: &wgpu::Queue) -> Self {
         Self {
             background: BackgroundLayer::new(device),
             background_blur: BlurLayer::new(device),
             display: DisplayLayer::new(device),
             cursor: CursorLayer::new(device),
             camera: CameraLayer::new(device),
+            captions: CaptionsLayer::new(device, queue),
         }
     }
 
@@ -1066,111 +1027,16 @@
             );
         }
 
-<<<<<<< HEAD
-        // Render captions if there are any caption segments to display
-        if let Some(caption_data) = &uniforms.project.captions {
-            debug!(
-                "Found caption data in project - Enabled: {}",
-                caption_data.settings.enabled
+        if let Some(captions) = &uniforms.project.captions {
+            self.captions.prepare(
+                uniforms,
+                segment_frames,
+                uniforms.resolution_base,
+                constants,
             );
-            if caption_data.settings.enabled {
-                // Find the current caption for this time
-                let current_time = segment_frames.segment_time;
-                debug!("Looking for caption at time: {}", current_time);
-
-                if let Some(current_caption) =
-                    find_caption_at_time_project(current_time, &caption_data.segments)
-                {
-                    info!(
-                        "Found caption to render: '{}' ({} - {})",
-                        current_caption.text, current_caption.start, current_caption.end
-                    );
-
-                    // Get caption text and time for use in rendering
-                    let caption_text = current_caption.text.clone();
-
-                    // Create settings for the caption
-                    let caption_settings = CaptionSettings {
-                        enabled: 1,
-                        font_size: caption_data.settings.size as f32,
-                        color: [
-                            parse_color_component(&caption_data.settings.color, 0),
-                            parse_color_component(&caption_data.settings.color, 1),
-                            parse_color_component(&caption_data.settings.color, 2),
-                            1.0,
-                        ],
-                        background_color: [
-                            parse_color_component(&caption_data.settings.background_color, 0),
-                            parse_color_component(&caption_data.settings.background_color, 1),
-                            parse_color_component(&caption_data.settings.background_color, 2),
-                            caption_data.settings.background_opacity as f32 / 100.0,
-                        ],
-                        position: match caption_data.settings.position.as_str() {
-                            "top" => 0,
-                            "middle" => 1,
-                            _ => 2, // default to bottom
-                        },
-                        outline: if caption_data.settings.outline { 1 } else { 0 },
-                        outline_color: [
-                            parse_color_component(&caption_data.settings.outline_color, 0),
-                            parse_color_component(&caption_data.settings.outline_color, 1),
-                            parse_color_component(&caption_data.settings.outline_color, 2),
-                            1.0,
-                        ],
-                        font: match caption_data.settings.font.as_str() {
-                            "System Serif" => 1,
-                            "System Monospace" => 2,
-                            _ => 0, // Default to SansSerif for "System Sans-Serif" and any other value
-                        },
-                        _padding: [0.0],
-                    };
-
-                    info!("Applying caption settings - Font size: {}, Position: {}, Background opacity: {}", 
-                          caption_settings.font_size,
-                          caption_settings.position,
-                          caption_settings.background_color[3]);
-
-                    // Convert caption segments to the internal CaptionSegment type
-                    let converted_segments: Vec<layers::CaptionSegment> = caption_data
-                        .segments
-                        .iter()
-                        .map(|seg| layers::convert_project_caption(seg))
-                        .collect();
-
-                    // Instead of using unsafe code that creates undefined behavior,
-                    // create a properly structured temporary CaptionsLayer and use it for rendering
-                    let mut temp_captions_layer =
-                        layers::CaptionsLayer::new(&constants.device, &constants.queue);
-
-                    // Set current caption text
-                    temp_captions_layer.update_caption(Some(caption_text), current_time);
-
-                    // Render the caption with converted segments
-                    temp_captions_layer.render(
-                        &mut pipeline,
-                        uniforms.resolution_base,
-                        current_time,
-                        &converted_segments,
-                        &caption_settings,
-                    );
-
-                    // Make sure we don't lose the caption by switching output
-                    // Comment this out if captions are disappearing
-                    // pipeline.state.switch_output();
-
-                    info!("Caption rendering completed");
-                } else {
-                    debug!("No caption found for time {}", current_time);
-                }
-            } else {
-                debug!("Captions are disabled in project settings");
-            }
-        } else {
-            debug!("No caption data found in project");
-        }
-=======
+        }
+
         Ok(())
->>>>>>> 7f809a1e
     }
 
     pub fn render(
@@ -1227,6 +1093,11 @@
         {
             let mut pass = render_pass!(session.current_texture_view(), wgpu::LoadOp::Load);
             self.camera.render(&mut pass);
+        }
+
+        {
+            let mut pass = render_pass!(session.current_texture_view(), wgpu::LoadOp::Load);
+            self.captions.render(&mut pass);
         }
     }
 }
