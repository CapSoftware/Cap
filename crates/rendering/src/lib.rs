use anyhow::Result;
use cap_project::{
    AspectRatio, CameraShape, CameraXPosition, CameraYPosition, Crop, CursorEvents,
    ProjectConfiguration, RecordingMeta, StudioRecordingMeta, XY,
};
use composite_frame::CompositeVideoFrameUniforms;
use core::f64;
use cursor_interpolation::{InterpolatedCursorPosition, interpolate_cursor};
use decoder::{AsyncVideoDecoderHandle, spawn_decoder};
use frame_pipeline::finish_encoder;
use futures::FutureExt;
use futures::future::OptionFuture;
use layers::{
    Background, BackgroundLayer, BlurLayer, CameraLayer, CaptionsLayer, CursorLayer, DisplayLayer,
};
use specta::Type;
use spring_mass_damper::SpringMassDamperSimulationConfig;
use std::{collections::HashMap, sync::Arc};
use std::{path::PathBuf, time::Instant};
use tokio::sync::mpsc;
use tracing::error;

mod composite_frame;
mod coord;
mod cursor_interpolation;
pub mod decoder;
mod frame_pipeline;
mod layers;
mod project_recordings;
mod scene;
mod spring_mass_damper;
mod zoom;

pub use coord::*;
pub use decoder::DecodedFrame;
pub use frame_pipeline::RenderedFrame;
pub use project_recordings::{ProjectRecordingsMeta, SegmentRecordings};

use scene::*;
use zoom::*;

const STANDARD_CURSOR_HEIGHT: f32 = 75.0;

#[derive(Debug, Clone, Copy, Type)]
pub struct RenderOptions {
    pub camera_size: Option<XY<u32>>,
    pub screen_size: XY<u32>,
}

#[derive(Clone)]
pub struct RecordingSegmentDecoders {
    screen: AsyncVideoDecoderHandle,
    camera: Option<AsyncVideoDecoderHandle>,
    pub segment_offset: f64,
}

pub struct SegmentVideoPaths {
    pub display: PathBuf,
    pub camera: Option<PathBuf>,
}

impl RecordingSegmentDecoders {
    pub async fn new(
        recording_meta: &RecordingMeta,
        meta: &StudioRecordingMeta,
        segment: SegmentVideoPaths,
        segment_i: usize,
    ) -> Result<Self, String> {
        let latest_start_time = match &meta {
            StudioRecordingMeta::SingleSegment { .. } => None,
            StudioRecordingMeta::MultipleSegments { inner, .. } => {
                inner.segments[segment_i].latest_start_time()
            }
        };

        let screen = spawn_decoder(
            "screen",
            recording_meta.project_path.join(segment.display),
            match &meta {
                StudioRecordingMeta::SingleSegment { segment } => segment.display.fps,
                StudioRecordingMeta::MultipleSegments { inner, .. } => {
                    inner.segments[segment_i].display.fps
                }
            },
            match &meta {
                StudioRecordingMeta::SingleSegment { .. } => 0.0,
                StudioRecordingMeta::MultipleSegments { inner, .. } => {
                    let segment = &inner.segments[segment_i];

                    latest_start_time
                        .zip(segment.display.start_time)
                        .map(|(latest_start_time, display_time)| latest_start_time - display_time)
                        .unwrap_or(0.0)
                }
            },
        )
        .await
        .map_err(|e| format!("Screen:{e}"))?;
        let camera = OptionFuture::from(segment.camera.map(|camera| {
            spawn_decoder(
                "camera",
                recording_meta.project_path.join(camera),
                match &meta {
                    StudioRecordingMeta::SingleSegment { segment } => {
                        segment.camera.as_ref().unwrap().fps
                    }
                    StudioRecordingMeta::MultipleSegments { inner, .. } => {
                        inner.segments[0].camera.as_ref().unwrap().fps
                    }
                },
                match &meta {
                    StudioRecordingMeta::SingleSegment { .. } => 0.0,
                    StudioRecordingMeta::MultipleSegments { inner, .. } => {
                        let segment = &inner.segments[segment_i];

                        latest_start_time
                            .zip(segment.camera.as_ref().and_then(|c| c.start_time))
                            .map(|(latest_start_time, start_time)| latest_start_time - start_time)
                            .unwrap_or(0.0)
                    }
                },
            )
            .then(|r| async { r.map_err(|e| format!("Camera:{e}")) })
        }))
        .await
        .transpose()?;

        Ok(Self {
            screen,
            camera,
            segment_offset: latest_start_time.unwrap_or(0.0),
        })
    }

    pub async fn get_frames(
        &self,
        segment_time: f32,
        needs_camera: bool,
    ) -> Option<DecodedSegmentFrames> {
        let (screen, camera) = tokio::join!(
            self.screen.get_frame(segment_time),
            OptionFuture::from(
                needs_camera
                    .then(|| self.camera.as_ref().map(|d| d.get_frame(segment_time)))
                    .flatten()
            )
        );

        Some(DecodedSegmentFrames {
            screen_frame: screen?,
            camera_frame: camera.flatten(),
            segment_time,
            recording_time: segment_time + self.segment_offset as f32,
        })
    }
}

#[derive(thiserror::Error, Debug)]
pub enum RenderingError {
    #[error("No GPU adapter found")]
    NoAdapter,
    #[error(transparent)]
    RequestDeviceFailed(#[from] wgpu::RequestDeviceError),
    #[error("Failed to wait for buffer mapping")]
    BufferMapWaitingFailed,
    #[error(transparent)]
    BufferMapFailed(#[from] wgpu::BufferAsyncError),
    #[error("Sending frame to channel failed")]
    ChannelSendFrameFailed(#[from] mpsc::error::SendError<(RenderedFrame, u32)>),
    #[error("Failed to load image: {0}")]
    ImageLoadError(String),
    #[error("Error polling wgpu: {0}")]
    PollError(#[from] wgpu::PollError),
}

pub struct RenderSegment {
    pub cursor: Arc<CursorEvents>,
    pub decoders: RecordingSegmentDecoders,
}

#[allow(clippy::too_many_arguments)]
pub async fn render_video_to_channel(
    constants: &RenderVideoConstants,
    project: &ProjectConfiguration,
    sender: mpsc::Sender<(RenderedFrame, u32)>,
    recording_meta: &RecordingMeta,
    meta: &StudioRecordingMeta,
    segments: Vec<RenderSegment>,
    fps: u32,
    resolution_base: XY<u32>,
    recordings: &ProjectRecordingsMeta,
) -> Result<(), RenderingError> {
    ffmpeg::init().unwrap();

    let start_time = Instant::now();

    let duration = get_duration(recordings, recording_meta, meta, project);

    let total_frames = (fps as f64 * duration).ceil() as u32;

    let mut frame_number = 0;

    let mut frame_renderer = FrameRenderer::new(constants);

    let mut layers = RendererLayers::new(&constants.device, &constants.queue);

    loop {
        if frame_number >= total_frames {
            break;
        }

        let Some((segment_time, segment_i)) =
            project.get_segment_time(frame_number as f64 / fps as f64)
        else {
            break;
        };

        let segment = &segments[segment_i as usize];

        let frame_number = {
            let prev = frame_number;
            std::mem::replace(&mut frame_number, prev + 1)
        };

        if let Some(segment_frames) = segment
            .decoders
            .get_frames(segment_time as f32, !project.camera.hide)
            .await
        {
            let uniforms = ProjectUniforms::new(
                constants,
                project,
                frame_number,
                fps,
                resolution_base,
                &segment.cursor,
                &segment_frames,
            );

            let frame = frame_renderer
                .render(segment_frames, uniforms, &segment.cursor, &mut layers)
                .await?;

            if frame.width == 0 || frame.height == 0 {
                continue;
            }

            sender.send((frame, frame_number)).await?;
        }
    }

    let total_time = start_time.elapsed();
    println!(
        "Render complete. Processed {frame_number} frames in {:?} seconds",
        total_time.as_secs_f32()
    );

    Ok(())
}

pub fn get_duration(
    recordings: &ProjectRecordingsMeta,
    recording_meta: &RecordingMeta,
    meta: &StudioRecordingMeta,
    project: &ProjectConfiguration,
) -> f64 {
    let mut max_duration = recordings.duration();

    if let Some(camera_path) = meta.camera_path()
        && let Ok(camera_duration) =
            recordings.get_source_duration(&recording_meta.path(&camera_path))
    {
        println!("Camera recording duration: {camera_duration}");
        max_duration = max_duration.max(camera_duration);
        println!("New max duration after camera check: {max_duration}");
    }

    if let Some(timeline) = &project.timeline {
        timeline.duration()
    } else {
        println!("No timeline found, using max_duration: {max_duration}");
        max_duration
    }
}

pub struct RenderVideoConstants {
    pub _instance: wgpu::Instance,
    pub _adapter: wgpu::Adapter,
    pub queue: wgpu::Queue,
    pub device: wgpu::Device,
    pub options: RenderOptions,
    pub meta: StudioRecordingMeta,
    pub recording_meta: RecordingMeta,
    pub background_textures: std::sync::Arc<tokio::sync::RwLock<HashMap<String, wgpu::Texture>>>,
}

impl RenderVideoConstants {
    pub async fn new(
        segments: &[SegmentRecordings],
        recording_meta: RecordingMeta,
        meta: StudioRecordingMeta,
    ) -> Result<Self, RenderingError> {
        let options = RenderOptions {
            screen_size: XY::new(segments[0].display.width, segments[0].display.height),
            camera_size: segments[0]
                .camera
                .as_ref()
                .map(|c| XY::new(c.width, c.height)),
        };

        let instance = wgpu::Instance::new(&wgpu::InstanceDescriptor::default());
        let adapter = instance
            .request_adapter(&wgpu::RequestAdapterOptions::default())
            .await
            .map_err(|_| RenderingError::NoAdapter)?;
        let (device, queue) = adapter
            .request_device(&wgpu::DeviceDescriptor {
                required_features: wgpu::Features::MAPPABLE_PRIMARY_BUFFERS,
                ..Default::default()
            })
            .await?;

        let background_textures = Arc::new(tokio::sync::RwLock::new(HashMap::new()));

        Ok(Self {
            _instance: instance,
            _adapter: adapter,
            device,
            queue,
            options,
            background_textures,
            meta,
            recording_meta,
        })
    }
}

#[derive(Clone, Debug)]
pub struct ProjectUniforms {
    pub output_size: (u32, u32),
    pub cursor_size: f32,
    display: CompositeVideoFrameUniforms,
    camera: Option<CompositeVideoFrameUniforms>,
    camera_only: Option<CompositeVideoFrameUniforms>,
    interpolated_cursor: Option<InterpolatedCursorPosition>,
    pub project: ProjectConfiguration,
    pub zoom: InterpolatedZoom,
    pub scene: InterpolatedScene,
    pub resolution_base: XY<u32>,
}

#[derive(Debug, Clone)]
pub struct Zoom {
    pub amount: f64,
    pub zoom_origin: Coord<FrameSpace>,
}

impl Zoom {
    pub fn apply_scale(&self, screen_position: Coord<FrameSpace>) -> Coord<FrameSpace> {
        (screen_position - self.zoom_origin) * self.amount + self.zoom_origin
    }
}

const CAMERA_PADDING: f32 = 50.0;

const SCREEN_MAX_PADDING: f64 = 0.4;

impl ProjectUniforms {
    fn get_crop(options: &RenderOptions, project: &ProjectConfiguration) -> Crop {
        project.background.crop.as_ref().cloned().unwrap_or(Crop {
            position: XY { x: 0, y: 0 },
            size: XY {
                x: options.screen_size.x,
                y: options.screen_size.y,
            },
        })
    }

    #[allow(unused)]
    fn get_padding(options: &RenderOptions, project: &ProjectConfiguration) -> f64 {
        let crop = Self::get_crop(options, project);

        let basis = u32::max(crop.size.x, crop.size.y);
        let padding_factor = project.background.padding / 100.0 * SCREEN_MAX_PADDING;

        basis as f64 * padding_factor
    }

    pub fn get_output_size(
        options: &RenderOptions,
        project: &ProjectConfiguration,
        resolution_base: XY<u32>,
    ) -> (u32, u32) {
        let crop = Self::get_crop(options, project);
        let crop_aspect = crop.aspect_ratio();

        let (base_width, base_height) = match &project.aspect_ratio {
            None => {
                let padding_basis = u32::max(crop.size.x, crop.size.y) as f64;
                let padding =
                    padding_basis * project.background.padding / 100.0 * SCREEN_MAX_PADDING * 2.0;
                let width = ((crop.size.x as f64 + padding) as u32 + 1) & !1;
                let height = ((crop.size.y as f64 + padding) as u32 + 1) & !1;
                (width, height)
            }
            Some(AspectRatio::Square) => {
                let size = if crop_aspect > 1.0 {
                    crop.size.y
                } else {
                    crop.size.x
                };
                (size, size)
            }
            Some(AspectRatio::Wide) => {
                if crop_aspect > 16.0 / 9.0 {
                    (((crop.size.y as f32 * 16.0 / 9.0) as u32), crop.size.y)
                } else {
                    (crop.size.x, ((crop.size.x as f32 * 9.0 / 16.0) as u32))
                }
            }
            Some(AspectRatio::Vertical) => {
                if crop_aspect > 9.0 / 16.0 {
                    ((crop.size.y as f32 * 9.0 / 16.0) as u32, crop.size.y)
                } else {
                    (crop.size.x, ((crop.size.x as f32 * 16.0 / 9.0) as u32))
                }
            }
            Some(AspectRatio::Classic) => {
                if crop_aspect > 4.0 / 3.0 {
                    ((crop.size.y as f32 * 4.0 / 3.0) as u32, crop.size.y)
                } else {
                    (crop.size.x, ((crop.size.x as f32 * 3.0 / 4.0) as u32))
                }
            }
            Some(AspectRatio::Tall) => {
                if crop_aspect > 3.0 / 4.0 {
                    ((crop.size.y as f32 * 3.0 / 4.0) as u32, crop.size.y)
                } else {
                    (crop.size.x, ((crop.size.x as f32 * 4.0 / 3.0) as u32))
                }
            }
        };

        let width_scale = resolution_base.x as f32 / base_width as f32;
        let height_scale = resolution_base.y as f32 / base_height as f32;
        let scale = width_scale.min(height_scale);

        let scaled_width = ((base_width as f32 * scale) as u32 + 1) & !1;
        let scaled_height = ((base_height as f32 * scale) as u32 + 1) & !1;
        (scaled_width, scaled_height)
    }

    pub fn display_offset(
        options: &RenderOptions,
        project: &ProjectConfiguration,
        resolution_base: XY<u32>,
    ) -> Coord<FrameSpace> {
        let output_size = Self::get_output_size(options, project, resolution_base);
        let output_size = XY::new(output_size.0 as f64, output_size.1 as f64);

        let output_aspect = output_size.x / output_size.y;

        let crop = Self::get_crop(options, project);

        let crop_start =
            Coord::<RawDisplaySpace>::new(XY::new(crop.position.x as f64, crop.position.y as f64));
        let crop_end = Coord::<RawDisplaySpace>::new(XY::new(
            (crop.position.x + crop.size.x) as f64,
            (crop.position.y + crop.size.y) as f64,
        ));

        let cropped_size = crop_end.coord - crop_start.coord;

        let cropped_aspect = cropped_size.x / cropped_size.y;

        let padding = {
            let padding_factor = project.background.padding / 100.0 * SCREEN_MAX_PADDING;

            f64::max(output_size.x, output_size.y) * padding_factor
        };

        let is_height_constrained = cropped_aspect <= output_aspect;

        let available_size = output_size - 2.0 * padding;

        let target_size = if is_height_constrained {
            XY::new(available_size.y * cropped_aspect, available_size.y)
        } else {
            XY::new(available_size.x, available_size.x / cropped_aspect)
        };

        let target_offset = (output_size - target_size) / 2.0;

        Coord::new(if is_height_constrained {
            XY::new(target_offset.x, padding)
        } else {
            XY::new(padding, target_offset.y)
        })
    }

    pub fn display_size(
        options: &RenderOptions,
        project: &ProjectConfiguration,
        resolution_base: XY<u32>,
    ) -> Coord<FrameSpace> {
        let output_size = Self::get_output_size(options, project, resolution_base);
        let output_size = XY::new(output_size.0 as f64, output_size.1 as f64);

        let display_offset = Self::display_offset(options, project, resolution_base);

        let end = Coord::new(output_size) - display_offset;

        end - display_offset
    }

    pub fn new(
        constants: &RenderVideoConstants,
        project: &ProjectConfiguration,
        frame_number: u32,
        fps: u32,
        resolution_base: XY<u32>,
        cursor_events: &CursorEvents,
        segment_frames: &DecodedSegmentFrames,
    ) -> Self {
        let options = &constants.options;
        let output_size = Self::get_output_size(options, project, resolution_base);
        let frame_time = frame_number as f32 / fps as f32;

        let velocity = [0.0, 0.0];

        let motion_blur_amount = 0.0;

        let crop = Self::get_crop(options, project);

        let interpolated_cursor = interpolate_cursor(
            cursor_events,
            segment_frames.recording_time,
            (!project.cursor.raw).then_some(SpringMassDamperSimulationConfig {
                tension: project.cursor.tension,
                mass: project.cursor.mass,
                friction: project.cursor.friction,
            }),
        );

        let zoom = InterpolatedZoom::new(
            SegmentsCursor::new(
                frame_time as f64,
                project
                    .timeline
                    .as_ref()
                    .map(|t| t.zoom_segments.as_slice())
                    .unwrap_or(&[]),
            ),
            interpolate_cursor(
                cursor_events,
                (segment_frames.recording_time - 0.2).max(0.0),
                (!project.cursor.raw).then_some(SpringMassDamperSimulationConfig {
                    tension: project.cursor.tension,
                    mass: project.cursor.mass,
                    friction: project.cursor.friction,
                }),
            )
            .as_ref()
            .map(|i| i.position)
            .unwrap_or_else(|| Coord::new(XY::new(0.5, 0.5))),
        );

        let scene = InterpolatedScene::new(SceneSegmentsCursor::new(
            frame_time as f64,
            project
                .timeline
                .as_ref()
                .map(|t| t.scene_segments.as_slice())
                .unwrap_or(&[]),
        ));

        let display = {
            let output_size = XY::new(output_size.0 as f64, output_size.1 as f64);
            let size = [options.screen_size.x as f32, options.screen_size.y as f32];

            let crop_start = Coord::<RawDisplaySpace>::new(XY::new(
                crop.position.x as f64,
                crop.position.y as f64,
            ));
            let crop_end = Coord::<RawDisplaySpace>::new(XY::new(
                (crop.position.x + crop.size.x) as f64,
                (crop.position.y + crop.size.y) as f64,
            ));

            let display_offset = Self::display_offset(options, project, resolution_base);
            let display_size = Self::display_size(options, project, resolution_base);

            let end = Coord::new(output_size) - display_offset;

            let (zoom_start, zoom_end) = (
                Coord::new(zoom.bounds.top_left * display_size.coord),
                Coord::new((zoom.bounds.bottom_right - 1.0) * display_size.coord),
            );

            let start = display_offset + zoom_start;
            let end = end + zoom_end;

            let target_size = end - start;
            let min_target_axis = target_size.x.min(target_size.y);

            CompositeVideoFrameUniforms {
                output_size: [output_size.x as f32, output_size.y as f32],
                frame_size: size,
                crop_bounds: [
                    crop_start.x as f32,
                    crop_start.y as f32,
                    crop_end.x as f32,
                    crop_end.y as f32,
                ],
                target_bounds: [start.x as f32, start.y as f32, end.x as f32, end.y as f32],
                target_size: [target_size.x as f32, target_size.y as f32],
                rounding_px: (project.background.rounding / 100.0 * 0.5 * min_target_axis) as f32,
                mirror_x: 0.0,
                velocity_uv: velocity,
                motion_blur_amount: (motion_blur_amount + scene.screen_blur as f32 * 0.8).min(1.0),
                camera_motion_blur_amount: 0.0,
                shadow: project.background.shadow,
                shadow_size: project
                    .background
                    .advanced_shadow
                    .as_ref()
                    .map_or(50.0, |s| s.size),
                shadow_opacity: project
                    .background
                    .advanced_shadow
                    .as_ref()
                    .map_or(18.0, |s| s.opacity),
                shadow_blur: project
                    .background
                    .advanced_shadow
                    .as_ref()
                    .map_or(50.0, |s| s.blur),
<<<<<<< HEAD
                opacity: layout.screen_opacity as f32,
                border_enabled: if project
                    .background
                    .border
                    .as_ref()
                    .map_or(false, |b| b.enabled)
                {
                    1.0
                } else {
                    0.0
                },
                border_width: project.background.border.as_ref().map_or(5.0, |b| b.width),
                _padding0: 0.0,
                _padding1: [0.0; 2],
                _padding1b: [0.0; 2],
                border_color: {
                    let border = project.background.border.as_ref().unwrap_or(
                        &cap_project::BorderConfiguration {
                            enabled: false,
                            width: 5.0,
                            color: [255, 255, 255],
                            opacity: 80.0,
                        },
                    );

                    [
                        border.color[0] as f32 / 255.0,
                        border.color[1] as f32 / 255.0,
                        border.color[2] as f32 / 255.0,
                        (border.opacity / 100.0).clamp(0.0, 1.0),
                    ]
                },
                _padding2: [0.0; 4],
=======
                opacity: scene.screen_opacity as f32,
                _padding: [0.0; 3],
>>>>>>> ce505f29
            }
        };

        let camera = options
            .camera_size
            .filter(|_| !project.camera.hide && scene.should_render_camera())
            .map(|camera_size| {
                let output_size = [output_size.0 as f32, output_size.1 as f32];
                let frame_size = [camera_size.x as f32, camera_size.y as f32];
                let min_axis = output_size[0].min(output_size[1]);

                let base_size = project.camera.size / 100.0;
                let zoom_size = project
                    .camera
                    .zoom_size
                    .unwrap_or(cap_project::Camera::default_zoom_size())
                    / 100.0;

                let zoomed_size =
                    (zoom.t as f32) * zoom_size * base_size + (1.0 - zoom.t as f32) * base_size;

                let zoomed_size = zoomed_size * scene.camera_scale as f32;

                let aspect = frame_size[0] / frame_size[1];
                let size = match project.camera.shape {
                    CameraShape::Source => {
                        if aspect >= 1.0 {
                            [
                                (min_axis * zoomed_size + CAMERA_PADDING) * aspect,
                                min_axis * zoomed_size + CAMERA_PADDING,
                            ]
                        } else {
                            [
                                min_axis * zoomed_size + CAMERA_PADDING,
                                (min_axis * zoomed_size + CAMERA_PADDING) / aspect,
                            ]
                        }
                    }
                    CameraShape::Square => [
                        min_axis * zoomed_size + CAMERA_PADDING,
                        min_axis * zoomed_size + CAMERA_PADDING,
                    ],
                };

                let position = {
                    let x = match &project.camera.position.x {
                        CameraXPosition::Left => CAMERA_PADDING,
                        CameraXPosition::Center => output_size[0] / 2.0 - (size[0]) / 2.0,
                        CameraXPosition::Right => output_size[0] - CAMERA_PADDING - size[0],
                    };
                    let y = match &project.camera.position.y {
                        CameraYPosition::Top => CAMERA_PADDING,
                        CameraYPosition::Bottom => output_size[1] - size[1] - CAMERA_PADDING,
                    };

                    [x, y]
                };

                let target_bounds = [
                    position[0],
                    position[1],
                    position[0] + size[0],
                    position[1] + size[1],
                ];

                let camera_motion_blur = 0.0;

                let crop_bounds = match project.camera.shape {
                    CameraShape::Source => [0.0, 0.0, frame_size[0], frame_size[1]],
                    CameraShape::Square => [
                        (frame_size[0] - frame_size[1]) / 2.0,
                        0.0,
                        frame_size[0] - (frame_size[0] - frame_size[1]) / 2.0,
                        frame_size[1],
                    ],
                };

                CompositeVideoFrameUniforms {
                    output_size,
                    frame_size,
                    crop_bounds,
                    target_bounds,
                    target_size: [
                        target_bounds[2] - target_bounds[0],
                        target_bounds[3] - target_bounds[1],
                    ],
                    rounding_px: project.camera.rounding / 100.0 * 0.5 * size[0].min(size[1]),
                    mirror_x: if project.camera.mirror { 1.0 } else { 0.0 },
                    velocity_uv: [0.0, 0.0],
                    motion_blur_amount,
                    camera_motion_blur_amount: camera_motion_blur,
                    shadow: project.camera.shadow,
                    shadow_size: project
                        .camera
                        .advanced_shadow
                        .as_ref()
                        .map_or(50.0, |s| s.size),
                    shadow_opacity: project
                        .camera
                        .advanced_shadow
                        .as_ref()
                        .map_or(18.0, |s| s.opacity),
                    shadow_blur: project
                        .camera
                        .advanced_shadow
                        .as_ref()
                        .map_or(50.0, |s| s.blur),
<<<<<<< HEAD
                    opacity: layout.regular_camera_transition_opacity() as f32,
                    border_enabled: 0.0,
                    border_width: 0.0,
                    _padding0: 0.0,
                    _padding1: [0.0; 2],
                    _padding1b: [0.0; 2],
                    border_color: [0.0, 0.0, 0.0, 0.0],
                    _padding2: [0.0; 4],
=======
                    opacity: scene.regular_camera_transition_opacity() as f32,
                    _padding: [0.0; 3],
>>>>>>> ce505f29
                }
            });

        let camera_only = options
            .camera_size
            .filter(|_| !project.camera.hide && scene.is_transitioning_camera_only())
            .map(|camera_size| {
                let output_size = [output_size.0 as f32, output_size.1 as f32];
                let frame_size = [camera_size.x as f32, camera_size.y as f32];

                let aspect = frame_size[0] / frame_size[1];
                let output_aspect = output_size[0] / output_size[1];

                let zoom_factor = scene.camera_only_zoom as f32;
                let size = [output_size[0] * zoom_factor, output_size[1] * zoom_factor];

                let position = [
                    (output_size[0] - size[0]) / 2.0,
                    (output_size[1] - size[1]) / 2.0,
                ];

                let target_bounds = [
                    position[0],
                    position[1],
                    position[0] + size[0],
                    position[1] + size[1],
                ];

                // In camera-only mode, we ignore the camera shape setting (Square/Source)
                // and just apply the minimum crop needed to fill the output aspect ratio.
                // This prevents excessive zooming when shape is set to Square.
                let crop_bounds = if aspect > output_aspect {
                    // Camera is wider than output - crop left and right
                    let visible_width = frame_size[1] * output_aspect;
                    let crop_x = (frame_size[0] - visible_width) / 2.0;
                    [crop_x, 0.0, frame_size[0] - crop_x, frame_size[1]]
                } else {
                    // Camera is taller than output - crop top and bottom
                    let visible_height = frame_size[0] / output_aspect;
                    let crop_y = (frame_size[1] - visible_height) / 2.0;
                    [0.0, crop_y, frame_size[0], frame_size[1] - crop_y]
                };

                CompositeVideoFrameUniforms {
                    output_size,
                    frame_size,
                    crop_bounds,
                    target_bounds,
                    target_size: [
                        target_bounds[2] - target_bounds[0],
                        target_bounds[3] - target_bounds[1],
                    ],
                    rounding_px: 0.0,
                    mirror_x: if project.camera.mirror { 1.0 } else { 0.0 },
                    velocity_uv: [0.0, 0.0],
                    motion_blur_amount: 0.0,
                    camera_motion_blur_amount: scene.camera_only_blur as f32 * 0.5,
                    shadow: 0.0,
                    shadow_size: 0.0,
                    shadow_opacity: 0.0,
                    shadow_blur: 0.0,
<<<<<<< HEAD
                    opacity: layout.camera_only_transition_opacity() as f32,
                    border_enabled: 0.0,
                    border_width: 0.0,
                    _padding0: 0.0,
                    _padding1: [0.0; 2],
                    _padding1b: [0.0; 2],
                    border_color: [0.0, 0.0, 0.0, 0.0],
                    _padding2: [0.0; 4],
=======
                    opacity: scene.camera_only_transition_opacity() as f32,
                    _padding: [0.0; 3],
>>>>>>> ce505f29
                }
            });

        Self {
            output_size,
            cursor_size: project.cursor.size as f32,
            resolution_base,
            display,
            camera,
            camera_only,
            project: project.clone(),
            zoom,
            scene,
            interpolated_cursor,
        }
    }
}

pub struct DecodedSegmentFrames {
    pub screen_frame: DecodedFrame,
    pub camera_frame: Option<DecodedFrame>,
    pub segment_time: f32,
    pub recording_time: f32,
}

pub struct FrameRenderer<'a> {
    constants: &'a RenderVideoConstants,
    session: Option<RenderSession>,
}

impl<'a> FrameRenderer<'a> {
    pub fn new(constants: &'a RenderVideoConstants) -> Self {
        Self {
            constants,
            session: None,
        }
    }

    pub async fn render(
        &mut self,
        segment_frames: DecodedSegmentFrames,
        uniforms: ProjectUniforms,
        cursor: &CursorEvents,
        layers: &mut RendererLayers,
    ) -> Result<RenderedFrame, RenderingError> {
        let session = self.session.get_or_insert_with(|| {
            RenderSession::new(
                &self.constants.device,
                uniforms.output_size.0,
                uniforms.output_size.1,
            )
        });

        session.update_texture_size(
            &self.constants.device,
            uniforms.output_size.0,
            uniforms.output_size.1,
        );

        produce_frame(
            self.constants,
            segment_frames,
            uniforms,
            cursor,
            layers,
            session,
        )
        .await
    }
}

pub struct RendererLayers {
    background: BackgroundLayer,
    background_blur: BlurLayer,
    display: DisplayLayer,
    cursor: CursorLayer,
    camera: CameraLayer,
    camera_only: CameraLayer,
    #[allow(unused)]
    captions: CaptionsLayer,
}

impl RendererLayers {
    pub fn new(device: &wgpu::Device, queue: &wgpu::Queue) -> Self {
        Self {
            background: BackgroundLayer::new(device),
            background_blur: BlurLayer::new(device),
            display: DisplayLayer::new(device),
            cursor: CursorLayer::new(device),
            camera: CameraLayer::new(device),
            camera_only: CameraLayer::new(device),
            captions: CaptionsLayer::new(device, queue),
        }
    }

    pub async fn prepare(
        &mut self,
        constants: &RenderVideoConstants,
        uniforms: &ProjectUniforms,
        segment_frames: &DecodedSegmentFrames,
        cursor: &CursorEvents,
    ) -> Result<(), RenderingError> {
        self.background
            .prepare(
                constants,
                uniforms,
                Background::from(uniforms.project.background.source.clone()),
            )
            .await?;

        if uniforms.project.background.blur > 0.0 {
            self.background_blur.prepare(&constants.queue, uniforms);
        }

        self.display.prepare(
            &constants.device,
            &constants.queue,
            segment_frames,
            constants.options.screen_size,
            uniforms.display,
        );

        self.cursor.prepare(
            segment_frames,
            uniforms.resolution_base,
            cursor,
            &uniforms.zoom,
            uniforms,
            constants,
        );

        self.camera.prepare(
            &constants.device,
            &constants.queue,
            (|| {
                Some((
                    uniforms.camera?,
                    constants.options.camera_size?,
                    segment_frames.camera_frame.as_ref()?,
                ))
            })(),
        );

        self.camera_only.prepare(
            &constants.device,
            &constants.queue,
            (|| {
                Some((
                    uniforms.camera_only?,
                    constants.options.camera_size?,
                    segment_frames.camera_frame.as_ref()?,
                ))
            })(),
        );

        Ok(())
    }

    pub fn render(
        &self,
        device: &wgpu::Device,
        encoder: &mut wgpu::CommandEncoder,
        session: &mut RenderSession,
        uniforms: &ProjectUniforms,
    ) {
        macro_rules! render_pass {
            ($view:expr, $load:expr) => {
                encoder.begin_render_pass(&wgpu::RenderPassDescriptor {
                    label: Some("Render Pass"),
                    color_attachments: &[Some(wgpu::RenderPassColorAttachment {
                        view: $view,
                        resolve_target: None,
                        ops: wgpu::Operations {
                            load: $load,
                            store: wgpu::StoreOp::Store,
                        },
                    })],
                    depth_stencil_attachment: None,
                    timestamp_writes: None,
                    occlusion_query_set: None,
                })
            };
        }

        {
            let mut pass = render_pass!(
                session.current_texture_view(),
                wgpu::LoadOp::Clear(wgpu::Color::BLACK)
            );
            self.background.render(&mut pass);
        }

        if self.background_blur.blur_amount > 0.0 {
            let mut pass = render_pass!(session.other_texture_view(), wgpu::LoadOp::Load);
            self.background_blur
                .render(&mut pass, device, session.current_texture_view());

            session.swap_textures();
        }

        if uniforms.scene.should_render_screen() {
            let mut pass = render_pass!(session.current_texture_view(), wgpu::LoadOp::Load);
            self.display.render(&mut pass);
        }

        if uniforms.scene.should_render_screen() {
            let mut pass = render_pass!(session.current_texture_view(), wgpu::LoadOp::Load);
            self.cursor.render(&mut pass);
        }

        // Render camera-only layer when transitioning with CameraOnly mode
        if uniforms.scene.is_transitioning_camera_only() {
            let mut pass = render_pass!(session.current_texture_view(), wgpu::LoadOp::Load);
            self.camera_only.render(&mut pass);
        }

        // Also render regular camera overlay during transitions when its opacity > 0
        if uniforms.scene.should_render_camera()
            && uniforms.scene.regular_camera_transition_opacity() > 0.01
        {
            let mut pass = render_pass!(session.current_texture_view(), wgpu::LoadOp::Load);
            self.camera.render(&mut pass);
        }
    }
}

pub struct RenderSession {
    textures: (wgpu::Texture, wgpu::Texture),
    texture_views: (wgpu::TextureView, wgpu::TextureView),
    current_is_left: bool,
}

impl RenderSession {
    pub fn new(device: &wgpu::Device, width: u32, height: u32) -> Self {
        let make_texture = || {
            device.create_texture(&wgpu::TextureDescriptor {
                size: wgpu::Extent3d {
                    width,
                    height,
                    depth_or_array_layers: 1,
                },
                mip_level_count: 1,
                sample_count: 1,
                dimension: wgpu::TextureDimension::D2,
                format: wgpu::TextureFormat::Rgba8UnormSrgb,
                usage: wgpu::TextureUsages::TEXTURE_BINDING
                    | wgpu::TextureUsages::RENDER_ATTACHMENT
                    | wgpu::TextureUsages::COPY_SRC,
                label: Some("Intermediate Texture"),
                view_formats: &[],
            })
        };

        let textures = (make_texture(), make_texture());

        Self {
            current_is_left: true,
            texture_views: (
                textures.0.create_view(&Default::default()),
                textures.1.create_view(&Default::default()),
            ),
            textures,
        }
    }

    pub fn update_texture_size(&mut self, device: &wgpu::Device, width: u32, height: u32) {
        let make_texture = || {
            device.create_texture(&wgpu::TextureDescriptor {
                size: wgpu::Extent3d {
                    width,
                    height,
                    depth_or_array_layers: 1,
                },
                mip_level_count: 1,
                sample_count: 1,
                dimension: wgpu::TextureDimension::D2,
                format: wgpu::TextureFormat::Rgba8UnormSrgb,
                usage: wgpu::TextureUsages::TEXTURE_BINDING
                    | wgpu::TextureUsages::RENDER_ATTACHMENT
                    | wgpu::TextureUsages::COPY_SRC,
                label: Some("Intermediate Texture"),
                view_formats: &[],
            })
        };

        self.textures = (make_texture(), make_texture());
        self.texture_views = (
            self.textures.0.create_view(&Default::default()),
            self.textures.1.create_view(&Default::default()),
        );
    }

    pub fn current_texture(&self) -> &wgpu::Texture {
        if self.current_is_left {
            &self.textures.0
        } else {
            &self.textures.1
        }
    }

    pub fn current_texture_view(&self) -> &wgpu::TextureView {
        if self.current_is_left {
            &self.texture_views.0
        } else {
            &self.texture_views.1
        }
    }

    pub fn other_texture_view(&self) -> &wgpu::TextureView {
        if self.current_is_left {
            &self.texture_views.1
        } else {
            &self.texture_views.0
        }
    }

    pub fn swap_textures(&mut self) {
        self.current_is_left = !self.current_is_left;
    }
}

async fn produce_frame(
    constants: &RenderVideoConstants,
    segment_frames: DecodedSegmentFrames,
    uniforms: ProjectUniforms,
    cursor: &CursorEvents,
    layers: &mut RendererLayers,
    session: &mut RenderSession,
) -> Result<RenderedFrame, RenderingError> {
    layers
        .prepare(constants, &uniforms, &segment_frames, cursor)
        .await?;

    let mut encoder = constants.device.create_command_encoder(
        &(wgpu::CommandEncoderDescriptor {
            label: Some("Render Encoder"),
        }),
    );

    layers.render(&constants.device, &mut encoder, session, &uniforms);

    finish_encoder(
        session,
        &constants.device,
        &constants.queue,
        &uniforms,
        encoder,
    )
    .await
}

fn parse_color_component(hex_color: &str, index: usize) -> f32 {
    let color = hex_color.trim_start_matches('#');

    if color.len() == 6 {
        let start = index * 2;
        if let Ok(value) = u8::from_str_radix(&color[start..start + 2], 16) {
            return value as f32 / 255.0;
        }
    }

    match index {
        0 => 1.0,
        1 => 1.0,
        2 => 1.0,
        _ => 1.0,
    }
}

pub fn create_shader_render_pipeline(
    device: &wgpu::Device,
    bind_group_layout: &wgpu::BindGroupLayout,
    shader: wgpu::ShaderModuleDescriptor,
) -> wgpu::RenderPipeline {
    let shader = device.create_shader_module(shader);

    let pipeline_layout = device.create_pipeline_layout(&wgpu::PipelineLayoutDescriptor {
        label: Some("Render Pipeline Layout"),
        bind_group_layouts: &[bind_group_layout],
        push_constant_ranges: &[],
    });

    device.create_render_pipeline(&wgpu::RenderPipelineDescriptor {
        label: Some("Render Pipeline"),
        layout: Some(&pipeline_layout),
        vertex: wgpu::VertexState {
            module: &shader,
            entry_point: Some("vs_main"),
            buffers: &[],
            compilation_options: wgpu::PipelineCompilationOptions {
                constants: &[],
                zero_initialize_workgroup_memory: false,
            },
        },
        fragment: Some(wgpu::FragmentState {
            module: &shader,
            entry_point: Some("fs_main"),
            targets: &[Some(wgpu::ColorTargetState {
                format: wgpu::TextureFormat::Rgba8UnormSrgb,
                blend: Some(wgpu::BlendState::ALPHA_BLENDING),
                write_mask: wgpu::ColorWrites::ALL,
            })],
            compilation_options: wgpu::PipelineCompilationOptions {
                constants: &[],
                zero_initialize_workgroup_memory: false,
            },
        }),
        primitive: wgpu::PrimitiveState {
            topology: wgpu::PrimitiveTopology::TriangleList,
            strip_index_format: None,
            front_face: wgpu::FrontFace::Ccw,
            cull_mode: Some(wgpu::Face::Back),
            polygon_mode: wgpu::PolygonMode::Fill,
            unclipped_depth: false,
            conservative: false,
        },
        depth_stencil: None,
        multisample: wgpu::MultisampleState {
            count: 1,
            mask: !0,
            alpha_to_coverage_enabled: false,
        },
        multiview: None,
        cache: None,
    })
}

fn srgb_to_linear(c: u16) -> f32 {
    let c = c as f32 / 255.0;
    if c <= 0.04045 {
        c / 12.92
    } else {
        ((c + 0.055) / 1.055).powf(2.4)
    }
}<|MERGE_RESOLUTION|>--- conflicted
+++ resolved
@@ -635,7 +635,6 @@
                     .advanced_shadow
                     .as_ref()
                     .map_or(50.0, |s| s.blur),
-<<<<<<< HEAD
                 opacity: layout.screen_opacity as f32,
                 border_enabled: if project
                     .background
@@ -669,10 +668,8 @@
                     ]
                 },
                 _padding2: [0.0; 4],
-=======
                 opacity: scene.screen_opacity as f32,
                 _padding: [0.0; 3],
->>>>>>> ce505f29
             }
         };
 
@@ -780,7 +777,6 @@
                         .advanced_shadow
                         .as_ref()
                         .map_or(50.0, |s| s.blur),
-<<<<<<< HEAD
                     opacity: layout.regular_camera_transition_opacity() as f32,
                     border_enabled: 0.0,
                     border_width: 0.0,
@@ -789,10 +785,8 @@
                     _padding1b: [0.0; 2],
                     border_color: [0.0, 0.0, 0.0, 0.0],
                     _padding2: [0.0; 4],
-=======
                     opacity: scene.regular_camera_transition_opacity() as f32,
                     _padding: [0.0; 3],
->>>>>>> ce505f29
                 }
             });
 
@@ -854,7 +848,6 @@
                     shadow_size: 0.0,
                     shadow_opacity: 0.0,
                     shadow_blur: 0.0,
-<<<<<<< HEAD
                     opacity: layout.camera_only_transition_opacity() as f32,
                     border_enabled: 0.0,
                     border_width: 0.0,
@@ -863,10 +856,8 @@
                     _padding1b: [0.0; 2],
                     border_color: [0.0, 0.0, 0.0, 0.0],
                     _padding2: [0.0; 4],
-=======
                     opacity: scene.camera_only_transition_opacity() as f32,
                     _padding: [0.0; 3],
->>>>>>> ce505f29
                 }
             });
 
