[package]
name = "cap-rendering"
version = "0.1.0"
edition = "2021"

[dependencies]
anyhow.workspace = true
bytemuck = { version = "1.7", features = ["derive"] }
<<<<<<< HEAD
futures-intrusive = "0.5.0"
serde = "1.0.209"
specta.workspace = true
# TODO(Ilya): remove when specta releases rc.21
specta-util.workspace = true
wgpu.workspace = true
image = "0.25.2"
cap-project = { path = "../project" }
=======
>>>>>>> d7488726
cap-flags = { path = "../flags" }
cap-project = { path = "../project" }
cap-recording = { path = "../recording" }
ffmpeg-hw-device = { path = "../ffmpeg-hw-device" }
tokio.workspace = true
ffmpeg.workspace = true
ffmpeg-sys-next.workspace = true
futures = "0.3.30"
futures-intrusive = "0.5.0"
image = "0.25.2"
log = "0.4"
serde = "1.0.209"
specta.workspace = true
thiserror.workspace = true
wgpu.workspace = true
bezier_easing = "0.1.1"

[target.'cfg(unix)'.dependencies]
nix = { version = "0.29.0", features = ["fs"] }

[dev-dependencies]
pretty_assertions = "1.4.1"

[build-dependencies]
build-time = "0.1"<|MERGE_RESOLUTION|>--- conflicted
+++ resolved
@@ -6,17 +6,6 @@
 [dependencies]
 anyhow.workspace = true
 bytemuck = { version = "1.7", features = ["derive"] }
-<<<<<<< HEAD
-futures-intrusive = "0.5.0"
-serde = "1.0.209"
-specta.workspace = true
-# TODO(Ilya): remove when specta releases rc.21
-specta-util.workspace = true
-wgpu.workspace = true
-image = "0.25.2"
-cap-project = { path = "../project" }
-=======
->>>>>>> d7488726
 cap-flags = { path = "../flags" }
 cap-project = { path = "../project" }
 cap-recording = { path = "../recording" }
@@ -30,6 +19,8 @@
 log = "0.4"
 serde = "1.0.209"
 specta.workspace = true
+# TODO(Ilya): remove when specta releases rc.21
+specta-util.workspace = true
 thiserror.workspace = true
 wgpu.workspace = true
 bezier_easing = "0.1.1"
