--- conflicted
+++ resolved
@@ -26,11 +26,8 @@
 wgpu.workspace = true
 bezier_easing = "0.1.1"
 reactive_graph = "0.1.5"
-<<<<<<< HEAD
 glyphon = "0.8.0"
-=======
 tracing.workspace = true
->>>>>>> 2d619ca7
 
 [target.'cfg(target_os = "macos")'.dependencies]
 cidre.workspace = true
