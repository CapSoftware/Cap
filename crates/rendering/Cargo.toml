--- conflicted
+++ resolved
@@ -23,12 +23,8 @@
 wgpu.workspace = true
 bezier_easing = "0.1.1"
 reactive_graph = "0.1.5"
-<<<<<<< HEAD
 glyphon = "0.6.0"
-tracing = "0.1.41"
-=======
 tracing.workspace = true
->>>>>>> b52c8bec
 
 [target.'cfg(target_os = "macos")'.dependencies]
 cidre.workspace = true
