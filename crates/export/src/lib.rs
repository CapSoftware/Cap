use cap_editor::{get_audio_segments, Segment};
use cap_media::{
<<<<<<< HEAD
    data::{AudioInfo, RawVideoFormat, VideoInfo},
    encoders::{AACEncoder, AudioEncoder, GifEncoderWrapper, H264Encoder, MP4Input, OpusEncoder},
    feeds::{AudioRenderer, AudioSegment, AudioSegmentTrack},
    MediaError,
=======
    data::{RawVideoFormat, VideoInfo},
    encoders::{AACEncoder, AudioEncoder, H264Encoder, MP4Input},
    feeds::AudioRenderer,
>>>>>>> 7ee689a9
};
use cap_project::{
    ProjectConfiguration, RecordingMeta, RecordingMetaInner, StudioRecordingMeta, XY,
};
use cap_rendering::{
    ProjectRecordingsMeta, ProjectUniforms, RenderSegment, RenderVideoConstants, RenderedFrame,
};
use futures::FutureExt;
use image::ImageBuffer;
use serde::Deserialize;
use specta::Type;
use std::{path::PathBuf, sync::Arc, time::Duration};
use tokio::time::timeout;

#[derive(thiserror::Error, Debug)]
pub enum ExportError {
    #[error("FFmpeg: {0}")]
    FFmpeg(String),

    #[error("IO: {0}")]
    IO(#[from] std::io::Error),

    #[error("Rendering: {0}")]
    Rendering(#[from] cap_rendering::RenderingError),

    #[error("Media/{0}")]
    Media(#[from] cap_media::MediaError),

    #[error("Join: {0}")]
    Join(#[from] tokio::task::JoinError),

    #[error("Other:{0}")]
    Other(String),

    #[error("Exporting timed out")]
    Timeout(#[from] tokio::time::error::Elapsed),
}

#[derive(Deserialize, Type, Clone, Copy, Debug)]
pub struct ExportSettings {
    pub fps: u32,
    pub resolution_base: XY<u32>,
    pub compression: ExportCompression,
    pub format: ExportFormat,
}

#[derive(Deserialize, Clone, Copy, Debug, Type)]
pub enum ExportCompression {
    Minimal,
    Social,
    Web,
    Potato,
}

#[derive(Deserialize, Clone, Copy, Debug, Type)]
pub enum ExportFormat {
    MP4,
    GIF,
}

impl ExportCompression {
    pub fn bits_per_pixel(&self) -> f32 {
        match self {
            Self::Minimal => 0.3,
            Self::Social => 0.15,
            Self::Web => 0.08,
            Self::Potato => 0.04,
        }
    }
}

#[derive(thiserror::Error, Debug)]
pub enum ExporterBuildError {
    #[error("Failled to load config: {0}")]
    ConfigLoad(#[source] Box<dyn std::error::Error>),
    #[error("Failed to load meta: {0}")]
    MetaLoad(#[source] Box<dyn std::error::Error>),
    #[error("Recording is not a studio recording")]
    NotStudioRecording,
    #[error("Failed to load recordings meta: {0}")]
    RecordingsMeta(String),
    #[error("Failed to setup renderer: {0}")]
    RendererSetup(#[source] cap_rendering::RenderingError),
    #[error("Failed to load media: {0}")]
    MediaLoad(String),
}

pub struct ExporterBuilder {
    project_path: PathBuf,
    config: Option<ProjectConfiguration>,
    output_path: Option<PathBuf>,
}

impl ExporterBuilder {
    pub fn with_config(mut self, config: ProjectConfiguration) -> Self {
        self.config = Some(config);
        self
    }

    pub async fn build(self) -> Result<Exporter, ExporterBuildError> {
        type Error = ExporterBuildError;

        let project_config = serde_json::from_reader(
            std::fs::File::open(self.project_path.join("project-config.json"))
                .map_err(|v| Error::ConfigLoad(v.into()))?,
        )
        .map_err(|v| Error::ConfigLoad(v.into()))?;

        let recording_meta = RecordingMeta::load_for_project(&self.project_path)
            .map_err(|v| Error::MetaLoad(v.into()))?;
        let studio_meta = recording_meta
            .studio_meta()
            .ok_or(Error::NotStudioRecording)?;

        let recordings = Arc::new(
            ProjectRecordingsMeta::new(&recording_meta.project_path, studio_meta)
                .map_err(Error::RecordingsMeta)?,
        );

        let render_constants = Arc::new(
            RenderVideoConstants::new(&recordings.segments, &recording_meta, studio_meta)
                .await
                .unwrap(),
        );

        let segments = cap_editor::create_segments(&recording_meta, studio_meta)
            .await
            .map_err(Error::MediaLoad)?;

        Ok(Exporter {
            output_path: self
                .output_path
                .unwrap_or_else(|| recording_meta.output_path()),
            studio_meta: studio_meta.clone(),
            recordings,
            render_constants,
            segments,
            recording_meta,
            project_config,
            project_path: self.project_path,
        })
    }
}

pub struct Exporter {
    project_path: PathBuf,
    recording_meta: RecordingMeta,
    project_config: ProjectConfiguration,
    studio_meta: StudioRecordingMeta,
    recordings: Arc<ProjectRecordingsMeta>,
    render_constants: Arc<RenderVideoConstants>,
    segments: Vec<Segment>,
    output_path: PathBuf,
}

impl Exporter {
    pub fn builder(project_path: PathBuf) -> ExporterBuilder {
        ExporterBuilder {
            project_path,
            config: None,
            output_path: None,
        }
    }

    pub fn total_frames(&self, export_settings: &ExportSettings) -> u32 {
        let duration = cap_rendering::get_duration(
            &self.recordings,
            &self.recording_meta,
            &self.studio_meta,
            &self.project_config,
        );

        (export_settings.fps as f64 * duration).ceil() as u32
    }

<<<<<<< HEAD
    pub async fn export_with_custom_muxer(self) -> Result<PathBuf, ExportError> {
        match self.settings.format {
            ExportFormat::MP4 => self.export_mp4().await,
            ExportFormat::GIF => self.export_gif().await,
        }
    }

    async fn export_mp4(mut self) -> Result<PathBuf, ExportError> {
=======
    pub async fn export_mp4(
        self,
        export_settings: ExportSettings,
        mut on_progress: impl FnMut(u32) + Send + 'static,
    ) -> Result<PathBuf, Box<dyn std::error::Error>> {
        let output_path = self.output_path.clone();
>>>>>>> 7ee689a9
        let meta = match &self.recording_meta.inner {
            RecordingMetaInner::Studio(meta) => meta,
            _ => panic!("Not a studio recording"),
        };

        println!("Exporting MP4 with custom muxer");

        let (tx_image_data, mut video_rx) = tokio::sync::mpsc::channel::<(RenderedFrame, u32)>(4);
        let (frame_tx, frame_rx) = std::sync::mpsc::sync_channel::<MP4Input>(4);

        let fps = export_settings.fps;

        let output_size = ProjectUniforms::get_output_size(
            &self.render_constants.options,
            &self.project_config,
            export_settings.resolution_base,
        );

        let mut video_info =
            VideoInfo::from_raw(RawVideoFormat::Rgba, output_size.0, output_size.1, fps);
        video_info.time_base = ffmpeg::Rational::new(1, fps as i32);

        let audio_segments = get_audio_segments(&self.segments);

        let mut audio_renderer = audio_segments
            .get(0)
            .filter(|_| !self.project_config.audio.mute)
            .map(|_| AudioRenderer::new(audio_segments.clone()));
        let has_audio = audio_renderer.is_some();

        let encoder_thread = tokio::task::spawn_blocking(move || {
            let mut encoder = cap_media::encoders::MP4File::init(
                "output",
                self.output_path.clone(),
                |o| {
                    H264Encoder::builder("output_video", video_info)
                        .with_bpp(export_settings.compression.bits_per_pixel())
                        .build(o)
                },
                |o| {
                    has_audio.then(|| {
                        AACEncoder::init("output_audio", AudioRenderer::info(), o)
                            .map(|v| v.boxed())
                    })
                },
            )?;

            while let Ok(frame) = frame_rx.recv() {
                encoder.queue_video_frame(frame.video);
                if let Some(audio) = frame.audio {
                    encoder.queue_audio_frame(audio);
                }
            }

            encoder.finish();

            Ok::<_, ExportError>(self.output_path)
        })
        .then(|f| async { f.map_err(Into::into).and_then(|v| v) });

        let render_task = tokio::spawn({
            let project = self.project_config.clone();
            let project_path = self.project_path.clone();
            async move {
                println!("Starting FFmpeg output process...");

                let mut frame_count = 0;
                let mut first_frame = None;

                let audio_samples_per_frame =
                    (f64::from(AudioRenderer::SAMPLE_RATE) / f64::from(fps)).ceil() as usize;

                loop {
                    let Some((frame, frame_number)) =
                        timeout(Duration::from_secs(6), video_rx.recv()).await?
                    else {
                        break;
                    };

                    (on_progress)(frame_count);

                    if frame_count == 0 {
                        first_frame = Some(frame.clone());
                        if let Some(audio) = &mut audio_renderer {
                            audio.set_playhead(0.0, &project);
                        }
                    }

                    let audio_frame = audio_renderer
                        .as_mut()
                        .and_then(|audio| audio.render_frame(audio_samples_per_frame, &project))
                        .map(|mut frame| {
                            let pts = ((frame_number * frame.rate()) as f64 / fps as f64) as i64;
                            frame.set_pts(Some(pts));
                            frame
                        });

                    frame_tx
                        .send(MP4Input {
                            audio: audio_frame,
                            video: video_info.wrap_frame(
                                &frame.data,
                                frame_number as i64,
                                frame.padded_bytes_per_row as usize,
                            ),
                        })
                        .ok();

                    frame_count += 1;
                }

                if let Some(frame) = first_frame {
                    let rgb_img = ImageBuffer::<image::Rgb<u8>, Vec<u8>>::from_raw(
                        frame.width,
                        frame.height,
                        frame
                            .data
                            .chunks(frame.padded_bytes_per_row as usize)
                            .flat_map(|row| {
                                row[0..(frame.width * 4) as usize]
                                    .chunks(4)
                                    .flat_map(|chunk| [chunk[0], chunk[1], chunk[2]])
                            })
                            .collect::<Vec<_>>(),
                    )
                    .expect("Failed to create image from frame data");

                    let screenshots_dir = project_path.join("screenshots");
                    std::fs::create_dir_all(&screenshots_dir).unwrap_or_else(|e| {
                        eprintln!("Failed to create screenshots directory: {:?}", e);
                    });

                    // Save full-size screenshot
                    let screenshot_path = screenshots_dir.join("display.jpg");
                    rgb_img.save(&screenshot_path).unwrap_or_else(|e| {
                        eprintln!("Failed to save screenshot: {:?}", e);
                    });
                } else {
                    eprintln!("No frames were processed, cannot save screenshot or thumbnail");
                }

                Ok::<_, ExportError>(())
            }
        })
        .then(|f| async { f.map_err(Into::into).and_then(|v| v) });

        println!("Rendering video to channel");

        let render_video_task = cap_rendering::render_video_to_channel(
            &self.render_constants,
            &self.project_config,
            tx_image_data,
            &self.recording_meta,
            meta,
            self.segments
                .iter()
                .map(|s| RenderSegment {
                    cursor: s.cursor.clone(),
                    decoders: s.decoders.clone(),
                })
                .collect(),
            fps,
            export_settings.resolution_base,
            &self.recordings,
        )
        .then(|f| async { f.map_err(Into::into) });

        let _ = tokio::try_join!(encoder_thread, render_video_task, render_task)?;

        Ok(output_path)
    }

    async fn export_gif(mut self) -> Result<PathBuf, ExportError> {
        let meta = match &self.recording_meta.inner {
            RecordingMetaInner::Studio(meta) => meta,
            _ => panic!("Not a studio recording"),
        };

        println!(
            "Exporting GIF with settings: fps={}, output_size={}x{}",
            self.settings.fps, self.output_size.0, self.output_size.1
        );

        let (tx_image_data, mut video_rx) = tokio::sync::mpsc::channel::<(RenderedFrame, u32)>(4);

        // Ensure the output path has .gif extension
        let mut gif_output_path = self.output_path.clone();
        if gif_output_path.extension() != Some(std::ffi::OsStr::new("gif")) {
            gif_output_path.set_extension("gif");
        }

        println!("Creating GIF encoder at path: {:?}", gif_output_path);
        let mut gif_encoder = GifEncoderWrapper::new(
            &gif_output_path,
            self.output_size.0,
            self.output_size.1,
            self.settings.fps,
        )
        .map_err(|e| {
            eprintln!("Failed to create GIF encoder: {}", e);
            ExportError::Other(format!("Failed to create GIF encoder: {}", e))
        })?;
        println!("GIF encoder created successfully");

        let encoder_thread = tokio::task::spawn_blocking(move || {
            println!("Starting GIF encoding thread");
            let mut frame_count = 0;

            while let Some((frame, _frame_number)) = video_rx.blocking_recv() {
                println!("Processing frame {} for GIF", frame_count);
                (self.on_progress)(frame_count);

                if let Err(e) =
                    gif_encoder.add_frame(&frame.data, frame.padded_bytes_per_row as usize)
                {
                    eprintln!("Failed to add frame to GIF: {}", e);
                    return Err(ExportError::Other(format!(
                        "Failed to add frame to GIF: {}",
                        e
                    )));
                }

                frame_count += 1;
            }

            println!("Finished processing {} frames, finalizing GIF", frame_count);
            if let Err(e) = gif_encoder.finish() {
                eprintln!("Failed to finish GIF: {}", e);
                return Err(ExportError::Other(format!("Failed to finish GIF: {}", e)));
            }

            println!("GIF export completed successfully: {:?}", gif_output_path);
            Ok(gif_output_path)
        })
        .then(|f| async { f.map_err(Into::into).and_then(|v| v) });

        let render_video_task = cap_rendering::render_video_to_channel(
            self.render_constants.options,
            self.project,
            tx_image_data,
            &self.recording_meta,
            meta,
            self.render_segments,
            self.settings.fps,
            self.settings.resolution_base,
            &self.recordings,
        )
        .then(|f| async { f.map_err(Into::into) });

        let (output_path, _) = tokio::try_join!(encoder_thread, render_video_task)?;

        Ok(output_path)
    }
}<|MERGE_RESOLUTION|>--- conflicted
+++ resolved
@@ -1,19 +1,10 @@
 use cap_editor::{get_audio_segments, Segment};
 use cap_media::{
-<<<<<<< HEAD
-    data::{AudioInfo, RawVideoFormat, VideoInfo},
-    encoders::{AACEncoder, AudioEncoder, GifEncoderWrapper, H264Encoder, MP4Input, OpusEncoder},
-    feeds::{AudioRenderer, AudioSegment, AudioSegmentTrack},
-    MediaError,
-=======
     data::{RawVideoFormat, VideoInfo},
-    encoders::{AACEncoder, AudioEncoder, H264Encoder, MP4Input},
+    encoders::{AACEncoder, AudioEncoder, GifEncoderWrapper, H264Encoder, MP4Input},
     feeds::AudioRenderer,
->>>>>>> 7ee689a9
 };
-use cap_project::{
-    ProjectConfiguration, RecordingMeta, RecordingMetaInner, StudioRecordingMeta, XY,
-};
+use cap_project::{ProjectConfiguration, RecordingMeta, StudioRecordingMeta, XY};
 use cap_rendering::{
     ProjectRecordingsMeta, ProjectUniforms, RenderSegment, RenderVideoConstants, RenderedFrame,
 };
@@ -53,7 +44,6 @@
     pub fps: u32,
     pub resolution_base: XY<u32>,
     pub compression: ExportCompression,
-    pub format: ExportFormat,
 }
 
 #[derive(Deserialize, Clone, Copy, Debug, Type)]
@@ -185,29 +175,13 @@
         (export_settings.fps as f64 * duration).ceil() as u32
     }
 
-<<<<<<< HEAD
-    pub async fn export_with_custom_muxer(self) -> Result<PathBuf, ExportError> {
-        match self.settings.format {
-            ExportFormat::MP4 => self.export_mp4().await,
-            ExportFormat::GIF => self.export_gif().await,
-        }
-    }
-
-    async fn export_mp4(mut self) -> Result<PathBuf, ExportError> {
-=======
     pub async fn export_mp4(
         self,
         export_settings: ExportSettings,
         mut on_progress: impl FnMut(u32) + Send + 'static,
     ) -> Result<PathBuf, Box<dyn std::error::Error>> {
         let output_path = self.output_path.clone();
->>>>>>> 7ee689a9
-        let meta = match &self.recording_meta.inner {
-            RecordingMetaInner::Studio(meta) => meta,
-            _ => panic!("Not a studio recording"),
-        };
-
-        println!("Exporting MP4 with custom muxer");
+        let meta = &self.studio_meta;
 
         let (tx_image_data, mut video_rx) = tokio::sync::mpsc::channel::<(RenderedFrame, u32)>(4);
         let (frame_tx, frame_rx) = std::sync::mpsc::sync_channel::<MP4Input>(4);
@@ -374,18 +348,22 @@
         Ok(output_path)
     }
 
-    async fn export_gif(mut self) -> Result<PathBuf, ExportError> {
-        let meta = match &self.recording_meta.inner {
-            RecordingMetaInner::Studio(meta) => meta,
-            _ => panic!("Not a studio recording"),
-        };
-
-        println!(
-            "Exporting GIF with settings: fps={}, output_size={}x{}",
-            self.settings.fps, self.output_size.0, self.output_size.1
+    async fn export_gif(
+        self,
+        export_settings: ExportSettings,
+        mut on_progress: impl FnMut(u32) + Send + 'static,
+    ) -> Result<PathBuf, Box<dyn std::error::Error>> {
+        let meta = &self.studio_meta;
+
+        let (tx_image_data, mut video_rx) = tokio::sync::mpsc::channel::<(RenderedFrame, u32)>(4);
+
+        let fps = export_settings.fps;
+
+        let output_size = ProjectUniforms::get_output_size(
+            &self.render_constants.options,
+            &self.project_config,
+            export_settings.resolution_base,
         );
-
-        let (tx_image_data, mut video_rx) = tokio::sync::mpsc::channel::<(RenderedFrame, u32)>(4);
 
         // Ensure the output path has .gif extension
         let mut gif_output_path = self.output_path.clone();
@@ -393,31 +371,19 @@
             gif_output_path.set_extension("gif");
         }
 
-        println!("Creating GIF encoder at path: {:?}", gif_output_path);
-        let mut gif_encoder = GifEncoderWrapper::new(
-            &gif_output_path,
-            self.output_size.0,
-            self.output_size.1,
-            self.settings.fps,
-        )
-        .map_err(|e| {
-            eprintln!("Failed to create GIF encoder: {}", e);
-            ExportError::Other(format!("Failed to create GIF encoder: {}", e))
-        })?;
-        println!("GIF encoder created successfully");
+        let mut gif_encoder =
+            GifEncoderWrapper::new(&gif_output_path, output_size.0, output_size.1, fps)
+                .map_err(|e| ExportError::Other(format!("Failed to create GIF encoder: {}", e)))?;
 
         let encoder_thread = tokio::task::spawn_blocking(move || {
-            println!("Starting GIF encoding thread");
             let mut frame_count = 0;
 
             while let Some((frame, _frame_number)) = video_rx.blocking_recv() {
-                println!("Processing frame {} for GIF", frame_count);
-                (self.on_progress)(frame_count);
+                (on_progress)(frame_count);
 
                 if let Err(e) =
                     gif_encoder.add_frame(&frame.data, frame.padded_bytes_per_row as usize)
                 {
-                    eprintln!("Failed to add frame to GIF: {}", e);
                     return Err(ExportError::Other(format!(
                         "Failed to add frame to GIF: {}",
                         e
@@ -427,26 +393,29 @@
                 frame_count += 1;
             }
 
-            println!("Finished processing {} frames, finalizing GIF", frame_count);
             if let Err(e) = gif_encoder.finish() {
-                eprintln!("Failed to finish GIF: {}", e);
                 return Err(ExportError::Other(format!("Failed to finish GIF: {}", e)));
             }
 
-            println!("GIF export completed successfully: {:?}", gif_output_path);
             Ok(gif_output_path)
         })
         .then(|f| async { f.map_err(Into::into).and_then(|v| v) });
 
         let render_video_task = cap_rendering::render_video_to_channel(
-            self.render_constants.options,
-            self.project,
+            &self.render_constants,
+            &self.project_config,
             tx_image_data,
             &self.recording_meta,
             meta,
-            self.render_segments,
-            self.settings.fps,
-            self.settings.resolution_base,
+            self.segments
+                .iter()
+                .map(|s| RenderSegment {
+                    cursor: s.cursor.clone(),
+                    decoders: s.decoders.clone(),
+                })
+                .collect(),
+            fps,
+            export_settings.resolution_base,
             &self.recordings,
         )
         .then(|f| async { f.map_err(Into::into) });
