use crate::{
    RecordingBaseInputs,
    capture_pipeline::{MakeCapturePipeline, ScreenCaptureMethod, Stop, create_screen_capture},
    feeds::microphone::MicrophoneFeedLock,
    output_pipeline::{self, OutputPipeline},
    sources::screen_capture::{ScreenCaptureConfig, ScreenCaptureTarget},
};
use cap_media_info::{AudioInfo, VideoInfo};
use cap_project::InstantRecordingMeta;
use cap_utils::ensure_dir;
use kameo::{Actor as _, prelude::*};
use std::{
    path::PathBuf,
    sync::{
        Arc,
        atomic::{AtomicBool, Ordering},
    },
    time::{SystemTime, UNIX_EPOCH},
};
use tracing::*;

struct Pipeline {
    output: OutputPipeline,
}

enum ActorState {
    Recording {
        pipeline: Pipeline,
        // pipeline_done_rx: oneshot::Receiver<Result<(), String>>,
        segment_start_time: f64,
    },
    Paused {
        pipeline: Pipeline,
        // pipeline_done_rx: oneshot::Receiver<Result<(), String>>,
        segment_start_time: f64,
    },
    Stopped,
}

pub struct ActorHandle {
    actor_ref: kameo::actor::ActorRef<Actor>,
    pub capture_target: ScreenCaptureTarget,
    done_fut: output_pipeline::DoneFut,
}

impl ActorHandle {
    pub async fn stop(&self) -> anyhow::Result<CompletedRecording> {
        Ok(self.actor_ref.ask(Stop).await?)
    }

    pub fn done_fut(&self) -> output_pipeline::DoneFut {
        self.done_fut.clone()
    }

    pub async fn pause(&self) -> anyhow::Result<()> {
        Ok(self.actor_ref.ask(Pause).await?)
    }

    pub async fn resume(&self) -> anyhow::Result<()> {
        Ok(self.actor_ref.ask(Resume).await?)
    }

    pub async fn cancel(&self) -> anyhow::Result<()> {
        Ok(self.actor_ref.ask(Cancel).await?)
    }
}

impl Drop for ActorHandle {
    fn drop(&mut self) {
        let actor_ref = self.actor_ref.clone();
        tokio::spawn(async move {
            let _ = actor_ref.tell(Stop).await;
        });
    }
}

#[derive(kameo::Actor)]
pub struct Actor {
    recording_dir: PathBuf,
    capture_target: ScreenCaptureTarget,
    video_info: VideoInfo,
    state: ActorState,
}

impl Actor {
    async fn stop(&mut self) -> anyhow::Result<()> {
        let pipeline = replace_with::replace_with_or_abort_and_return(&mut self.state, |state| {
            (
                match state {
                    ActorState::Recording { pipeline, .. } => Some(pipeline),
                    ActorState::Paused { pipeline, .. } => Some(pipeline),
                    _ => None,
                },
                ActorState::Stopped,
            )
        });

        if let Some(pipeline) = pipeline {
            pipeline.output.stop().await?;
        }

        Ok(())
    }
}

impl Message<Stop> for Actor {
    type Reply = anyhow::Result<CompletedRecording>;

    async fn handle(&mut self, _: Stop, _: &mut Context<Self, Self::Reply>) -> Self::Reply {
        self.stop().await?;

        Ok(CompletedRecording {
            project_path: self.recording_dir.clone(),
            meta: InstantRecordingMeta {
                fps: self.video_info.fps(),
                sample_rate: None,
            },
            display_source: self.capture_target.clone(),
        })
    }
}

pub struct Pause;

impl Message<Pause> for Actor {
    type Reply = ();

    async fn handle(&mut self, _: Pause, _: &mut Context<Self, Self::Reply>) -> Self::Reply {
        replace_with::replace_with_or_abort(&mut self.state, |state| {
            if let ActorState::Recording {
                pipeline,
                segment_start_time,
            } = state
            {
                pipeline.output.pause();
                return ActorState::Paused {
                    pipeline,
                    segment_start_time,
                };
            }

            state
        });
    }
}

pub struct Resume;

impl Message<Resume> for Actor {
    type Reply = ();

    async fn handle(&mut self, _: Resume, _: &mut Context<Self, Self::Reply>) -> Self::Reply {
        replace_with::replace_with_or_abort(&mut self.state, |state| {
            if let ActorState::Paused {
                pipeline,
                segment_start_time,
            } = state
            {
                pipeline.output.resume();
                return ActorState::Recording {
                    pipeline,
                    segment_start_time,
                };
            }

            state
        });
    }
}

pub struct Cancel;

impl Message<Cancel> for Actor {
    type Reply = anyhow::Result<()>;

    async fn handle(&mut self, _: Cancel, _: &mut Context<Self, Self::Reply>) -> Self::Reply {
        let _ = self.stop().await;

        Ok(())
    }
}

#[derive(Debug)]
pub struct CompletedRecording {
    pub project_path: PathBuf,
    pub display_source: ScreenCaptureTarget,
    pub meta: InstantRecordingMeta,
}

async fn create_pipeline(
    output_path: PathBuf,
    screen_source: ScreenCaptureConfig<ScreenCaptureMethod>,
    mic_feed: Option<Arc<MicrophoneFeedLock>>,
) -> anyhow::Result<Pipeline> {
    if let Some(mic_feed) = &mic_feed {
        debug!(
            "mic audio info: {:#?}",
            AudioInfo::from_stream_config(mic_feed.config())
        );
    };

    let (screen_capture, system_audio) = screen_source.to_sources().await?;

    let output = ScreenCaptureMethod::make_instant_mode_pipeline(
        screen_capture,
        system_audio,
        mic_feed,
        output_path.clone(),
    )
    .await?;

    Ok(Pipeline { output })
}

impl Actor {
    pub fn builder(output: PathBuf, capture_target: ScreenCaptureTarget) -> ActorBuilder {
        ActorBuilder::new(output, capture_target)
    }
}

pub struct ActorBuilder {
    output_path: PathBuf,
    capture_target: ScreenCaptureTarget,
    system_audio: bool,
    mic_feed: Option<Arc<MicrophoneFeedLock>>,
}

impl ActorBuilder {
    pub fn new(output: PathBuf, capture_target: ScreenCaptureTarget) -> Self {
        Self {
            output_path: output,
            capture_target,
            system_audio: false,
            mic_feed: None,
        }
    }

    pub fn with_system_audio(mut self, system_audio: bool) -> Self {
        self.system_audio = system_audio;
        self
    }

    pub fn with_mic_feed(mut self, mic_feed: Arc<MicrophoneFeedLock>) -> Self {
        self.mic_feed = Some(mic_feed);
        self
    }

<<<<<<< HEAD
    pub async fn build(self) -> anyhow::Result<ActorHandle> {
=======
    pub async fn build(
        self,
        #[cfg(target_os = "macos")] shareable_content: cidre::arc::R<cidre::sc::ShareableContent>,
    ) -> Result<(ActorHandle, oneshot::Receiver<Result<(), String>>), RecordingError> {
>>>>>>> 14265aeb
        spawn_instant_recording_actor(
            self.output_path,
            RecordingBaseInputs {
                capture_target: self.capture_target,
                capture_system_audio: self.system_audio,
                mic_feed: self.mic_feed,
                camera_feed: None,
                #[cfg(target_os = "macos")]
                shareable_content,
            },
        )
        .await
    }
}

#[tracing::instrument("instant_recording", skip_all)]
pub async fn spawn_instant_recording_actor(
    recording_dir: PathBuf,
    inputs: RecordingBaseInputs,
) -> anyhow::Result<ActorHandle> {
    ensure_dir(&recording_dir)?;

    let start_time = SystemTime::now();

    trace!("creating recording actor");

    let content_dir = ensure_dir(&recording_dir.join("content"))?;

    #[cfg(windows)]
    cap_mediafoundation_utils::thread_init();

    #[cfg(windows)]
    let d3d_device = crate::capture_pipeline::create_d3d_device()?;

    let screen_source = create_screen_capture(
        &inputs.capture_target,
        true,
        30,
        start_time,
        inputs.capture_system_audio,
        #[cfg(windows)]
        d3d_device,
        #[cfg(target_os = "macos")]
        inputs.shareable_content.retained(),
    )
    .await?;

    debug!("screen capture: {screen_source:#?}");

    let pipeline = create_pipeline(
        content_dir.join("output.mp4"),
        screen_source.clone(),
        inputs.mic_feed.clone(),
    )
    .await?;

    let segment_start_time = current_time_f64();

    trace!("spawning recording actor");

    let done_fut = pipeline.output.done_fut();
    let actor_ref = Actor::spawn(Actor {
        recording_dir,
        capture_target: inputs.capture_target.clone(),
        video_info: screen_source.info(),
        state: ActorState::Recording {
            pipeline,
            // pipeline_done_rx,
            segment_start_time,
        },
    });

    let actor_handle = ActorHandle {
        actor_ref: actor_ref.clone(),
        capture_target: inputs.capture_target,
        done_fut: done_fut.clone(),
    };

    tokio::spawn(async move {
        let _ = done_fut.await;
        let _ = actor_ref.ask(Stop).await;
    });

    Ok(actor_handle)
}

fn current_time_f64() -> f64 {
    SystemTime::now()
        .duration_since(UNIX_EPOCH)
        .unwrap()
        .as_secs_f64()
}<|MERGE_RESOLUTION|>--- conflicted
+++ resolved
@@ -245,14 +245,11 @@
         self
     }
 
-<<<<<<< HEAD
-    pub async fn build(self) -> anyhow::Result<ActorHandle> {
-=======
     pub async fn build(
         self,
+
         #[cfg(target_os = "macos")] shareable_content: cidre::arc::R<cidre::sc::ShareableContent>,
-    ) -> Result<(ActorHandle, oneshot::Receiver<Result<(), String>>), RecordingError> {
->>>>>>> 14265aeb
+    ) -> anyhow::Result<ActorHandle> {
         spawn_instant_recording_actor(
             self.output_path,
             RecordingBaseInputs {
