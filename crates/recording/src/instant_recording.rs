--- conflicted
+++ resolved
@@ -1,5 +1,5 @@
 use cap_media::MediaError;
-use cap_media_info::VideoInfo;
+use cap_media_info::{AudioInfo, VideoInfo};
 use cap_project::InstantRecordingMeta;
 use cap_utils::{ensure_dir, spawn_actor};
 use flume::Receiver;
@@ -8,28 +8,13 @@
     sync::{Arc, atomic::AtomicBool},
     time::{SystemTime, UNIX_EPOCH},
 };
-<<<<<<< HEAD
-
-use cap_media::{
-    MediaError,
-    feeds::microphone::MicrophoneFeedLock,
-    pipeline::{Pipeline, RealTimeClock},
-    platform::Bounds,
-    sources::{ScreenCaptureSource, ScreenCaptureTarget},
-};
-use cap_media_info::{AudioInfo, VideoInfo};
-use cap_project::InstantRecordingMeta;
-use cap_utils::{ensure_dir, spawn_actor};
-use flume::Receiver;
-=======
->>>>>>> 7ddc965c
 use tokio::sync::oneshot;
 use tracing::{Instrument, debug, error, info, trace};
 
 use crate::{
     ActorError, RecordingBaseInputs, RecordingError,
     capture_pipeline::{MakeCapturePipeline, create_screen_capture},
-    feeds::AudioInputFeed,
+    feeds::microphone::MicrophoneFeedLock,
     pipeline::Pipeline,
     sources::{ScreenCaptureSource, ScreenCaptureTarget},
 };
@@ -138,7 +123,6 @@
     ),
     MediaError,
 > {
-<<<<<<< HEAD
     if let Some(mic_feed) = &mic_feed {
         debug!(
             "mic audio info: {:#?}",
@@ -146,11 +130,7 @@
         );
     };
 
-    let clock = RealTimeClock::<()>::new();
-    let pipeline_builder = Pipeline::builder(clock);
-=======
     let pipeline_builder = Pipeline::builder();
->>>>>>> 7ddc965c
 
     let pause_flag = Arc::new(AtomicBool::new(false));
     let system_audio = system_audio.map(|v| (v, screen_source.0.audio_info()));
