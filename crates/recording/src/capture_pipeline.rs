use crate::{
    feeds::microphone::MicrophoneFeedLock,
    output_pipeline::*,
    sources,
    sources::screen_capture::{
        self, ScreenCaptureConfig, ScreenCaptureFormat, ScreenCaptureTarget,
    },
};
use cap_timestamp::Timestamps;
use std::{path::PathBuf, sync::Arc, time::SystemTime};

pub trait MakeCapturePipeline: ScreenCaptureFormat + std::fmt::Debug + 'static {
    async fn make_studio_mode_pipeline(
        screen_capture: screen_capture::VideoSourceConfig,
        output_path: PathBuf,
        start_time: Timestamps,
    ) -> anyhow::Result<OutputPipeline>
    where
        Self: Sized;

    async fn make_instant_mode_pipeline(
        screen_capture: screen_capture::VideoSourceConfig,
        system_audio: Option<screen_capture::SystemAudioSourceConfig>,
        mic_feed: Option<Arc<MicrophoneFeedLock>>,
        output_path: PathBuf,
    ) -> anyhow::Result<OutputPipeline>
    where
        Self: Sized;
}

pub struct Stop;

#[cfg(target_os = "macos")]
impl MakeCapturePipeline for screen_capture::CMSampleBufferCapture {
    async fn make_studio_mode_pipeline(
        screen_capture: screen_capture::VideoSourceConfig,
        output_path: PathBuf,
        start_time: Timestamps,
    ) -> anyhow::Result<OutputPipeline> {
        OutputPipeline::builder(output_path.clone())
            .with_video::<screen_capture::VideoSource>(screen_capture)
            .with_timestamps(start_time)
            .build::<AVFoundationMp4Muxer>(Default::default())
            .await
    }

    async fn make_instant_mode_pipeline(
        screen_capture: screen_capture::VideoSourceConfig,
        system_audio: Option<screen_capture::SystemAudioSourceConfig>,
        mic_feed: Option<Arc<MicrophoneFeedLock>>,
        output_path: PathBuf,
    ) -> anyhow::Result<OutputPipeline> {
        let mut output = OutputPipeline::builder(output_path.clone())
            .with_video::<screen_capture::VideoSource>(screen_capture);

        if let Some(system_audio) = system_audio {
            output = output.with_audio_source::<screen_capture::SystemAudioSource>(system_audio);
        }

        if let Some(mic_feed) = mic_feed {
            output = output.with_audio_source::<sources::Microphone>(mic_feed);
        }

        output
            .build::<AVFoundationMp4Muxer>(AVFoundationMp4MuxerConfig {
                output_height: Some(1080),
            })
            .await
    }
}

#[cfg(windows)]
impl MakeCapturePipeline for screen_capture::Direct3DCapture {
    async fn make_studio_mode_pipeline(
        screen_capture: screen_capture::VideoSourceConfig,
        output_path: PathBuf,
        start_time: Timestamps,
    ) -> anyhow::Result<OutputPipeline> {
        let d3d_device = screen_capture.1.d3d_device().clone();

        OutputPipeline::builder(output_path.clone())
            .with_video::<screen_capture::VideoSource>(screen_capture)
            .with_timestamps(start_time)
            .build::<WindowsMuxer>(WindowsMuxerConfig {
                pixel_format: screen_capture::Direct3DCapture::PIXEL_FORMAT.as_dxgi(),
                d3d_device,
                bitrate_multiplier: 0.1f32,
                frame_rate: 30u32,
            })
            .await
    }

    async fn make_instant_mode_pipeline(
        screen_capture: screen_capture::VideoSourceConfig,
        system_audio: Option<screen_capture::SystemAudioSourceConfig>,
        mic_feed: Option<Arc<MicrophoneFeedLock>>,
        output_path: PathBuf,
    ) -> anyhow::Result<OutputPipeline> {
        let d3d_device = screen_capture.1.d3d_device().clone();
        let mut output_builder = OutputPipeline::builder(output_path.clone())
            .with_video::<screen_capture::VideoSource>(screen_capture);

        if let Some(mic_feed) = mic_feed {
            output_builder = output_builder.with_audio_source::<sources::Microphone>(mic_feed);
        }

        if let Some(system_audio) = system_audio {
            output_builder =
                output_builder.with_audio_source::<screen_capture::SystemAudioSource>(system_audio);
        }

        output_builder
            .build::<WindowsMuxer>(WindowsMuxerConfig {
                pixel_format: screen_capture::Direct3DCapture::PIXEL_FORMAT.as_dxgi(),
                bitrate_multiplier: 0.15f32,
                frame_rate: 30u32,
                d3d_device,
            })
<<<<<<< HEAD
            .await
=======
            .transpose()
            .map_err(|e| MediaError::Any(format!("AACEncoder/{e}").into()))?;

        output
            .write_header()
            .map_err(|e| MediaError::Any(format!("OutputHeader/{e}").into()))?;

        let output = Arc::new(std::sync::Mutex::new(output));

        let (first_frame_tx, first_frame_rx) = tokio::sync::oneshot::channel::<Timestamp>();

        if let Some(mut audio_encoder) = audio_encoder {
            builder.spawn_source("audio_mixer", audio_mixer);

            let output = output.clone();
            builder.spawn_task("audio_encoding", move |ready| {
                let _ = ready.send(Ok(()));

                let time = first_frame_rx.blocking_recv().unwrap();
                let screen_first_offset = time.duration_since(start_time);

                while let Ok((mut frame, timestamp)) = audio_rx.recv() {
                    let ts_offset = timestamp.duration_since(start_time);

                    let Some(ts_offset) = ts_offset.checked_sub(screen_first_offset) else {
                        continue;
                    };

                    let pts = (ts_offset.as_secs_f64() * frame.rate() as f64) as i64;
                    frame.set_pts(Some(pts));

                    if let Ok(mut output) = output.lock() {
                        audio_encoder.queue_frame(frame, &mut output)
                    }
                }

                Ok(())
            });
        }

        builder.spawn_source("screen_capture", source.0);

        builder.spawn_task("screen_encoder", move |ready| {
            match screen_encoder {
                either::Left((mut encoder, mut muxer)) => {
                    use windows::Win32::Media::MediaFoundation;

                    cap_mediafoundation_utils::thread_init();

                    let _ = ready.send(Ok(()));

                    let mut first_frame_tx = Some(first_frame_tx);
                    let mut pending_frame: Option<(
                        Self::VideoFormat,
                        windows::Foundation::TimeSpan,
                    )> = None;
                    let mut using_software_encoder = false;

                    'event_loop: while let Ok(e) = encoder.get_event() {
                        match e {
                            MediaFoundation::METransformNeedInput => {
                                use cap_timestamp::PerformanceCounterTimestamp;
                                use tracing::warn;
                                use windows::Win32::Foundation::E_FAIL;

                                let (mut frame, frame_time) = if let Some(pending) =
                                    pending_frame.take()
                                {
                                    pending
                                } else {
                                    let Ok((frame, _)) = source.1.recv() else {
                                        break;
                                    };

                                    let frame_time = frame
                                        .inner()
                                        .SystemRelativeTime()
                                        .map_err(|e| format!("Frame Time: {e}"))?;

                                    (frame, frame_time)
                                };

                                let timestamp = Timestamp::PerformanceCounter(
                                    PerformanceCounterTimestamp::new(frame_time.Duration),
                                );

                                if let Some(first_frame_tx) = first_frame_tx.take() {
                                    let _ = first_frame_tx.send(timestamp);
                                }

                                loop {
                                    match encoder.handle_needs_input(
                                        frame.texture(),
                                        frame_time,
                                    ) {
                                        Ok(()) => break,
                                        Err(
                                            cap_enc_mediafoundation::video::HandleNeedsInputError::ProcessInput(
                                                error,
                                            ),
                                        ) => {
                                            if !using_software_encoder && error.code() == E_FAIL {
                                                warn!(
                                                    "Native H264 ProcessInput failed with {:?}; falling back to software encoder",
                                                    error.code()
                                                );
                                                pending_frame = Some((frame, frame_time));

                                                let mut software_encoder = cap_enc_mediafoundation::H264Encoder::new_with_scaled_output_software(
                                                    &d3d_device,
                                                    pixel_format,
                                                    input_resolution,
                                                    output_resolution,
                                                    frame_rate,
                                                    bitrate_multiplier,
                                                )
                                                .map_err(|e| {
                                                    format!("SoftwareEncoderInit: {e}")
                                                })?;

                                                software_encoder
                                                    .start()
                                                    .map_err(|e| format!(
                                                        "StartScreenEncoder: {e}"
                                                    ))?;

                                                encoder = software_encoder;
                                                using_software_encoder = true;
                                                continue 'event_loop;
                                            }

                                            return Err(format!(
                                                "NeedsInput: ProcessInput: {error}"
                                            ));
                                        }
                                        Err(err) => {
                                            return Err(format!("NeedsInput: {err}"));
                                        }
                                    }
                                }
                            }
                            MediaFoundation::METransformHaveOutput => {
                                if let Some(output_sample) = encoder
                                    .handle_has_output()
                                    .map_err(|e| format!("HasOutput: {e}"))?
                                {
                                    let mut output = output.lock().unwrap();

                                    muxer
                                        .write_sample(&output_sample, &mut *output)
                                        .map_err(|e| format!("WriteSample: {e}"))?;
                                }
                            }
                            _ => {}
                        }
                    }

                    encoder
                        .finish()
                        .map_err(|e| format!("EncoderFinish: {e}"))?;
                }
                either::Right(mut encoder) => {
                    let mut first_timestamp = None;
                    let mut first_frame_tx = Some(first_frame_tx);
                    let output = output.clone();

                    let _ = ready.send(Ok(()));

                    while let Ok((frame, timestamp)) = source.1.recv() {
                        let Ok(mut output) = output.lock() else {
                            continue;
                        };

                        // if pause_flag.load(std::sync::atomic::Ordering::Relaxed) {
                        //     mp4.pause();
                        // } else {
                        //     mp4.resume();
                        // }

                        use scap_ffmpeg::AsFFmpeg;

                        let first_timestamp = first_timestamp.get_or_insert(timestamp);

                        if let Some(first_frame_tx) = first_frame_tx.take() {
                            let _ = first_frame_tx.send(timestamp);
                        }

                        let mut ff_frame = frame
                            .as_ffmpeg()
                            .map_err(|e| format!("FrameAsFfmpeg: {e}"))?;

                        let elapsed = timestamp.duration_since(start_time)
                            - first_timestamp.duration_since(start_time);
                        ff_frame.set_pts(Some(encoder.get_pts(elapsed)));

                        encoder.queue_frame(ff_frame, &mut output);
                    }
                }
            }

            output
                .lock()
                .map_err(|e| format!("OutputLock: {e}"))?
                .write_trailer()
                .map_err(|e| format!("WriteTrailer: {e}"))?;

            Ok(())
        });

        Ok(builder)
>>>>>>> 14265aeb
    }
}

#[cfg(target_os = "macos")]
pub type ScreenCaptureMethod = screen_capture::CMSampleBufferCapture;

#[cfg(windows)]
pub type ScreenCaptureMethod = screen_capture::Direct3DCapture;

pub async fn create_screen_capture(
    capture_target: &ScreenCaptureTarget,
    force_show_cursor: bool,
    max_fps: u32,
    start_time: SystemTime,
    system_audio: bool,
    #[cfg(windows)] d3d_device: ::windows::Win32::Graphics::Direct3D11::ID3D11Device,
<<<<<<< HEAD
) -> anyhow::Result<ScreenCaptureConfig<ScreenCaptureMethod>> {
    Ok(ScreenCaptureConfig::<ScreenCaptureMethod>::init(
=======
    #[cfg(target_os = "macos")] shareable_content: cidre::arc::R<cidre::sc::ShareableContent>,
) -> Result<ScreenCaptureReturn<ScreenCaptureMethod>, RecordingError> {
    let (video_tx, video_rx) = flume::bounded(16);

    ScreenCaptureSource::<ScreenCaptureMethod>::init(
>>>>>>> 14265aeb
        capture_target,
        force_show_cursor,
        max_fps,
        start_time,
        system_audio,
        #[cfg(windows)]
        d3d_device,
        #[cfg(target_os = "macos")]
        shareable_content,
    )
    .await?)
}

#[cfg(windows)]
pub fn create_d3d_device()
-> windows::core::Result<windows::Win32::Graphics::Direct3D11::ID3D11Device> {
    use windows::Win32::Graphics::{
        Direct3D::{D3D_DRIVER_TYPE, D3D_DRIVER_TYPE_HARDWARE},
        Direct3D11::{D3D11_CREATE_DEVICE_FLAG, ID3D11Device},
    };

    let mut device = None;
    let flags = {
        use windows::Win32::Graphics::Direct3D11::D3D11_CREATE_DEVICE_BGRA_SUPPORT;

        let mut flags = D3D11_CREATE_DEVICE_BGRA_SUPPORT;
        if cfg!(feature = "d3ddebug") {
            use windows::Win32::Graphics::Direct3D11::D3D11_CREATE_DEVICE_DEBUG;

            flags |= D3D11_CREATE_DEVICE_DEBUG;
        }
        flags
    };
    let mut result = create_d3d_device_with_type(D3D_DRIVER_TYPE_HARDWARE, flags, &mut device);
    if let Err(error) = &result {
        use windows::Win32::Graphics::Dxgi::DXGI_ERROR_UNSUPPORTED;

        if error.code() == DXGI_ERROR_UNSUPPORTED {
            use windows::Win32::Graphics::Direct3D::D3D_DRIVER_TYPE_WARP;

            result = create_d3d_device_with_type(D3D_DRIVER_TYPE_WARP, flags, &mut device);
        }
    }
    result?;

    fn create_d3d_device_with_type(
        driver_type: D3D_DRIVER_TYPE,
        flags: D3D11_CREATE_DEVICE_FLAG,
        device: *mut Option<ID3D11Device>,
    ) -> windows::core::Result<()> {
        unsafe {
            use windows::Win32::{
                Foundation::HMODULE,
                Graphics::Direct3D11::{D3D11_SDK_VERSION, D3D11CreateDevice},
            };

            D3D11CreateDevice(
                None,
                driver_type,
                HMODULE(std::ptr::null_mut()),
                flags,
                None,
                D3D11_SDK_VERSION,
                Some(device),
                None,
                None,
            )
        }
    }

    Ok(device.unwrap())
}<|MERGE_RESOLUTION|>--- conflicted
+++ resolved
@@ -116,220 +116,7 @@
                 frame_rate: 30u32,
                 d3d_device,
             })
-<<<<<<< HEAD
-            .await
-=======
-            .transpose()
-            .map_err(|e| MediaError::Any(format!("AACEncoder/{e}").into()))?;
-
-        output
-            .write_header()
-            .map_err(|e| MediaError::Any(format!("OutputHeader/{e}").into()))?;
-
-        let output = Arc::new(std::sync::Mutex::new(output));
-
-        let (first_frame_tx, first_frame_rx) = tokio::sync::oneshot::channel::<Timestamp>();
-
-        if let Some(mut audio_encoder) = audio_encoder {
-            builder.spawn_source("audio_mixer", audio_mixer);
-
-            let output = output.clone();
-            builder.spawn_task("audio_encoding", move |ready| {
-                let _ = ready.send(Ok(()));
-
-                let time = first_frame_rx.blocking_recv().unwrap();
-                let screen_first_offset = time.duration_since(start_time);
-
-                while let Ok((mut frame, timestamp)) = audio_rx.recv() {
-                    let ts_offset = timestamp.duration_since(start_time);
-
-                    let Some(ts_offset) = ts_offset.checked_sub(screen_first_offset) else {
-                        continue;
-                    };
-
-                    let pts = (ts_offset.as_secs_f64() * frame.rate() as f64) as i64;
-                    frame.set_pts(Some(pts));
-
-                    if let Ok(mut output) = output.lock() {
-                        audio_encoder.queue_frame(frame, &mut output)
-                    }
-                }
-
-                Ok(())
-            });
-        }
-
-        builder.spawn_source("screen_capture", source.0);
-
-        builder.spawn_task("screen_encoder", move |ready| {
-            match screen_encoder {
-                either::Left((mut encoder, mut muxer)) => {
-                    use windows::Win32::Media::MediaFoundation;
-
-                    cap_mediafoundation_utils::thread_init();
-
-                    let _ = ready.send(Ok(()));
-
-                    let mut first_frame_tx = Some(first_frame_tx);
-                    let mut pending_frame: Option<(
-                        Self::VideoFormat,
-                        windows::Foundation::TimeSpan,
-                    )> = None;
-                    let mut using_software_encoder = false;
-
-                    'event_loop: while let Ok(e) = encoder.get_event() {
-                        match e {
-                            MediaFoundation::METransformNeedInput => {
-                                use cap_timestamp::PerformanceCounterTimestamp;
-                                use tracing::warn;
-                                use windows::Win32::Foundation::E_FAIL;
-
-                                let (mut frame, frame_time) = if let Some(pending) =
-                                    pending_frame.take()
-                                {
-                                    pending
-                                } else {
-                                    let Ok((frame, _)) = source.1.recv() else {
-                                        break;
-                                    };
-
-                                    let frame_time = frame
-                                        .inner()
-                                        .SystemRelativeTime()
-                                        .map_err(|e| format!("Frame Time: {e}"))?;
-
-                                    (frame, frame_time)
-                                };
-
-                                let timestamp = Timestamp::PerformanceCounter(
-                                    PerformanceCounterTimestamp::new(frame_time.Duration),
-                                );
-
-                                if let Some(first_frame_tx) = first_frame_tx.take() {
-                                    let _ = first_frame_tx.send(timestamp);
-                                }
-
-                                loop {
-                                    match encoder.handle_needs_input(
-                                        frame.texture(),
-                                        frame_time,
-                                    ) {
-                                        Ok(()) => break,
-                                        Err(
-                                            cap_enc_mediafoundation::video::HandleNeedsInputError::ProcessInput(
-                                                error,
-                                            ),
-                                        ) => {
-                                            if !using_software_encoder && error.code() == E_FAIL {
-                                                warn!(
-                                                    "Native H264 ProcessInput failed with {:?}; falling back to software encoder",
-                                                    error.code()
-                                                );
-                                                pending_frame = Some((frame, frame_time));
-
-                                                let mut software_encoder = cap_enc_mediafoundation::H264Encoder::new_with_scaled_output_software(
-                                                    &d3d_device,
-                                                    pixel_format,
-                                                    input_resolution,
-                                                    output_resolution,
-                                                    frame_rate,
-                                                    bitrate_multiplier,
-                                                )
-                                                .map_err(|e| {
-                                                    format!("SoftwareEncoderInit: {e}")
-                                                })?;
-
-                                                software_encoder
-                                                    .start()
-                                                    .map_err(|e| format!(
-                                                        "StartScreenEncoder: {e}"
-                                                    ))?;
-
-                                                encoder = software_encoder;
-                                                using_software_encoder = true;
-                                                continue 'event_loop;
-                                            }
-
-                                            return Err(format!(
-                                                "NeedsInput: ProcessInput: {error}"
-                                            ));
-                                        }
-                                        Err(err) => {
-                                            return Err(format!("NeedsInput: {err}"));
-                                        }
-                                    }
-                                }
-                            }
-                            MediaFoundation::METransformHaveOutput => {
-                                if let Some(output_sample) = encoder
-                                    .handle_has_output()
-                                    .map_err(|e| format!("HasOutput: {e}"))?
-                                {
-                                    let mut output = output.lock().unwrap();
-
-                                    muxer
-                                        .write_sample(&output_sample, &mut *output)
-                                        .map_err(|e| format!("WriteSample: {e}"))?;
-                                }
-                            }
-                            _ => {}
-                        }
-                    }
-
-                    encoder
-                        .finish()
-                        .map_err(|e| format!("EncoderFinish: {e}"))?;
-                }
-                either::Right(mut encoder) => {
-                    let mut first_timestamp = None;
-                    let mut first_frame_tx = Some(first_frame_tx);
-                    let output = output.clone();
-
-                    let _ = ready.send(Ok(()));
-
-                    while let Ok((frame, timestamp)) = source.1.recv() {
-                        let Ok(mut output) = output.lock() else {
-                            continue;
-                        };
-
-                        // if pause_flag.load(std::sync::atomic::Ordering::Relaxed) {
-                        //     mp4.pause();
-                        // } else {
-                        //     mp4.resume();
-                        // }
-
-                        use scap_ffmpeg::AsFFmpeg;
-
-                        let first_timestamp = first_timestamp.get_or_insert(timestamp);
-
-                        if let Some(first_frame_tx) = first_frame_tx.take() {
-                            let _ = first_frame_tx.send(timestamp);
-                        }
-
-                        let mut ff_frame = frame
-                            .as_ffmpeg()
-                            .map_err(|e| format!("FrameAsFfmpeg: {e}"))?;
-
-                        let elapsed = timestamp.duration_since(start_time)
-                            - first_timestamp.duration_since(start_time);
-                        ff_frame.set_pts(Some(encoder.get_pts(elapsed)));
-
-                        encoder.queue_frame(ff_frame, &mut output);
-                    }
-                }
-            }
-
-            output
-                .lock()
-                .map_err(|e| format!("OutputLock: {e}"))?
-                .write_trailer()
-                .map_err(|e| format!("WriteTrailer: {e}"))?;
-
-            Ok(())
-        });
-
-        Ok(builder)
->>>>>>> 14265aeb
+            .await
     }
 }
 
@@ -346,16 +133,9 @@
     start_time: SystemTime,
     system_audio: bool,
     #[cfg(windows)] d3d_device: ::windows::Win32::Graphics::Direct3D11::ID3D11Device,
-<<<<<<< HEAD
+    #[cfg(target_os = "macos")] shareable_content: cidre::arc::R<cidre::sc::ShareableContent>,
 ) -> anyhow::Result<ScreenCaptureConfig<ScreenCaptureMethod>> {
     Ok(ScreenCaptureConfig::<ScreenCaptureMethod>::init(
-=======
-    #[cfg(target_os = "macos")] shareable_content: cidre::arc::R<cidre::sc::ShareableContent>,
-) -> Result<ScreenCaptureReturn<ScreenCaptureMethod>, RecordingError> {
-    let (video_tx, video_rx) = flume::bounded(16);
-
-    ScreenCaptureSource::<ScreenCaptureMethod>::init(
->>>>>>> 14265aeb
         capture_target,
         force_show_cursor,
         max_fps,
