--- conflicted
+++ resolved
@@ -9,17 +9,10 @@
     time::SystemTime,
 };
 
-<<<<<<< HEAD
-use cap_media::{
-    MediaError,
-    feeds::microphone::MicrophoneFeedLock,
-    pipeline::{RealTimeClock, builder::PipelineBuilder},
-=======
 use crate::{
     RecordingError,
-    feeds::AudioInputFeed,
+    feeds::microphone::MicrophoneFeedLock,
     pipeline::builder::PipelineBuilder,
->>>>>>> 7ddc965c
     sources::{
         AudioInputSource, AudioMixer, ScreenCaptureFormat, ScreenCaptureSource,
         ScreenCaptureTarget, screen_capture,
