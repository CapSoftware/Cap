use std::{
    fs::File,
    path::PathBuf,
    sync::Arc,
    time::{SystemTime, UNIX_EPOCH},
};

use cap_flags::FLAGS;
use cap_media::{
    encoders::{H264Encoder, MP4File, OggFile, OpusEncoder},
    feeds::{AudioInputFeed, CameraFeed},
    pipeline::{Pipeline, RealTimeClock},
    platform::Bounds,
    sources::{
        system_audio, AudioInputSource, CameraSource, ScreenCaptureSource, ScreenCaptureTarget,
    },
    MediaError,
};
use cap_project::{CursorEvents, StudioRecordingMeta};
use cap_utils::spawn_actor;
use relative_path::RelativePathBuf;
use tokio::sync::{oneshot, Mutex};
use tracing::{debug, error, info, instrument::WithSubscriber, trace, Instrument};
use tracing_subscriber::{layer::SubscriberExt, Layer};

use crate::{
    capture_pipeline::{create_screen_capture, MakeCapturePipeline},
    cursor::{spawn_cursor_recorder, CursorActor, Cursors},
    ActorError, RecordingError, RecordingOptions,
};

enum StudioRecordingActorState {
    Recording {
        pipeline: StudioRecordingPipeline,
        pipeline_done_rx: oneshot::Receiver<()>,
        index: u32,
        segment_start_time: f64,
    },
    Paused {
        next_index: u32,
        cursors: Cursors,
        next_cursor_id: u32,
    },
    Stopped,
}

pub enum StudioRecordingActorControlMessage {
    Pause(oneshot::Sender<Result<(), RecordingError>>),
    Resume(oneshot::Sender<Result<(), RecordingError>>),
    Stop(oneshot::Sender<Result<CompletedStudioRecording, RecordingError>>),
}

pub struct StudioRecordingActor {
    id: String,
    recording_dir: PathBuf,
    fps: u32,
    options: RecordingOptions,
    segments: Vec<StudioRecordingSegment>,
}

pub struct StudioRecordingSegment {
    pub start: f64,
    pub end: f64,
    pipeline: StudioRecordingPipeline,
}

struct StudioRecordingPipeline {
    pub inner: Pipeline<RealTimeClock<()>>,
    pub display_output_path: PathBuf,
    pub audio_output_path: Option<PathBuf>,
    pub camera: Option<CameraPipelineInfo>,
    pub cursor: Option<CursorPipeline>,
    pub system_audio_path: Option<PathBuf>,
}

struct CursorPipeline {
    output_path: PathBuf,
    actor: Option<CursorActor>,
}

#[derive(Clone)]
pub struct StudioRecordingHandle {
    ctrl_tx: flume::Sender<StudioRecordingActorControlMessage>,
    pub options: RecordingOptions,
    pub bounds: Bounds,
}

macro_rules! send_message {
    ($ctrl_tx:expr, $variant:path) => {{
        let (tx, rx) = oneshot::channel();
        $ctrl_tx
            .send($variant(tx))
            .map_err(|_| flume::SendError(()))
            .map_err(ActorError::from)?;
        rx.await.map_err(|_| ActorError::ActorStopped)?
    }};
}

impl StudioRecordingHandle {
    pub async fn stop(&self) -> Result<CompletedStudioRecording, RecordingError> {
        send_message!(self.ctrl_tx, StudioRecordingActorControlMessage::Stop)
    }

    pub async fn pause(&self) -> Result<(), RecordingError> {
        send_message!(self.ctrl_tx, StudioRecordingActorControlMessage::Pause)
    }

    pub async fn resume(&self) -> Result<(), RecordingError> {
        send_message!(self.ctrl_tx, StudioRecordingActorControlMessage::Resume)
    }
}

pub async fn spawn_studio_recording_actor(
    id: String,
    recording_dir: PathBuf,
    options: RecordingOptions,
    camera_feed: Option<Arc<Mutex<CameraFeed>>>,
    audio_input_feed: Option<AudioInputFeed>,
) -> Result<(StudioRecordingHandle, tokio::sync::oneshot::Receiver<()>), RecordingError> {
    ensure_dir(&recording_dir)?;

    let (done_tx, done_rx) = tokio::sync::oneshot::channel::<()>();

    trace!("creating recording actor");

    let content_dir = ensure_dir(&recording_dir.join("content"))?;

    let segments_dir = ensure_dir(&content_dir.join("segments"))?;
    let cursors_dir = ensure_dir(&content_dir.join("cursors"))?;

    let screen_source = create_screen_capture(&options.capture_target, false, false, 120)?;
    let bounds = screen_source.get_bounds().clone();

    debug!("screen capture: {screen_source:#?}");

    if let Some(camera_feed) = &camera_feed {
        let camera_feed = camera_feed.lock().await;
        debug!("camera device info: {:#?}", camera_feed.camera_info());
        debug!("camera video info: {:#?}", camera_feed.video_info());
    }

    if let Some(audio_feed) = &audio_input_feed {
        debug!("mic audio info: {:#?}", audio_feed.audio_info())
    }

<<<<<<< HEAD
            let index = 0;
            let (pipeline, pipeline_done_rx) = create_segment_pipeline(
                &segments_dir,
                &cursors_dir,
                index,
                screen_source.clone(),
                camera_feed.as_deref(),
                audio_input_feed.as_ref(),
                options.capture_system_audio,
                Default::default(),
                index,
            )
            .await?;

            let segment_start_time = current_time_f64();

            let (ctrl_tx, ctrl_rx) = flume::bounded(1);

            trace!("spawning recording actor");

            spawn_actor({
                let options = options.clone();
                let fps = screen_source.info().fps();
                async move {
                    let mut actor = StudioRecordingActor {
                        id,
                        recording_dir,
                        options: options.clone(),
                        fps,
                        segments: Vec::new(),
                    };

                    let mut state = StudioRecordingActorState::Recording {
                        pipeline,
                        pipeline_done_rx,
=======
    let index = 0;
    let (pipeline, pipeline_done_rx) = create_segment_pipeline(
        &segments_dir,
        &cursors_dir,
        index,
        screen_source.clone(),
        camera_feed.as_deref(),
        audio_input_feed.as_ref(),
        Default::default(),
        index,
    )
    .await?;

    let segment_start_time = current_time_f64();

    let (ctrl_tx, ctrl_rx) = flume::bounded(1);

    trace!("spawning recording actor");

    spawn_actor({
        let options = options.clone();
        let fps = screen_source.info().fps();
        async move {
            let mut actor = StudioRecordingActor {
                id,
                recording_dir,
                options,
                fps,
                segments: Vec::new(),
            };

            let mut state = StudioRecordingActorState::Recording {
                pipeline,
                pipeline_done_rx,
                index,
                segment_start_time,
            };

            'outer: loop {
                state = match state {
                    StudioRecordingActorState::Recording {
                        mut pipeline,
                        mut pipeline_done_rx,
>>>>>>> e1a4391e
                        index,
                        segment_start_time,
                    } => {
                        info!("recording actor recording");
                        loop {
                            let msg = tokio::select! {
                                _ = &mut pipeline_done_rx => {
                                    if let Some(cursor) = &mut pipeline.cursor {
                                        if let Some(actor) = cursor.actor.take() {
                                            actor.stop().await;
                                        }
                                    }

                                    break 'outer;
                                }
                                msg = ctrl_rx.recv_async() => {
                                    let Ok(msg) = msg else {
                                        break 'outer;
                                    };

                                    msg
                                }
                            };

                            async fn shutdown(
                                mut pipeline: StudioRecordingPipeline,
                                actor: &mut StudioRecordingActor,
                                segment_start_time: f64,
                            ) -> Result<(Cursors, u32), RecordingError>
                            {
                                pipeline.inner.shutdown().await?;

                                let segment_stop_time = current_time_f64();

                                let cursors = if let Some(cursor) = &mut pipeline.cursor {
                                    if let Some(actor) = cursor.actor.take() {
                                        let res = actor.stop().await;

                                        std::fs::write(
                                            &cursor.output_path,
                                            serde_json::to_string_pretty(&CursorEvents {
                                                clicks: res.clicks,
                                                moves: res.moves,
                                            })?,
                                        )?;

                                        (res.cursors, res.next_cursor_id)
                                    } else {
                                        Default::default()
                                    }
                                } else {
                                    Default::default()
                                };

                                actor.segments.push(StudioRecordingSegment {
                                    start: segment_start_time,
                                    end: segment_stop_time,
                                    pipeline,
                                });

                                Ok(cursors)
                            }

                            break match msg {
                                StudioRecordingActorControlMessage::Pause(tx) => {
                                    let (res, cursors, next_cursor_id) =
                                        match shutdown(pipeline, &mut actor, segment_start_time)
                                            .await
                                        {
                                            Ok((cursors, next_cursor_id)) => {
                                                (Ok(()), cursors, next_cursor_id)
                                            }
                                            Err(e) => (Err(e), Default::default(), 0),
                                        };

                                    tx.send(res.map_err(Into::into)).ok();
                                    StudioRecordingActorState::Paused {
                                        next_index: index + 1,
                                        cursors,
                                        next_cursor_id,
                                    }
                                }
                                StudioRecordingActorControlMessage::Stop(tx) => {
                                    let res =
                                        shutdown(pipeline, &mut actor, segment_start_time).await;
                                    let res = match res {
                                        Ok((cursors, _)) => stop_recording(actor, cursors).await,
                                        Err(e) => Err(e),
                                    };

<<<<<<< HEAD
                                    break match msg {
                                        StudioRecordingActorControlMessage::Stop(tx) => {
                                            tx.send(stop_recording(actor, cursors).await).ok();
                                            break 'outer;
                                        }
                                        StudioRecordingActorControlMessage::Resume(tx) => {
                                            let (state, res) = match create_segment_pipeline(
                                                &segments_dir,
                                                &cursors_dir,
                                                next_index,
                                                screen_source.clone(),
                                                camera_feed.as_deref(),
                                                audio_input_feed.as_ref(),
                                                options.capture_system_audio,
                                                cursors,
                                                next_cursor_id,
                                            )
                                            .await
                                            {
                                                Ok((pipeline, pipeline_done_rx)) => (
                                                    StudioRecordingActorState::Recording {
                                                        pipeline,
                                                        pipeline_done_rx,
                                                        index: next_index,
                                                        segment_start_time: current_time_f64(),
                                                    },
                                                    Ok(()),
                                                ),
                                                Err(e) => (
                                                    StudioRecordingActorState::Stopped,
                                                    Err(e.into()),
                                                ),
                                            };

                                            tx.send(res).ok();

                                            state
=======
                                    tx.send(res).ok();

                                    break 'outer;
                                }
                                _ => continue,
                            };
                        }
                    }
                    StudioRecordingActorState::Paused {
                        next_index,
                        cursors,
                        next_cursor_id,
                    } => {
                        info!("recording actor paused");
                        loop {
                            let Ok(msg) = ctrl_rx.recv_async().await else {
                                break 'outer;
                            };

                            break match msg {
                                StudioRecordingActorControlMessage::Stop(tx) => {
                                    tx.send(stop_recording(actor, cursors).await).ok();
                                    break 'outer;
                                }
                                StudioRecordingActorControlMessage::Resume(tx) => {
                                    let (state, res) = match create_segment_pipeline(
                                        &segments_dir,
                                        &cursors_dir,
                                        next_index,
                                        screen_source.clone(),
                                        camera_feed.as_deref(),
                                        audio_input_feed.as_ref(),
                                        cursors,
                                        next_cursor_id,
                                    )
                                    .await
                                    {
                                        Ok((pipeline, pipeline_done_rx)) => (
                                            StudioRecordingActorState::Recording {
                                                pipeline,
                                                pipeline_done_rx,
                                                index: next_index,
                                                segment_start_time: current_time_f64(),
                                            },
                                            Ok(()),
                                        ),
                                        Err(e) => {
                                            (StudioRecordingActorState::Stopped, Err(e.into()))
>>>>>>> e1a4391e
                                        }
                                    };

                                    tx.send(res).ok();

                                    state
                                }
                                _ => continue,
                            };
                        }
                    }
                    StudioRecordingActorState::Stopped => {
                        info!("recording actor paused");
                        break;
                    }
                };
            }

            info!("recording actor finished");

            done_tx.send(()).ok();
        }
        .in_current_span()
    });

    Ok((
        StudioRecordingHandle {
            ctrl_tx,
            options,
            bounds,
        },
        done_rx,
    ))
}

pub struct CompletedStudioRecording {
    pub id: String,
    pub project_path: PathBuf,
    pub display_source: ScreenCaptureTarget,
    pub meta: StudioRecordingMeta,
    pub cursor_data: cap_project::CursorImages,
    pub segments: Vec<StudioRecordingSegment>,
}

async fn stop_recording(
    actor: StudioRecordingActor,
    cursors: Cursors,
) -> Result<CompletedStudioRecording, RecordingError> {
    use cap_project::*;

    let meta = StudioRecordingMeta::MultipleSegments {
        inner: MultipleSegments {
            segments: {
                actor
                    .segments
                    .iter()
                    .map(|s| MultipleSegment {
                        display: Display {
                            path: RelativePathBuf::from_path(
                                s.pipeline
                                    .display_output_path
                                    .strip_prefix(&actor.recording_dir)
                                    .unwrap(),
                            )
                            .unwrap(),
                            fps: actor.fps,
                        },
                        camera: s.pipeline.camera.as_ref().map(|camera| CameraMeta {
                            path: RelativePathBuf::from_path(
                                camera
                                    .output_path
                                    .strip_prefix(&actor.recording_dir)
                                    .unwrap()
                                    .to_owned(),
                            )
                            .unwrap(),
                            fps: camera.fps,
                        }),
                        audio: s.pipeline.audio_output_path.as_ref().map(|path| AudioMeta {
                            path: RelativePathBuf::from_path(
                                path.strip_prefix(&actor.recording_dir).unwrap().to_owned(),
                            )
                            .unwrap(),
                        }),
                        cursor: s.pipeline.cursor.as_ref().map(|cursor| {
                            RelativePathBuf::from_path(
                                cursor
                                    .output_path
                                    .strip_prefix(&actor.recording_dir)
                                    .unwrap()
                                    .to_owned(),
                            )
                            .unwrap()
                        }),
                        system_audio: s.pipeline.system_audio_path.as_ref().map(|path| AudioMeta {
                            path: RelativePathBuf::from_path(
                                path.strip_prefix(&actor.recording_dir).unwrap().to_owned(),
                            )
                            .unwrap(),
                        }),
                    })
                    .collect()
            },
            cursors: cap_project::Cursors::Correct(
                cursors
                    .into_values()
                    .map(|cursor| {
                        (
                            cursor.id.to_string(),
                            CursorMeta {
                                image_path: RelativePathBuf::from("content/cursors")
                                    .join(&cursor.file_name),
                                hotspot: cursor.hotspot,
                            },
                        )
                    })
                    .collect(),
            ),
        },
    };

    let project_config = cap_project::ProjectConfiguration::default();
    project_config
        .write(&actor.recording_dir)
        .map_err(RecordingError::from)?;

    Ok(CompletedStudioRecording {
        id: actor.id,
        project_path: actor.recording_dir.clone(),
        meta,
        cursor_data: Default::default(),
        display_source: actor.options.capture_target,
        segments: actor.segments,
    })
}

#[tracing::instrument(skip_all, name = "segment", fields(index = index))]
async fn create_segment_pipeline<TCaptureFormat: MakeCapturePipeline>(
    segments_dir: &PathBuf,
    cursors_dir: &PathBuf,
    index: u32,
    screen_source: ScreenCaptureSource<TCaptureFormat>,
    camera_feed: Option<&Mutex<CameraFeed>>,
    audio_input_feed: Option<&AudioInputFeed>,
    capture_system_audio: bool,
    prev_cursors: Cursors,
    next_cursors_id: u32,
) -> Result<(StudioRecordingPipeline, oneshot::Receiver<()>), MediaError> {
    let camera_feed = match camera_feed.as_ref() {
        Some(camera_feed) => Some(camera_feed.lock().await),
        None => None,
    };
    let camera_feed = camera_feed.as_deref();

    let dir = ensure_dir(&segments_dir.join(format!("segment-{index}")))?;

    let clock = RealTimeClock::<()>::new();
    let mut pipeline_builder = Pipeline::builder(clock);

    let display_output_path = dir.join("display.mp4");

    trace!("preparing segment pipeline {index}");

    let screen_bounds = screen_source.get_bounds().clone();
    pipeline_builder = TCaptureFormat::make_capture_pipeline(
        pipeline_builder,
        screen_source,
        &display_output_path,
    )?;

    info!(
        r#"screen pipeline prepared, will output to "{}""#,
        display_output_path
            .strip_prefix(&segments_dir)
            .unwrap()
            .display()
    );
    let audio_output_path = if let Some(mic_source) = audio_input_feed.map(AudioInputSource::init) {
        let mic_config = mic_source.info();
        let output_path = dir.join("audio-input.ogg");

        let mic_encoder = OggFile::init(
            output_path.clone(),
            OpusEncoder::factory("microphone", mic_config),
        )?;

        pipeline_builder = pipeline_builder
            .source("microphone_capture", mic_source)
            .sink("microphone_encoder", mic_encoder);

        info!(
            "mic pipeline prepared, will output to {}",
            output_path.strip_prefix(&segments_dir).unwrap().display()
        );

        Some(output_path)
    } else {
        None
    };

    let system_audio_path = if capture_system_audio {
        let output_path = dir.join("system_audio.ogg");

        let system_audio_encoder = OggFile::init(
            output_path.clone(),
            OpusEncoder::factory("system_audio", system_audio::macos::Source::info()),
        )?;

        pipeline_builder = pipeline_builder
            .source(
                "system_audio_capture",
                system_audio::macos::Source::init()
                    .await
                    .map_err(MediaError::TaskLaunch)?,
            )
            .sink("system_audio_encoder", system_audio_encoder);

        Some(output_path)
    } else {
        None
    };

    let camera = if let Some(camera_source) = camera_feed.map(CameraSource::init) {
        let camera_config = camera_source.info();
        let output_path = dir.join("camera.mp4");

        let camera_encoder = MP4File::init(
            "camera",
            output_path.clone(),
            H264Encoder::factory("camera", camera_config),
            |_| None,
        )?;

        pipeline_builder = pipeline_builder
            .source("camera_capture", camera_source)
            .sink("camera_encoder", camera_encoder);

        info!(
            "camera pipeline prepared, will output to {}",
            output_path.strip_prefix(&segments_dir).unwrap().display()
        );

        Some(CameraPipelineInfo {
            output_path,
            fps: (camera_config.frame_rate.0 / camera_config.frame_rate.1) as u32,
        })
    } else {
        None
    };

    let (mut pipeline, pipeline_done_rx) = pipeline_builder.build().await?;

    let cursor = FLAGS.record_mouse_state.then(|| {
        let cursor = spawn_cursor_recorder(
            screen_bounds.clone(),
            cursors_dir.clone(),
            prev_cursors,
            next_cursors_id,
        );

        CursorPipeline {
            output_path: dir.join("cursor.json"),
            actor: Some(cursor),
        }
    });

    pipeline.play().await?;

    info!("pipeline playing");

    Ok((
        StudioRecordingPipeline {
            inner: pipeline,
            display_output_path,
            audio_output_path,
            camera,
            cursor,
            system_audio_path,
        },
        pipeline_done_rx,
    ))
}

struct CameraPipelineInfo {
    output_path: PathBuf,
    fps: u32,
}

fn ensure_dir(path: &PathBuf) -> Result<PathBuf, MediaError> {
    std::fs::create_dir_all(&path)?;
    Ok(path.clone())
}

fn current_time_f64() -> f64 {
    SystemTime::now()
        .duration_since(UNIX_EPOCH)
        .unwrap()
        .as_secs_f64()
}<|MERGE_RESOLUTION|>--- conflicted
+++ resolved
@@ -143,43 +143,6 @@
         debug!("mic audio info: {:#?}", audio_feed.audio_info())
     }
 
-<<<<<<< HEAD
-            let index = 0;
-            let (pipeline, pipeline_done_rx) = create_segment_pipeline(
-                &segments_dir,
-                &cursors_dir,
-                index,
-                screen_source.clone(),
-                camera_feed.as_deref(),
-                audio_input_feed.as_ref(),
-                options.capture_system_audio,
-                Default::default(),
-                index,
-            )
-            .await?;
-
-            let segment_start_time = current_time_f64();
-
-            let (ctrl_tx, ctrl_rx) = flume::bounded(1);
-
-            trace!("spawning recording actor");
-
-            spawn_actor({
-                let options = options.clone();
-                let fps = screen_source.info().fps();
-                async move {
-                    let mut actor = StudioRecordingActor {
-                        id,
-                        recording_dir,
-                        options: options.clone(),
-                        fps,
-                        segments: Vec::new(),
-                    };
-
-                    let mut state = StudioRecordingActorState::Recording {
-                        pipeline,
-                        pipeline_done_rx,
-=======
     let index = 0;
     let (pipeline, pipeline_done_rx) = create_segment_pipeline(
         &segments_dir,
@@ -188,6 +151,7 @@
         screen_source.clone(),
         camera_feed.as_deref(),
         audio_input_feed.as_ref(),
+        options.capture_system_audio,
         Default::default(),
         index,
     )
@@ -206,7 +170,7 @@
             let mut actor = StudioRecordingActor {
                 id,
                 recording_dir,
-                options,
+                options: options.clone(),
                 fps,
                 segments: Vec::new(),
             };
@@ -223,7 +187,6 @@
                     StudioRecordingActorState::Recording {
                         mut pipeline,
                         mut pipeline_done_rx,
->>>>>>> e1a4391e
                         index,
                         segment_start_time,
                     } => {
@@ -314,45 +277,6 @@
                                         Err(e) => Err(e),
                                     };
 
-<<<<<<< HEAD
-                                    break match msg {
-                                        StudioRecordingActorControlMessage::Stop(tx) => {
-                                            tx.send(stop_recording(actor, cursors).await).ok();
-                                            break 'outer;
-                                        }
-                                        StudioRecordingActorControlMessage::Resume(tx) => {
-                                            let (state, res) = match create_segment_pipeline(
-                                                &segments_dir,
-                                                &cursors_dir,
-                                                next_index,
-                                                screen_source.clone(),
-                                                camera_feed.as_deref(),
-                                                audio_input_feed.as_ref(),
-                                                options.capture_system_audio,
-                                                cursors,
-                                                next_cursor_id,
-                                            )
-                                            .await
-                                            {
-                                                Ok((pipeline, pipeline_done_rx)) => (
-                                                    StudioRecordingActorState::Recording {
-                                                        pipeline,
-                                                        pipeline_done_rx,
-                                                        index: next_index,
-                                                        segment_start_time: current_time_f64(),
-                                                    },
-                                                    Ok(()),
-                                                ),
-                                                Err(e) => (
-                                                    StudioRecordingActorState::Stopped,
-                                                    Err(e.into()),
-                                                ),
-                                            };
-
-                                            tx.send(res).ok();
-
-                                            state
-=======
                                     tx.send(res).ok();
 
                                     break 'outer;
@@ -385,6 +309,7 @@
                                         screen_source.clone(),
                                         camera_feed.as_deref(),
                                         audio_input_feed.as_ref(),
+                                        options.capture_system_audio,
                                         cursors,
                                         next_cursor_id,
                                     )
@@ -401,7 +326,6 @@
                                         ),
                                         Err(e) => {
                                             (StudioRecordingActorState::Stopped, Err(e.into()))
->>>>>>> e1a4391e
                                         }
                                     };
 
