<<<<<<< HEAD
use std::{
    collections::HashMap,
    path::{Path, PathBuf},
    sync::Arc,
    time::{Duration, Instant, SystemTime, UNIX_EPOCH},
};

use cap_media::{
    MediaError,
    feeds::{CameraFeed, microphone::MicrophoneFeedLock},
    pipeline::{Pipeline, RealTimeClock},
    platform::Bounds,
    sources::{AudioInputSource, CameraSource, ScreenCaptureFormat, ScreenCaptureTarget},
};
=======
use cap_media::MediaError;
>>>>>>> 7ddc965c
use cap_media_encoders::{H264Encoder, MP4File, OggFile, OpusEncoder};
use cap_media_info::VideoInfo;
use cap_project::{CursorEvents, StudioRecordingMeta};
use cap_utils::spawn_actor;
use flume::Receiver;
use relative_path::RelativePathBuf;
use std::{
    collections::HashMap,
    path::{Path, PathBuf},
    sync::Arc,
    time::{Duration, Instant, SystemTime, UNIX_EPOCH},
};
use tokio::sync::{Mutex, oneshot};
use tracing::{debug, info, trace};

use crate::{
    ActorError, RecordingBaseInputs, RecordingError,
    capture_pipeline::{MakeCapturePipeline, ScreenCaptureMethod, create_screen_capture},
    cursor::{CursorActor, Cursors /*spawn_cursor_recorder*/, spawn_cursor_recorder},
    feeds::{AudioInputFeed, CameraFeed},
    pipeline::Pipeline,
    sources::{AudioInputSource, CameraSource, ScreenCaptureFormat, ScreenCaptureTarget},
};

#[allow(clippy::large_enum_variant)]
enum StudioRecordingActorState {
    Recording {
        pipeline: StudioRecordingPipeline,
        pipeline_done_rx: oneshot::Receiver<Result<(), String>>,
        index: u32,
        segment_start_time: f64,
        segment_start_instant: Instant,
    },
    Paused {
        next_index: u32,
        cursors: Cursors,
        next_cursor_id: u32,
    },
}

pub enum StudioRecordingActorControlMessage {
    Pause(oneshot::Sender<Result<(), RecordingError>>),
    Resume(oneshot::Sender<Result<(), CreateSegmentPipelineError>>),
    Stop(oneshot::Sender<Result<CompletedStudioRecording, RecordingError>>),
    Cancel(oneshot::Sender<Result<(), RecordingError>>),
}

pub struct StudioRecordingActor {
    id: String,
    recording_dir: PathBuf,
    fps: u32,
    segments: Vec<StudioRecordingSegment>,
    #[allow(unused)]
    start_instant: Instant,
}

pub struct StudioRecordingSegment {
    pub start: f64,
    pub end: f64,
    pipeline: StudioRecordingPipeline,
}

pub struct PipelineOutput {
    pub path: PathBuf,
    pub first_timestamp_rx: flume::Receiver<f64>,
}

pub struct ScreenPipelineOutput {
    pub inner: PipelineOutput,
    pub video_info: VideoInfo,
}

struct StudioRecordingPipeline {
    pub inner: Pipeline,
    pub screen: ScreenPipelineOutput,
    pub microphone: Option<PipelineOutput>,
    pub camera: Option<CameraPipelineInfo>,
    pub cursor: Option<CursorPipeline>,
    pub system_audio: Option<PipelineOutput>,
}

struct CursorPipeline {
    output_path: PathBuf,
    actor: Option<CursorActor>,
}

#[derive(Clone)]
pub struct StudioRecordingHandle {
    ctrl_tx: flume::Sender<StudioRecordingActorControlMessage>,
    pub capture_target: ScreenCaptureTarget,
}

macro_rules! send_message {
    ($ctrl_tx:expr, $variant:path) => {{
        let (tx, rx) = oneshot::channel();
        $ctrl_tx
            .send($variant(tx))
            .map_err(|_| flume::SendError(()))
            .map_err(ActorError::from)?;
        rx.await.map_err(|_| ActorError::ActorStopped)?
    }};
}

impl StudioRecordingHandle {
    pub async fn stop(&self) -> Result<CompletedStudioRecording, RecordingError> {
        send_message!(self.ctrl_tx, StudioRecordingActorControlMessage::Stop)
    }

    pub async fn pause(&self) -> Result<(), RecordingError> {
        send_message!(self.ctrl_tx, StudioRecordingActorControlMessage::Pause)
    }

    pub async fn resume(&self) -> Result<(), CreateSegmentPipelineError> {
        send_message!(self.ctrl_tx, StudioRecordingActorControlMessage::Resume)
    }

    pub async fn cancel(&self) -> Result<(), RecordingError> {
        send_message!(self.ctrl_tx, StudioRecordingActorControlMessage::Cancel)
    }
}

<<<<<<< HEAD
pub async fn spawn_studio_recording_actor(
=======
#[derive(Debug, thiserror::Error)]
pub enum SpawnStudioRecordingError {
    #[error("{0}")]
    Media(#[from] MediaError),
    #[error("{0}")]
    PipelineCreationError(#[from] CreateSegmentPipelineError),
}

pub async fn spawn_studio_recording_actor<'a>(
>>>>>>> 7ddc965c
    id: String,
    recording_dir: PathBuf,
    base_inputs: RecordingBaseInputs,
    camera_feed: Option<Arc<Mutex<CameraFeed>>>,
    custom_cursor_capture: bool,
) -> Result<(StudioRecordingHandle, oneshot::Receiver<Result<(), String>>), SpawnStudioRecordingError>
{
    ensure_dir(&recording_dir)?;

    let (done_tx, done_rx) = oneshot::channel();

    trace!("creating recording actor");

    let content_dir = ensure_dir(&recording_dir.join("content"))?;

    let segments_dir = ensure_dir(&content_dir.join("segments"))?;
    let cursors_dir = ensure_dir(&content_dir.join("cursors"))?;

    // TODO: move everything to start_instant
    let start_time = SystemTime::now();
    let start_instant = Instant::now();

    if let Some(camera_feed) = &camera_feed {
        let camera_feed = camera_feed.lock().await;
        debug!("camera device info: {:#?}", camera_feed.camera_info());
        debug!("camera video info: {:#?}", camera_feed.video_info());
    }

    if let Some(mic_feed) = &base_inputs.mic_feed {
        debug!("mic audio info: {:#?}", mic_feed.audio_info());
    };

    let mut segment_pipeline_factory = SegmentPipelineFactory::new(
        segments_dir,
        cursors_dir,
<<<<<<< HEAD
        base_inputs.capture_target,
        base_inputs.mic_feed.clone(),
=======
        base_inputs.capture_target.clone(),
        audio_input_feed,
>>>>>>> 7ddc965c
        base_inputs.capture_system_audio,
        camera_feed,
        custom_cursor_capture,
        start_time,
        start_instant,
    );

    let index = 0;
    let (pipeline, pipeline_done_rx) = segment_pipeline_factory
        .create_next(Default::default(), 0)
        .await?;

    let segment_start_time = current_time_f64();

    let (ctrl_tx, ctrl_rx) = flume::bounded(1);

    trace!("spawning recording actor");

    let base_inputs = base_inputs.clone();
    let fps = pipeline.screen.video_info.fps();

    spawn_actor(async move {
        let mut actor = StudioRecordingActor {
            id,
            recording_dir,
            fps,
            segments: Vec::new(),
            start_instant,
        };

        let mut state = StudioRecordingActorState::Recording {
            pipeline,
            pipeline_done_rx,
            index,
            segment_start_time,
            segment_start_instant: Instant::now(),
        };

        let result = loop {
            match run_actor_iteration(state, &ctrl_rx, actor, &mut segment_pipeline_factory).await {
                Ok(None) => break Ok(()),
                Ok(Some((new_state, new_actor))) => {
                    state = new_state;
                    actor = new_actor;
                }
                Err(err) => break Err(err),
            }
        };

        info!("recording actor finished: {:?}", &result);

        let _ = done_tx.send(result.map_err(|v| v.to_string()));
    });

    Ok((
        StudioRecordingHandle {
            ctrl_tx,
            capture_target: base_inputs.capture_target,
        },
        done_rx,
    ))
}

#[derive(thiserror::Error, Debug)]
enum StudioRecordingActorError {
    #[error("Pipeline receiver dropped")]
    PipelineReceiverDropped,
    #[error("Control receiver dropped")]
    ControlReceiverDropped,
    #[error("{0}")]
    Other(String),
}

// Helper macro for sending responses
macro_rules! send_response {
    ($tx:expr, $res:expr) => {
        let _ = $tx.send($res);
    };
}

async fn run_actor_iteration(
    state: StudioRecordingActorState,
    ctrl_rx: &Receiver<StudioRecordingActorControlMessage>,
    mut actor: StudioRecordingActor,
    segment_pipeline_factory: &mut SegmentPipelineFactory,
) -> Result<Option<(StudioRecordingActorState, StudioRecordingActor)>, StudioRecordingActorError> {
    use StudioRecordingActorControlMessage as Msg;
    use StudioRecordingActorState as State;

    // Helper function to shutdown pipeline and save cursor data
    async fn shutdown(
        mut pipeline: StudioRecordingPipeline,
        actor: &mut StudioRecordingActor,
        segment_start_time: f64,
    ) -> Result<(Cursors, u32), RecordingError> {
        tracing::info!("pipeline shuting down");

        pipeline.inner.shutdown().await?;

        tracing::info!("pipeline shutdown");

        let segment_stop_time = current_time_f64();

        let cursors = if let Some(cursor) = &mut pipeline.cursor {
            if let Some(actor) = cursor.actor.take() {
                let res = actor.stop().await;

                std::fs::write(
                    &cursor.output_path,
                    serde_json::to_string_pretty(&CursorEvents {
                        clicks: res.clicks,
                        moves: res.moves,
                    })?,
                )?;

                (res.cursors, res.next_cursor_id)
            } else {
                (Default::default(), 0)
            }
        } else {
            (Default::default(), 0)
        };

        actor.segments.push(StudioRecordingSegment {
            start: segment_start_time,
            end: segment_stop_time,
            pipeline,
        });

        Ok(cursors)
    }

    // Log current state
    info!(
        "recording actor state: {:?}",
        match &state {
            State::Recording { .. } => "recording",
            State::Paused { .. } => "paused",
        }
    );

    // Receive event based on current state
    let event = match state {
        State::Recording {
            mut pipeline_done_rx,
            mut pipeline,
            index,
            segment_start_time,
            segment_start_instant,
        } => {
            tokio::select! {
                result = &mut pipeline_done_rx => {
                    let res = match result {
                        Ok(Ok(())) => Ok(None),
                        Ok(Err(e)) => Err(StudioRecordingActorError::Other(e)),
                        Err(_) => Err(StudioRecordingActorError::PipelineReceiverDropped),
                    };

                    if let Some(cursor) = &mut pipeline.cursor
                        && let Some(actor) = cursor.actor.take() {
                        actor.stop().await;
                    }

                    return res;
                },
                msg = ctrl_rx.recv_async() => {
                    match msg {
                        Ok(msg) => (
                            msg,
                            State::Recording {
                                pipeline,
                                pipeline_done_rx,
                                index,
                                segment_start_time,
                                segment_start_instant,
                            },
                        ),
                        Err(_) => {
                            if let Some(cursor) = &mut pipeline.cursor
                                && let Some(actor) = cursor.actor.take() {
                                actor.stop().await;
                            }

                            return Err(StudioRecordingActorError::ControlReceiverDropped)
                        },
                    }
                }
            }
        }
        paused_state @ State::Paused { .. } => match ctrl_rx.recv_async().await {
            Ok(msg) => (msg, paused_state),
            Err(_) => return Err(StudioRecordingActorError::ControlReceiverDropped),
        },
    };

    let (event, state) = event;

    // Handle state transitions based on event and current state
    Ok(match (event, state) {
        // Pause from Recording
        (
            Msg::Pause(tx),
            State::Recording {
                pipeline,
                index,
                segment_start_time,
                ..
            },
        ) => {
            let (res, cursors, next_cursor_id) =
                match shutdown(pipeline, &mut actor, segment_start_time).await {
                    Ok((cursors, next_cursor_id)) => (Ok(()), cursors, next_cursor_id),
                    Err(e) => (Err(e), HashMap::new(), 0),
                };

            send_response!(tx, res);

            Some((
                State::Paused {
                    next_index: index + 1,
                    cursors,
                    next_cursor_id,
                },
                actor,
            ))
        }

        // Stop from any state
        (Msg::Stop(tx), state) => {
            let result = match state {
                State::Recording {
                    pipeline,
                    segment_start_time,
                    segment_start_instant,
                    ..
                } => {
                    // Wait for minimum segment duration
                    tokio::time::sleep_until(
                        (segment_start_instant + Duration::from_secs(1)).into(),
                    )
                    .await;

                    match shutdown(pipeline, &mut actor, segment_start_time).await {
                        Ok((cursors, _)) => stop_recording(actor, cursors).await,
                        Err(e) => Err(e),
                    }
                }
                State::Paused { cursors, .. } => stop_recording(actor, cursors).await,
            };

            println!("recording successfully stopped");

            send_response!(tx, result);
            None
        }

        // Resume from Paused
        (
            Msg::Resume(tx),
            State::Paused {
                next_index,
                cursors,
                next_cursor_id,
            },
        ) => {
            match segment_pipeline_factory
                .create_next(cursors, next_cursor_id)
                .await
            {
                Ok((pipeline, pipeline_done_rx)) => {
                    send_response!(tx, Ok(()));
                    Some((
                        State::Recording {
                            pipeline,
                            pipeline_done_rx,
                            index: next_index,
                            segment_start_time: current_time_f64(),
                            segment_start_instant: Instant::now(),
                        },
                        actor,
                    ))
                }
                Err(e) => {
                    send_response!(tx, Err(e));
                    None
                }
            }
        }

        // Cancel from any state
        (Msg::Cancel(tx), state) => {
            let result = match state {
                State::Recording { mut pipeline, .. } => {
                    if let Some(cursor) = &mut pipeline.cursor
                        && let Some(actor) = cursor.actor.take()
                    {
                        actor.stop().await;
                    }

                    pipeline.inner.shutdown().await
                }
                State::Paused { .. } => Ok(()),
            };

            send_response!(tx, result.map_err(Into::into));
            None
        }

        (_, state) => Some((state, actor)),
    })
}

pub struct CompletedStudioRecording {
    pub id: String,
    pub project_path: PathBuf,
    pub meta: StudioRecordingMeta,
    pub cursor_data: cap_project::CursorImages,
    pub segments: Vec<StudioRecordingSegment>,
}

async fn stop_recording(
    actor: StudioRecordingActor,
    cursors: Cursors,
) -> Result<CompletedStudioRecording, RecordingError> {
    use cap_project::*;

    let make_relative = |path: &PathBuf| {
        RelativePathBuf::from_path(path.strip_prefix(&actor.recording_dir).unwrap()).unwrap()
    };

    let recv_timestamp = |pipeline: &PipelineOutput| pipeline.first_timestamp_rx.try_recv().ok();

    let meta = StudioRecordingMeta::MultipleSegments {
        inner: MultipleSegments {
            segments: {
                actor
                    .segments
                    .iter()
                    .map(|s| MultipleSegment {
                        display: VideoMeta {
                            path: make_relative(&s.pipeline.screen.inner.path),
                            fps: actor.fps,
                            start_time: recv_timestamp(&s.pipeline.screen.inner),
                        },
                        camera: s.pipeline.camera.as_ref().map(|camera| VideoMeta {
                            path: make_relative(&camera.inner.path),
                            fps: camera.fps,
                            start_time: recv_timestamp(&camera.inner),
                        }),
                        mic: s.pipeline.microphone.as_ref().map(|mic| AudioMeta {
                            path: make_relative(&mic.path),
                            start_time: recv_timestamp(mic),
                        }),
                        cursor: s
                            .pipeline
                            .cursor
                            .as_ref()
                            .map(|cursor| make_relative(&cursor.output_path)),
                        system_audio: s.pipeline.system_audio.as_ref().map(|audio| AudioMeta {
                            path: make_relative(&audio.path),
                            start_time: recv_timestamp(audio),
                        }),
                    })
                    .collect()
            },
            cursors: cap_project::Cursors::Correct(
                cursors
                    .into_values()
                    .map(|cursor| {
                        (
                            cursor.id.to_string(),
                            CursorMeta {
                                image_path: RelativePathBuf::from("content/cursors")
                                    .join(&cursor.file_name),
                                hotspot: cursor.hotspot,
                                shape: cursor.shape,
                            },
                        )
                    })
                    .collect(),
            ),
        },
    };

    let project_config = cap_project::ProjectConfiguration::default();
    project_config
        .write(&actor.recording_dir)
        .map_err(RecordingError::from)?;

    Ok(CompletedStudioRecording {
        id: actor.id,
        project_path: actor.recording_dir.clone(),
        meta,
        cursor_data: Default::default(),
        // display_source: actor.options.capture_target,
        segments: actor.segments,
    })
}

struct SegmentPipelineFactory {
    segments_dir: PathBuf,
    cursors_dir: PathBuf,
    capture_target: ScreenCaptureTarget,
    mic_feed: Option<Arc<MicrophoneFeedLock>>,
    capture_system_audio: bool,
    camera_feed: Option<Arc<Mutex<CameraFeed>>>,
    custom_cursor_capture: bool,
    start_time: SystemTime,
    start_instant: Instant,
    index: u32,
}

impl SegmentPipelineFactory {
    #[allow(clippy::too_many_arguments)]
    pub fn new(
        segments_dir: PathBuf,
        cursors_dir: PathBuf,
        capture_target: ScreenCaptureTarget,
        mic_feed: Option<Arc<MicrophoneFeedLock>>,
        capture_system_audio: bool,
        camera_feed: Option<Arc<Mutex<CameraFeed>>>,
        custom_cursor_capture: bool,
        start_time: SystemTime,
        start_instant: Instant,
    ) -> Self {
        Self {
            segments_dir,
            cursors_dir,
            capture_target,
            mic_feed,
            capture_system_audio,
            camera_feed,
            custom_cursor_capture,
            start_time,
            start_instant,
            index: 0,
        }
    }

    pub async fn create_next(
        &mut self,
        cursors: Cursors,
        next_cursors_id: u32,
    ) -> Result<
        (
            StudioRecordingPipeline,
            oneshot::Receiver<Result<(), String>>,
        ),
        CreateSegmentPipelineError,
    > {
        let result = create_segment_pipeline(
            &self.segments_dir,
            &self.cursors_dir,
            self.index,
<<<<<<< HEAD
            self.capture_target,
            self.mic_feed.clone(),
=======
            self.capture_target.clone(),
            &self.audio_input_feed,
>>>>>>> 7ddc965c
            self.capture_system_audio,
            self.camera_feed.as_deref(),
            cursors,
            next_cursors_id,
            self.custom_cursor_capture,
            self.start_time,
            self.start_instant,
        )
        .await?;

        self.index += 1;

        Ok(result)
    }
}

#[derive(Debug, thiserror::Error)]
pub enum CreateSegmentPipelineError {
    #[error("NoDisplay")]
    NoDisplay,
    #[error("NoBounds")]
    NoBounds,
    #[error("PipelineBuild/{0}")]
    PipelineBuild(MediaError),
    #[error("PipelinePlay/{0}")]
    PipelinePlay(MediaError),
    #[error("Actor/{0}")]
    Actor(#[from] ActorError),
    #[error("{0}")]
    Recording(#[from] RecordingError),
    #[error("{0}")]
    Media(#[from] MediaError),
}

#[tracing::instrument(skip_all, name = "segment", fields(index = index))]
#[allow(clippy::too_many_arguments)]
async fn create_segment_pipeline(
    segments_dir: &PathBuf,
    cursors_dir: &Path,
    index: u32,
    capture_target: ScreenCaptureTarget,
    mic_feed: Option<Arc<MicrophoneFeedLock>>,
    capture_system_audio: bool,
    camera_feed: Option<&Mutex<CameraFeed>>,
    prev_cursors: Cursors,
    next_cursors_id: u32,
    custom_cursor_capture: bool,
    start_time: SystemTime,
    start_instant: Instant,
) -> Result<
    (
        StudioRecordingPipeline,
        oneshot::Receiver<Result<(), String>>,
    ),
    CreateSegmentPipelineError,
> {
    let system_audio = if capture_system_audio {
        let (tx, rx) = flume::bounded(64);
        (Some(tx), Some(rx))
    } else {
        (None, None)
    };

    let display = capture_target
        .display()
        .ok_or(CreateSegmentPipelineError::NoDisplay)?;
    let crop_bounds = capture_target
        .cursor_crop()
        .ok_or(CreateSegmentPipelineError::NoBounds)?;

    let (screen_source, screen_rx) = create_screen_capture(
        &capture_target,
        !custom_cursor_capture,
        120,
        system_audio.0,
        start_time,
    )
    .await?;

    let camera_feed = match camera_feed.as_ref() {
        Some(camera_feed) => Some(camera_feed.lock().await),
        None => None,
    };
    let camera_feed = camera_feed.as_deref();

    let dir = ensure_dir(&segments_dir.join(format!("segment-{index}")))?;

    let mut pipeline_builder = Pipeline::builder();

    let screen_output_path = dir.join("display.mp4");

    trace!("preparing segment pipeline {index}");

    let screen = {
        let video_info = screen_source.info();

        let (pipeline_builder_, screen_timestamp_rx) =
            ScreenCaptureMethod::make_studio_mode_pipeline(
                pipeline_builder,
                (screen_source, screen_rx),
                screen_output_path.clone(),
            )?;
        pipeline_builder = pipeline_builder_;

        info!(
            r#"screen pipeline prepared, will output to "{}""#,
            screen_output_path
                .strip_prefix(segments_dir)
                .unwrap()
                .display()
        );

        ScreenPipelineOutput {
            inner: PipelineOutput {
                path: screen_output_path,
                first_timestamp_rx: screen_timestamp_rx,
            },
            video_info,
        }
    };

    let microphone = if let Some(mic_feed) = mic_feed {
        let (tx, rx) = flume::bounded(8);

        let mic_source = AudioInputSource::init(mic_feed, tx, start_time);

        let mic_config = mic_source.info();
        let output_path = dir.join("audio-input.ogg");

        let mut mic_encoder = OggFile::init(
            output_path.clone(),
            OpusEncoder::factory("microphone", mic_config),
        )
        .map_err(|e| MediaError::Any(e.to_string().into()))?;

        pipeline_builder.spawn_source("microphone_capture", mic_source);

        let (timestamp_tx, timestamp_rx) = flume::bounded(1);

        pipeline_builder.spawn_task("microphone_encoder", move |ready| {
            let mut timestamp_tx = Some(timestamp_tx);
            let _ = ready.send(Ok(()));

            while let Ok(frame) = rx.recv() {
                if let Some(timestamp_tx) = timestamp_tx.take() {
                    timestamp_tx.send(frame.1).unwrap();
                }

                mic_encoder.queue_frame(frame.0);
            }
            mic_encoder.finish();
            Ok(())
        });

        info!(
            "mic pipeline prepared, will output to {}",
            output_path.strip_prefix(segments_dir).unwrap().display()
        );

        Some(PipelineOutput {
            path: output_path,
            first_timestamp_rx: timestamp_rx,
        })
    } else {
        None
    };

    let system_audio = if let Some((config, channel)) =
        Some(ScreenCaptureMethod::audio_info()).zip(system_audio.1.clone())
    {
        let output_path = dir.join("system_audio.ogg");

        let mut system_audio_encoder = OggFile::init(
            output_path.clone(),
            OpusEncoder::factory("system_audio", config),
        )
        .map_err(|e| MediaError::Any(e.to_string().into()))?;

        let (timestamp_tx, timestamp_rx) = flume::bounded(1);

        pipeline_builder.spawn_task("system_audio_encoder", move |ready| {
            let mut timestamp_tx = Some(timestamp_tx);
            let _ = ready.send(Ok(()));

            while let Ok(frame) = channel.recv() {
                if let Some(timestamp_tx) = timestamp_tx.take() {
                    timestamp_tx.send(frame.1).unwrap();
                }

                system_audio_encoder.queue_frame(frame.0);
            }
            system_audio_encoder.finish();
            Ok(())
        });

        Some(PipelineOutput {
            path: output_path,
            first_timestamp_rx: timestamp_rx,
        })
    } else {
        None
    };

    let camera = if let Some(camera_feed) = camera_feed {
        let (tx, rx) = flume::bounded(8);

        let camera_source = CameraSource::init(camera_feed, tx, start_instant);
        let camera_config = camera_source.info();
        let output_path = dir.join("camera.mp4");

        let mut camera_encoder = MP4File::init(
            "camera",
            output_path.clone(),
            |o| H264Encoder::builder("camera", camera_config).build(o),
            |_| None,
        )
        .map_err(|e| MediaError::Any(e.to_string().into()))?;

        pipeline_builder.spawn_source("camera_capture", camera_source);

        let (timestamp_tx, timestamp_rx) = flume::bounded(1);

        pipeline_builder.spawn_task("camera_encoder", move |ready| {
            let mut timestamp_tx = Some(timestamp_tx);
            let _ = ready.send(Ok(()));

            let mut start = None;
            while let Ok(mut frame) = rx.recv() {
                if let Some(timestamp_tx) = timestamp_tx.take() {
                    timestamp_tx.send(frame.1).unwrap();
                }

                if let Some(start) = start {
                    frame.0.set_pts(Some(
                        ((camera_config.time_base.denominator() as f64
                            / camera_config.time_base.numerator() as f64)
                            * (frame.1 - start)) as i64,
                    ));
                } else {
                    start = Some(frame.1);
                    frame.0.set_pts(Some(0));
                }

                camera_encoder.queue_video_frame(frame.0);
            }
            camera_encoder.finish();
            Ok(())
        });

        info!(
            "camera pipeline prepared, will output to {}",
            output_path.strip_prefix(segments_dir).unwrap().display()
        );

        Some(CameraPipelineInfo {
            inner: PipelineOutput {
                path: output_path,
                first_timestamp_rx: timestamp_rx,
            },
            fps: (camera_config.frame_rate.0 / camera_config.frame_rate.1) as u32,
        })
    } else {
        None
    };

    let (mut pipeline, pipeline_done_rx) = pipeline_builder
        .build()
        .await
        .map_err(CreateSegmentPipelineError::PipelineBuild)?;

    pipeline
        .play()
        .await
        .map_err(CreateSegmentPipelineError::PipelinePlay)?;

    let cursor = custom_cursor_capture.then(move || {
        let cursor = spawn_cursor_recorder(
            crop_bounds,
            display,
            cursors_dir.to_path_buf(),
            prev_cursors,
            next_cursors_id,
            start_time,
        );

        CursorPipeline {
            output_path: dir.join("cursor.json"),
            actor: Some(cursor),
        }
    });

    info!("pipeline playing");

    Ok((
        StudioRecordingPipeline {
            inner: pipeline,
            screen,
            microphone,
            camera,
            cursor,
            system_audio,
        },
        pipeline_done_rx,
    ))
}

struct CameraPipelineInfo {
    inner: PipelineOutput,
    fps: u32,
}

fn ensure_dir(path: &PathBuf) -> Result<PathBuf, MediaError> {
    std::fs::create_dir_all(path)?;
    Ok(path.clone())
}

fn current_time_f64() -> f64 {
    SystemTime::now()
        .duration_since(UNIX_EPOCH)
        .unwrap()
        .as_secs_f64()
}<|MERGE_RESOLUTION|>--- conflicted
+++ resolved
@@ -1,21 +1,11 @@
-<<<<<<< HEAD
-use std::{
-    collections::HashMap,
-    path::{Path, PathBuf},
-    sync::Arc,
-    time::{Duration, Instant, SystemTime, UNIX_EPOCH},
-};
-
-use cap_media::{
-    MediaError,
+use crate::{
+    ActorError, MediaError, RecordingBaseInputs, RecordingError,
+    capture_pipeline::{MakeCapturePipeline, ScreenCaptureMethod, create_screen_capture},
+    cursor::{CursorActor, Cursors /*spawn_cursor_recorder*/, spawn_cursor_recorder},
     feeds::{CameraFeed, microphone::MicrophoneFeedLock},
-    pipeline::{Pipeline, RealTimeClock},
-    platform::Bounds,
+    pipeline::Pipeline,
     sources::{AudioInputSource, CameraSource, ScreenCaptureFormat, ScreenCaptureTarget},
 };
-=======
-use cap_media::MediaError;
->>>>>>> 7ddc965c
 use cap_media_encoders::{H264Encoder, MP4File, OggFile, OpusEncoder};
 use cap_media_info::VideoInfo;
 use cap_project::{CursorEvents, StudioRecordingMeta};
@@ -31,15 +21,6 @@
 use tokio::sync::{Mutex, oneshot};
 use tracing::{debug, info, trace};
 
-use crate::{
-    ActorError, RecordingBaseInputs, RecordingError,
-    capture_pipeline::{MakeCapturePipeline, ScreenCaptureMethod, create_screen_capture},
-    cursor::{CursorActor, Cursors /*spawn_cursor_recorder*/, spawn_cursor_recorder},
-    feeds::{AudioInputFeed, CameraFeed},
-    pipeline::Pipeline,
-    sources::{AudioInputSource, CameraSource, ScreenCaptureFormat, ScreenCaptureTarget},
-};
-
 #[allow(clippy::large_enum_variant)]
 enum StudioRecordingActorState {
     Recording {
@@ -137,9 +118,6 @@
     }
 }
 
-<<<<<<< HEAD
-pub async fn spawn_studio_recording_actor(
-=======
 #[derive(Debug, thiserror::Error)]
 pub enum SpawnStudioRecordingError {
     #[error("{0}")]
@@ -148,8 +126,7 @@
     PipelineCreationError(#[from] CreateSegmentPipelineError),
 }
 
-pub async fn spawn_studio_recording_actor<'a>(
->>>>>>> 7ddc965c
+pub async fn spawn_studio_recording_actor(
     id: String,
     recording_dir: PathBuf,
     base_inputs: RecordingBaseInputs,
@@ -185,13 +162,8 @@
     let mut segment_pipeline_factory = SegmentPipelineFactory::new(
         segments_dir,
         cursors_dir,
-<<<<<<< HEAD
-        base_inputs.capture_target,
+        base_inputs.capture_target.clone(),
         base_inputs.mic_feed.clone(),
-=======
-        base_inputs.capture_target.clone(),
-        audio_input_feed,
->>>>>>> 7ddc965c
         base_inputs.capture_system_audio,
         camera_feed,
         custom_cursor_capture,
@@ -646,13 +618,8 @@
             &self.segments_dir,
             &self.cursors_dir,
             self.index,
-<<<<<<< HEAD
-            self.capture_target,
+            self.capture_target.clone(),
             self.mic_feed.clone(),
-=======
-            self.capture_target.clone(),
-            &self.audio_input_feed,
->>>>>>> 7ddc965c
             self.capture_system_audio,
             self.camera_feed.as_deref(),
             cursors,
