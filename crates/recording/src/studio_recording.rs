use crate::{
    ActorError, MediaError, RecordingBaseInputs, RecordingError,
    capture_pipeline::{MakeCapturePipeline, ScreenCaptureMethod, Stop, create_screen_capture},
    cursor::{CursorActor, Cursors, spawn_cursor_recorder},
    feeds::{camera::CameraFeedLock, microphone::MicrophoneFeedLock},
    ffmpeg::{Mp4Muxer, OggMuxer},
    output_pipeline::{
        AudioFrame, DoneFut, FinishedOutputPipeline, OutputPipeline, PipelineDoneError,
    },
    sources::{self, screen_capture},
};
use anyhow::{Context as _, anyhow};
use cap_media_info::VideoInfo;
use cap_project::{CursorEvents, StudioRecordingMeta};
use cap_timestamp::{Timestamp, Timestamps};
use futures::{
    FutureExt, StreamExt, channel::mpsc, future::OptionFuture, stream::FuturesUnordered,
};
use kameo::{Actor as _, prelude::*};
use relative_path::RelativePathBuf;
use std::{
    path::{Path, PathBuf},
    sync::Arc,
    time::{Duration, Instant, SystemTime, UNIX_EPOCH},
};
use tokio::sync::watch;
use tracing::{Instrument, debug, error_span, info, trace};

#[allow(clippy::large_enum_variant)]
enum ActorState {
    Recording {
        pipeline: Pipeline,
        // pipeline_done_rx: oneshot::Receiver<Result<(), String>>,
        index: u32,
        segment_start_time: f64,
        segment_start_instant: Instant,
    },
    Paused {
        next_index: u32,
        cursors: Cursors,
        next_cursor_id: u32,
    },
}

#[derive(Clone)]
pub struct ActorHandle {
    actor_ref: kameo::actor::ActorRef<Actor>,
    pub capture_target: screen_capture::ScreenCaptureTarget,
    done_fut: DoneFut,
    // pub bounds: Bounds,
}

#[derive(kameo::Actor)]
pub struct Actor {
    recording_dir: PathBuf,
    capture_target: screen_capture::ScreenCaptureTarget,
    video_info: VideoInfo,
    state: Option<ActorState>,
    fps: u32,
    segment_factory: SegmentPipelineFactory,
    segments: Vec<RecordingSegment>,
    completion_tx: watch::Sender<Option<Result<(), PipelineDoneError>>>,
}

impl Actor {
    async fn stop_pipeline(
        &mut self,
        pipeline: Pipeline,
        segment_start_time: f64,
    ) -> anyhow::Result<(Cursors, u32)> {
        tracing::info!("pipeline shuting down");

        let mut pipeline = pipeline.stop().await?;

        tracing::info!("pipeline shutdown");

        let segment_stop_time = current_time_f64();

        let cursors = if let Some(cursor) = pipeline.cursor.as_mut()
            && let Ok(res) = cursor.actor.rx.clone().await
        {
            std::fs::write(
                &cursor.output_path,
                serde_json::to_string_pretty(&CursorEvents {
                    clicks: res.clicks,
                    moves: res.moves,
                })?,
            )?;

            (res.cursors, res.next_cursor_id)
        } else {
            (Default::default(), 0)
        };

        self.segments.push(RecordingSegment {
            start: segment_start_time,
            end: segment_stop_time,
            pipeline,
        });

        Ok(cursors)
    }

    fn notify_completion_ok(&self) {
        if self.completion_tx.borrow().is_none() {
            let _ = self.completion_tx.send(Some(Ok(())));
        }
    }
}

impl Message<Stop> for Actor {
    type Reply = anyhow::Result<CompletedRecording>;

    async fn handle(&mut self, _: Stop, ctx: &mut Context<Self, Self::Reply>) -> Self::Reply {
        let cursors = match self.state.take() {
            Some(ActorState::Recording {
                pipeline,
                segment_start_time,
                segment_start_instant,
                ..
            }) => {
                // Wait for minimum segment duration
                tokio::time::sleep_until((segment_start_instant + Duration::from_secs(1)).into())
                    .await;

                let (cursors, _) = self.stop_pipeline(pipeline, segment_start_time).await?;

                cursors
            }
            Some(ActorState::Paused { cursors, .. }) => cursors,
            _ => return Err(anyhow!("Not recording")),
        };

        ctx.actor_ref().stop_gracefully().await?;

        let recording = stop_recording(
            self.recording_dir.clone(),
            std::mem::take(&mut self.segments),
            cursors,
        )
        .await?;

        self.notify_completion_ok();

        Ok(recording)
    }
}

struct Pause;

impl Message<Pause> for Actor {
    type Reply = anyhow::Result<()>;

    async fn handle(&mut self, _: Pause, _: &mut Context<Self, Self::Reply>) -> Self::Reply {
        self.state = match self.state.take() {
            Some(ActorState::Recording {
                pipeline,
                segment_start_time,
                index,
                ..
            }) => {
                let (cursors, next_cursor_id) =
                    self.stop_pipeline(pipeline, segment_start_time).await?;

                Some(ActorState::Paused {
                    next_index: index + 1,
                    cursors,
                    next_cursor_id,
                })
            }
            state => state,
        };

        Ok(())
    }
}

struct Resume;

impl Message<Resume> for Actor {
    type Reply = anyhow::Result<()>;

    async fn handle(&mut self, _: Resume, _: &mut Context<Self, Self::Reply>) -> Self::Reply {
        self.state = match self.state.take() {
            Some(ActorState::Paused {
                next_index,
                cursors,
                next_cursor_id,
            }) => {
                let pipeline = self
                    .segment_factory
                    .create_next(cursors, next_cursor_id)
                    .await?;

                Some(ActorState::Recording {
                    pipeline,
                    // pipeline_done_rx,
                    index: next_index,
                    segment_start_time: current_time_f64(),
                    segment_start_instant: Instant::now(),
                })
            }
            state => state,
        };

        Ok(())
    }
}

struct Cancel;

impl Message<Cancel> for Actor {
    type Reply = anyhow::Result<()>;

    async fn handle(&mut self, _: Cancel, _: &mut Context<Self, Self::Reply>) -> Self::Reply {
        if let Some(ActorState::Recording { pipeline, .. }) = self.state.take() {
            let _ = pipeline.stop().await;

            self.notify_completion_ok();
        }

        Ok(())
    }
}

pub struct RecordingSegment {
    pub start: f64,
    pub end: f64,
    pipeline: FinishedPipeline,
}

pub struct ScreenPipelineOutput {
    pub inner: OutputPipeline,
    pub video_info: VideoInfo,
}

struct Pipeline {
    pub start_time: Timestamps,
    // sources
    pub screen: OutputPipeline,
    pub microphone: Option<OutputPipeline>,
    pub camera: Option<OutputPipeline>,
    pub system_audio: Option<OutputPipeline>,
    pub cursor: Option<CursorPipeline>,
}

struct FinishedPipeline {
    pub start_time: Timestamps,
    // sources
    pub screen: FinishedOutputPipeline,
    pub microphone: Option<FinishedOutputPipeline>,
    pub camera: Option<FinishedOutputPipeline>,
    pub system_audio: Option<FinishedOutputPipeline>,
    pub cursor: Option<CursorPipeline>,
}

impl Pipeline {
    pub async fn stop(mut self) -> anyhow::Result<FinishedPipeline> {
        let (screen, microphone, camera, system_audio) = futures::join!(
            self.screen.stop(),
            OptionFuture::from(self.microphone.map(|s| s.stop())),
            OptionFuture::from(self.camera.map(|s| s.stop())),
            OptionFuture::from(self.system_audio.map(|s| s.stop()))
        );

        if let Some(cursor) = self.cursor.as_mut() {
            cursor.actor.stop();
        }

        Ok(FinishedPipeline {
            start_time: self.start_time,
            screen: screen?,
            microphone: microphone.transpose()?,
            camera: camera.transpose()?,
            system_audio: system_audio.transpose()?,
            cursor: self.cursor,
        })
    }

    fn spawn_watcher(&self, completion_tx: watch::Sender<Option<Result<(), PipelineDoneError>>>) {
        let mut futures = FuturesUnordered::new();
        futures.push(self.screen.done_fut());

        if let Some(ref microphone) = self.microphone {
            futures.push(microphone.done_fut());
        }

        if let Some(ref camera) = self.camera {
            futures.push(camera.done_fut());
        }

        if let Some(ref system_audio) = self.system_audio {
            futures.push(system_audio.done_fut());
        }

        tokio::spawn(async move {
            while let Some(res) = futures.next().await {
                if let Err(err) = res {
                    if completion_tx.borrow().is_none() {
                        let _ = completion_tx.send(Some(Err(err)));
                    }
                }
            }
        });
    }
}

struct CursorPipeline {
    output_path: PathBuf,
    actor: CursorActor,
}

impl ActorHandle {
    pub async fn stop(&self) -> anyhow::Result<CompletedRecording> {
        Ok(self.actor_ref.ask(Stop).await?)
    }

    pub fn done_fut(&self) -> DoneFut {
        self.done_fut.clone()
    }

    pub async fn pause(&self) -> anyhow::Result<()> {
        Ok(self.actor_ref.ask(Pause).await?)
    }

    pub async fn resume(&self) -> anyhow::Result<()> {
        Ok(self.actor_ref.ask(Resume).await?)
    }

    pub async fn cancel(&self) -> anyhow::Result<()> {
        Ok(self.actor_ref.ask(Cancel).await?)
    }
}

impl Actor {
    pub fn builder(
        output: PathBuf,
        capture_target: screen_capture::ScreenCaptureTarget,
    ) -> ActorBuilder {
        ActorBuilder::new(output, capture_target)
    }
}

pub struct ActorBuilder {
    output_path: PathBuf,
    capture_target: screen_capture::ScreenCaptureTarget,
    system_audio: bool,
    mic_feed: Option<Arc<MicrophoneFeedLock>>,
    camera_feed: Option<Arc<CameraFeedLock>>,
    custom_cursor: bool,
}

impl ActorBuilder {
    pub fn new(output: PathBuf, capture_target: screen_capture::ScreenCaptureTarget) -> Self {
        Self {
            output_path: output,
            capture_target,
            system_audio: false,
            mic_feed: None,
            camera_feed: None,
            custom_cursor: false,
        }
    }

    pub fn with_system_audio(mut self, system_audio: bool) -> Self {
        self.system_audio = system_audio;
        self
    }

    pub fn with_mic_feed(mut self, mic_feed: Arc<MicrophoneFeedLock>) -> Self {
        self.mic_feed = Some(mic_feed);
        self
    }

    pub fn with_camera_feed(mut self, camera_feed: Arc<CameraFeedLock>) -> Self {
        self.camera_feed = Some(camera_feed);
        self
    }

    pub fn with_custom_cursor(mut self, custom_cursor: bool) -> Self {
        self.custom_cursor = custom_cursor;
        self
    }

<<<<<<< HEAD
    pub async fn build(self) -> anyhow::Result<ActorHandle> {
=======
    pub async fn build(
        self,
        #[cfg(target_os = "macos")] shareable_content: cidre::arc::R<cidre::sc::ShareableContent>,
    ) -> Result<(ActorHandle, oneshot::Receiver<Result<(), String>>), SpawnError> {
>>>>>>> 14265aeb
        spawn_studio_recording_actor(
            self.output_path,
            RecordingBaseInputs {
                capture_target: self.capture_target,
                capture_system_audio: self.system_audio,
                mic_feed: self.mic_feed,
                camera_feed: self.camera_feed,
                #[cfg(target_os = "macos")]
                shareable_content,
            },
            self.custom_cursor,
        )
        .await
    }
}

#[tracing::instrument("studio_recording", skip_all)]
async fn spawn_studio_recording_actor(
    recording_dir: PathBuf,
    base_inputs: RecordingBaseInputs,
    custom_cursor_capture: bool,
) -> anyhow::Result<ActorHandle> {
    ensure_dir(&recording_dir)?;

    trace!("creating recording actor");

    let content_dir = ensure_dir(&recording_dir.join("content"))?;

    let segments_dir = ensure_dir(&content_dir.join("segments"))?;
    let cursors_dir = ensure_dir(&content_dir.join("cursors"))?;

    let start_time = Timestamps::now();

    let (completion_tx, completion_rx) =
        watch::channel::<Option<Result<(), PipelineDoneError>>>(None);

    if let Some(camera_feed) = &base_inputs.camera_feed {
        debug!("camera device info: {:#?}", camera_feed.camera_info());
        debug!("camera video info: {:#?}", camera_feed.video_info());
    }

    if let Some(mic_feed) = &base_inputs.mic_feed {
        debug!("mic audio info: {:#?}", mic_feed.audio_info());
    };

    let mut segment_pipeline_factory = SegmentPipelineFactory::new(
        segments_dir,
        cursors_dir,
        base_inputs.clone(),
        custom_cursor_capture,
        start_time,
        completion_tx.clone(),
    );

    let index = 0;
    let pipeline = segment_pipeline_factory
        .create_next(Default::default(), 0)
        .await?;

    let done_fut = completion_rx_to_done_fut(completion_rx);

    let segment_start_time = current_time_f64();

    trace!("spawning recording actor");

    let base_inputs = base_inputs.clone();
    let fps = pipeline.screen.video_info().unwrap().fps();

    let actor_ref = Actor::spawn(Actor {
        recording_dir,
        fps,
        capture_target: base_inputs.capture_target.clone(),
        video_info: pipeline.screen.video_info().unwrap(),
        state: Some(ActorState::Recording {
            pipeline,
            /*pipeline_done_rx,*/
            index,
            segment_start_time,
            segment_start_instant: Instant::now(),
        }),
        segment_factory: segment_pipeline_factory,
        segments: Vec::new(),
        completion_tx: completion_tx.clone(),
    });

    Ok(ActorHandle {
        actor_ref,
        capture_target: base_inputs.capture_target,
        done_fut,
    })
}

pub struct CompletedRecording {
    pub project_path: PathBuf,
    pub meta: StudioRecordingMeta,
    pub cursor_data: cap_project::CursorImages,
}

async fn stop_recording(
    recording_dir: PathBuf,
    segments: Vec<RecordingSegment>,
    cursors: Cursors,
) -> Result<CompletedRecording, RecordingError> {
    use cap_project::*;

    let make_relative = |path: &PathBuf| {
        RelativePathBuf::from_path(path.strip_prefix(&recording_dir).unwrap()).unwrap()
    };

    let meta = StudioRecordingMeta::MultipleSegments {
        inner: MultipleSegments {
            segments: futures::stream::iter(segments)
                .then(async |s| {
                    let to_start_time = |timestamp: Timestamp| {
                        timestamp
                            .duration_since(s.pipeline.start_time)
                            .as_secs_f64()
                    };

                    MultipleSegment {
                        display: VideoMeta {
                            path: make_relative(&s.pipeline.screen.path),
                            fps: s.pipeline.screen.video_info.unwrap().fps(),
                            start_time: Some(to_start_time(s.pipeline.screen.first_timestamp)),
                        },
                        camera: s.pipeline.camera.map(|camera| VideoMeta {
                            path: make_relative(&camera.path),
                            fps: camera.video_info.unwrap().fps(),
                            start_time: Some(to_start_time(camera.first_timestamp)),
                        }),
                        mic: s.pipeline.microphone.map(|mic| AudioMeta {
                            path: make_relative(&mic.path),
                            start_time: Some(to_start_time(mic.first_timestamp)),
                        }),
                        system_audio: s.pipeline.system_audio.map(|audio| AudioMeta {
                            path: make_relative(&audio.path),
                            start_time: Some(to_start_time(audio.first_timestamp)),
                        }),
                        cursor: s
                            .pipeline
                            .cursor
                            .as_ref()
                            .map(|cursor| make_relative(&cursor.output_path)),
                    }
                })
                .collect::<Vec<_>>()
                .await,
            cursors: cap_project::Cursors::Correct(
                cursors
                    .into_values()
                    .map(|cursor| {
                        (
                            cursor.id.to_string(),
                            CursorMeta {
                                image_path: RelativePathBuf::from("content/cursors")
                                    .join(&cursor.file_name),
                                hotspot: cursor.hotspot,
                                shape: cursor.shape,
                            },
                        )
                    })
                    .collect(),
            ),
        },
    };

    let project_config = cap_project::ProjectConfiguration::default();
    project_config
        .write(&recording_dir)
        .map_err(RecordingError::from)?;

    Ok(CompletedRecording {
        project_path: recording_dir,
        meta,
        cursor_data: Default::default(),
        // display_source: actor.options.capture_target,
        // segments: actor.segments,
    })
}

struct SegmentPipelineFactory {
    segments_dir: PathBuf,
    cursors_dir: PathBuf,
    base_inputs: RecordingBaseInputs,
    custom_cursor_capture: bool,
    start_time: Timestamps,
    index: u32,
    completion_tx: watch::Sender<Option<Result<(), PipelineDoneError>>>,
}

impl SegmentPipelineFactory {
    #[allow(clippy::too_many_arguments)]
    pub fn new(
        segments_dir: PathBuf,
        cursors_dir: PathBuf,
        base_inputs: RecordingBaseInputs,
        custom_cursor_capture: bool,
        start_time: Timestamps,
        completion_tx: watch::Sender<Option<Result<(), PipelineDoneError>>>,
    ) -> Self {
        Self {
            segments_dir,
            cursors_dir,
            base_inputs,
            custom_cursor_capture,
            start_time,
            index: 0,
            completion_tx,
        }
    }

    pub async fn create_next(
        &mut self,
        cursors: Cursors,
        next_cursors_id: u32,
    ) -> anyhow::Result<Pipeline> {
        let pipeline = create_segment_pipeline(
            &self.segments_dir,
            &self.cursors_dir,
            self.index,
            self.base_inputs.clone(),
            cursors,
            next_cursors_id,
            self.custom_cursor_capture,
            self.start_time,
        )
        .await?;

        self.index += 1;

        pipeline.spawn_watcher(self.completion_tx.clone());

        Ok(pipeline)
    }
}

fn completion_rx_to_done_fut(
    mut rx: watch::Receiver<Option<Result<(), PipelineDoneError>>>,
) -> DoneFut {
    async move {
        loop {
            if let Some(result) = rx.borrow().clone() {
                return result;
            }

            if rx.changed().await.is_err() {
                return Ok(());
            }
        }
    }
    .boxed()
    .shared()
}

#[derive(Debug, thiserror::Error)]
pub enum CreateSegmentPipelineError {
    #[error("NoDisplay")]
    NoDisplay,
    #[error("NoBounds")]
    NoBounds,
    #[error("PipelineBuild/{0}")]
    PipelineBuild(MediaError),
    #[error("PipelinePlay/{0}")]
    PipelinePlay(MediaError),
    #[error("Actor/{0}")]
    Actor(#[from] ActorError),
    #[error("{0}")]
    Recording(#[from] RecordingError),
    #[error("{0}")]
    Media(#[from] MediaError),
}

#[tracing::instrument(skip_all, name = "segment", fields(index = index))]
#[allow(clippy::too_many_arguments)]
async fn create_segment_pipeline(
    segments_dir: &PathBuf,
    cursors_dir: &Path,
    index: u32,
<<<<<<< HEAD
    capture_target: screen_capture::ScreenCaptureTarget,
    mic_feed: Option<Arc<MicrophoneFeedLock>>,
    capture_system_audio: bool,
    camera_feed: Option<Arc<CameraFeedLock>>,
=======
    base_inputs: RecordingBaseInputs,
>>>>>>> 14265aeb
    prev_cursors: Cursors,
    next_cursors_id: u32,
    custom_cursor_capture: bool,
    start_time: Timestamps,
<<<<<<< HEAD
) -> anyhow::Result<Pipeline> {
    let system_audio = if capture_system_audio {
        let (tx, rx) = mpsc::channel::<AudioFrame>(64);
=======
) -> Result<(Pipeline, oneshot::Receiver<Result<(), String>>), CreateSegmentPipelineError> {
    let system_audio = if base_inputs.capture_system_audio {
        let (tx, rx) = flume::bounded(64);
>>>>>>> 14265aeb
        (Some(tx), Some(rx))
    } else {
        (None, None)
    };

    let display = base_inputs
        .capture_target
        .display()
        .ok_or(CreateSegmentPipelineError::NoDisplay)?;
    let crop_bounds = base_inputs
        .capture_target
        .cursor_crop()
        .ok_or(CreateSegmentPipelineError::NoBounds)?;

    #[cfg(windows)]
    let d3d_device = crate::capture_pipeline::create_d3d_device().unwrap();

<<<<<<< HEAD
    let screen_config = create_screen_capture(
        &capture_target,
=======
    let (screen_source, screen_rx) = create_screen_capture(
        &base_inputs.capture_target,
>>>>>>> 14265aeb
        !custom_cursor_capture,
        120,
        start_time.system_time(),
        capture_system_audio,
        #[cfg(windows)]
        d3d_device,
        #[cfg(target_os = "macos")]
        base_inputs.shareable_content,
    )
    .await
    .unwrap();

    let (capture_source, system_audio) = screen_config.to_sources().await?;

    let dir = ensure_dir(&segments_dir.join(format!("segment-{index}")))?;

    let screen_output_path = dir.join("display.mp4");

    trace!("preparing segment pipeline {index}");

<<<<<<< HEAD
    let screen = ScreenCaptureMethod::make_studio_mode_pipeline(
        capture_source,
        screen_output_path.clone(),
        start_time,
    )
    .instrument(error_span!("screen-out"))
    .await
    .context("screen pipeline setup")?;

    let camera = OptionFuture::from(camera_feed.map(|camera_feed| {
        OutputPipeline::builder(dir.join("camera.mp4"))
            .with_video::<sources::Camera>(camera_feed)
            .with_timestamps(start_time)
            .build::<Mp4Muxer>(())
            .instrument(error_span!("camera-out"))
    }))
    .await
    .transpose()
    .context("camera pipeline setup")?;

    let microphone = OptionFuture::from(mic_feed.map(|mic_feed| {
        OutputPipeline::builder(dir.join("audio-input.ogg"))
            .with_audio_source::<sources::Microphone>(mic_feed)
            .with_timestamps(start_time)
            .build::<OggMuxer>(())
            .instrument(error_span!("mic-out"))
    }))
    .await
    .transpose()
    .context("microphone pipeline setup")?;

    let system_audio = OptionFuture::from(system_audio.map(|system_audio| {
        OutputPipeline::builder(dir.join("system_audio.ogg"))
            .with_audio_source::<screen_capture::SystemAudioSource>(system_audio)
            .with_timestamps(start_time)
            .build::<OggMuxer>(())
            .instrument(error_span!("system-audio-out"))
    }))
    .await
    .transpose()
    .context("microphone pipeline setup")?;
=======
    let screen = {
        let video_info = screen_source.info();

        let (pipeline_builder_, screen_timestamp_rx) =
            ScreenCaptureMethod::make_studio_mode_pipeline(
                pipeline_builder,
                (screen_source, screen_rx),
                screen_output_path.clone(),
                start_time,
            )
            .unwrap();
        pipeline_builder = pipeline_builder_;

        info!(
            r#"screen pipeline prepared, will output to "{}""#,
            screen_output_path
                .strip_prefix(segments_dir)
                .unwrap()
                .display()
        );

        ScreenPipelineOutput {
            inner: PipelineOutput {
                path: screen_output_path,
                first_timestamp_rx: screen_timestamp_rx,
            },
            video_info,
        }
    };

    let microphone = if let Some(mic_feed) = base_inputs.mic_feed {
        let (tx, channel) = flume::bounded(8);

        let mic_source = AudioInputSource::init(mic_feed, tx);

        let mic_config = mic_source.info();
        let output_path = dir.join("audio-input.ogg");

        let mut output = OggFile::init(
            output_path.clone(),
            OpusEncoder::factory("microphone", mic_config),
        )
        .map_err(|e| MediaError::Any(e.to_string().into()))?;
        let time_base = output.encoder().input_time_base();

        pipeline_builder.spawn_source("microphone_capture", mic_source);

        let (timestamp_tx, first_timestamp_rx) = flume::bounded(1);

        pipeline_builder.spawn_task("microphone_encoder", move |ready| {
            let mut first_timestamp = None;
            let mut timestamp_tx = Some(timestamp_tx);
            let _ = ready.send(Ok(()));

            let rate = time_base.denominator() as f64 / time_base.numerator() as f64;

            while let Ok((mut frame, timestamp)) = channel.recv() {
                if let Some(timestamp_tx) = timestamp_tx.take() {
                    let _ = timestamp_tx.send(timestamp);
                }

                let first_timestamp = first_timestamp.get_or_insert(timestamp);

                let elapsed = timestamp.duration_since(start_time)
                    - first_timestamp.duration_since(start_time);
                frame.set_pts(Some((elapsed.as_secs_f64() * rate) as i64));

                output.queue_frame(frame);
            }

            output.finish();
            Ok(())
        });

        info!(
            "mic pipeline prepared, will output to {}",
            output_path.strip_prefix(segments_dir).unwrap().display()
        );

        Some(PipelineOutput {
            path: output_path,
            first_timestamp_rx,
        })
    } else {
        None
    };

    let system_audio = if let Some((config, channel)) =
        Some(ScreenCaptureMethod::audio_info()).zip(system_audio.1.clone())
    {
        let output_path = dir.join("system_audio.ogg");

        let mut output = OggFile::init(
            output_path.clone(),
            OpusEncoder::factory("system_audio", config),
        )
        .map_err(|e| MediaError::Any(e.to_string().into()))?;

        let time_base = output.encoder().input_time_base();

        let (timestamp_tx, timestamp_rx) = flume::bounded(1);

        pipeline_builder.spawn_task("system_audio_encoder", move |ready| {
            let mut first_timestamp = None;
            let mut timestamp_tx = Some(timestamp_tx);
            let _ = ready.send(Ok(()));

            let rate = time_base.denominator() as f64 / time_base.numerator() as f64;

            while let Ok((mut frame, timestamp)) = channel.recv() {
                if let Some(timestamp_tx) = timestamp_tx.take() {
                    let _ = timestamp_tx.send(timestamp);
                }

                let first_timestamp = first_timestamp.get_or_insert(timestamp);

                let elapsed = timestamp.duration_since(start_time)
                    - first_timestamp.duration_since(start_time);
                frame.set_pts(Some((elapsed.as_secs_f64() * rate).round() as i64));

                output.queue_frame(frame);
            }

            output.finish();
            Ok(())
        });

        Some(PipelineOutput {
            path: output_path,
            first_timestamp_rx: timestamp_rx,
        })
    } else {
        None
    };

    let camera = if let Some(camera_feed) = base_inputs.camera_feed {
        let (tx, channel) = flume::bounded(8);

        let camera_source = CameraSource::init(camera_feed, tx);
        let camera_config = camera_source.info();
        let time_base = camera_config.time_base;
        let output_path = dir.join("camera.mp4");

        let mut camera_encoder = MP4File::init(
            "camera",
            output_path.clone(),
            |o| H264Encoder::builder("camera", camera_config).build(o),
            |_| None,
        )
        .map_err(|e| MediaError::Any(e.to_string().into()))?;

        pipeline_builder.spawn_source("camera_capture", camera_source);

        let (timestamp_tx, timestamp_rx) = flume::bounded(1);

        pipeline_builder.spawn_task("camera_encoder", move |ready| {
            let mut first_timestamp = None;
            let mut timestamp_tx = Some(timestamp_tx);
            let _ = ready.send(Ok(()));

            let rate = time_base.denominator() as f64 / time_base.numerator() as f64;

            while let Ok((mut frame, timestamp)) = channel.recv() {
                if let Some(timestamp_tx) = timestamp_tx.take() {
                    let _ = timestamp_tx.send(timestamp);
                }

                let first_timestamp = first_timestamp.get_or_insert(timestamp);

                let elapsed = timestamp.duration_since(start_time)
                    - first_timestamp.duration_since(start_time);
                frame.set_pts(Some((elapsed.as_secs_f64() * rate) as i64));

                camera_encoder.queue_video_frame(frame);
            }
            camera_encoder.finish();
            Ok(())
        });

        info!(
            "camera pipeline prepared, will output to {}",
            output_path.strip_prefix(segments_dir).unwrap().display()
        );

        Some(CameraPipelineInfo {
            inner: PipelineOutput {
                path: output_path,
                first_timestamp_rx: timestamp_rx,
            },
            fps: (camera_config.frame_rate.0 / camera_config.frame_rate.1) as u32,
        })
    } else {
        None
    };

    let (mut pipeline, pipeline_done_rx) = pipeline_builder
        .build()
        .await
        .map_err(CreateSegmentPipelineError::PipelineBuild)?;

    pipeline
        .play()
        .await
        .map_err(CreateSegmentPipelineError::PipelinePlay)?;
>>>>>>> 14265aeb

    let cursor = custom_cursor_capture.then(move || {
        let cursor = spawn_cursor_recorder(
            crop_bounds,
            display,
            cursors_dir.to_path_buf(),
            prev_cursors,
            next_cursors_id,
            start_time,
        );

        CursorPipeline {
            output_path: dir.join("cursor.json"),
            actor: cursor,
        }
    });

    info!("pipeline playing");

    Ok(Pipeline {
        start_time,
        screen,
        microphone,
        camera,
        cursor,
        system_audio,
    })
}

struct CameraPipelineInfo {
    inner: OutputPipeline,
    fps: u32,
}

fn ensure_dir(path: &PathBuf) -> Result<PathBuf, MediaError> {
    std::fs::create_dir_all(path)?;
    Ok(path.clone())
}

fn current_time_f64() -> f64 {
    SystemTime::now()
        .duration_since(UNIX_EPOCH)
        .unwrap()
        .as_secs_f64()
}<|MERGE_RESOLUTION|>--- conflicted
+++ resolved
@@ -382,14 +382,10 @@
         self
     }
 
-<<<<<<< HEAD
-    pub async fn build(self) -> anyhow::Result<ActorHandle> {
-=======
     pub async fn build(
         self,
         #[cfg(target_os = "macos")] shareable_content: cidre::arc::R<cidre::sc::ShareableContent>,
-    ) -> Result<(ActorHandle, oneshot::Receiver<Result<(), String>>), SpawnError> {
->>>>>>> 14265aeb
+    ) -> anyhow::Result<ActorHandle> {
         spawn_studio_recording_actor(
             self.output_path,
             RecordingBaseInputs {
@@ -668,32 +664,12 @@
     segments_dir: &PathBuf,
     cursors_dir: &Path,
     index: u32,
-<<<<<<< HEAD
-    capture_target: screen_capture::ScreenCaptureTarget,
-    mic_feed: Option<Arc<MicrophoneFeedLock>>,
-    capture_system_audio: bool,
-    camera_feed: Option<Arc<CameraFeedLock>>,
-=======
     base_inputs: RecordingBaseInputs,
->>>>>>> 14265aeb
     prev_cursors: Cursors,
     next_cursors_id: u32,
     custom_cursor_capture: bool,
     start_time: Timestamps,
-<<<<<<< HEAD
 ) -> anyhow::Result<Pipeline> {
-    let system_audio = if capture_system_audio {
-        let (tx, rx) = mpsc::channel::<AudioFrame>(64);
-=======
-) -> Result<(Pipeline, oneshot::Receiver<Result<(), String>>), CreateSegmentPipelineError> {
-    let system_audio = if base_inputs.capture_system_audio {
-        let (tx, rx) = flume::bounded(64);
->>>>>>> 14265aeb
-        (Some(tx), Some(rx))
-    } else {
-        (None, None)
-    };
-
     let display = base_inputs
         .capture_target
         .display()
@@ -706,13 +682,8 @@
     #[cfg(windows)]
     let d3d_device = crate::capture_pipeline::create_d3d_device().unwrap();
 
-<<<<<<< HEAD
     let screen_config = create_screen_capture(
-        &capture_target,
-=======
-    let (screen_source, screen_rx) = create_screen_capture(
         &base_inputs.capture_target,
->>>>>>> 14265aeb
         !custom_cursor_capture,
         120,
         start_time.system_time(),
@@ -733,7 +704,6 @@
 
     trace!("preparing segment pipeline {index}");
 
-<<<<<<< HEAD
     let screen = ScreenCaptureMethod::make_studio_mode_pipeline(
         capture_source,
         screen_output_path.clone(),
@@ -775,212 +745,6 @@
     .await
     .transpose()
     .context("microphone pipeline setup")?;
-=======
-    let screen = {
-        let video_info = screen_source.info();
-
-        let (pipeline_builder_, screen_timestamp_rx) =
-            ScreenCaptureMethod::make_studio_mode_pipeline(
-                pipeline_builder,
-                (screen_source, screen_rx),
-                screen_output_path.clone(),
-                start_time,
-            )
-            .unwrap();
-        pipeline_builder = pipeline_builder_;
-
-        info!(
-            r#"screen pipeline prepared, will output to "{}""#,
-            screen_output_path
-                .strip_prefix(segments_dir)
-                .unwrap()
-                .display()
-        );
-
-        ScreenPipelineOutput {
-            inner: PipelineOutput {
-                path: screen_output_path,
-                first_timestamp_rx: screen_timestamp_rx,
-            },
-            video_info,
-        }
-    };
-
-    let microphone = if let Some(mic_feed) = base_inputs.mic_feed {
-        let (tx, channel) = flume::bounded(8);
-
-        let mic_source = AudioInputSource::init(mic_feed, tx);
-
-        let mic_config = mic_source.info();
-        let output_path = dir.join("audio-input.ogg");
-
-        let mut output = OggFile::init(
-            output_path.clone(),
-            OpusEncoder::factory("microphone", mic_config),
-        )
-        .map_err(|e| MediaError::Any(e.to_string().into()))?;
-        let time_base = output.encoder().input_time_base();
-
-        pipeline_builder.spawn_source("microphone_capture", mic_source);
-
-        let (timestamp_tx, first_timestamp_rx) = flume::bounded(1);
-
-        pipeline_builder.spawn_task("microphone_encoder", move |ready| {
-            let mut first_timestamp = None;
-            let mut timestamp_tx = Some(timestamp_tx);
-            let _ = ready.send(Ok(()));
-
-            let rate = time_base.denominator() as f64 / time_base.numerator() as f64;
-
-            while let Ok((mut frame, timestamp)) = channel.recv() {
-                if let Some(timestamp_tx) = timestamp_tx.take() {
-                    let _ = timestamp_tx.send(timestamp);
-                }
-
-                let first_timestamp = first_timestamp.get_or_insert(timestamp);
-
-                let elapsed = timestamp.duration_since(start_time)
-                    - first_timestamp.duration_since(start_time);
-                frame.set_pts(Some((elapsed.as_secs_f64() * rate) as i64));
-
-                output.queue_frame(frame);
-            }
-
-            output.finish();
-            Ok(())
-        });
-
-        info!(
-            "mic pipeline prepared, will output to {}",
-            output_path.strip_prefix(segments_dir).unwrap().display()
-        );
-
-        Some(PipelineOutput {
-            path: output_path,
-            first_timestamp_rx,
-        })
-    } else {
-        None
-    };
-
-    let system_audio = if let Some((config, channel)) =
-        Some(ScreenCaptureMethod::audio_info()).zip(system_audio.1.clone())
-    {
-        let output_path = dir.join("system_audio.ogg");
-
-        let mut output = OggFile::init(
-            output_path.clone(),
-            OpusEncoder::factory("system_audio", config),
-        )
-        .map_err(|e| MediaError::Any(e.to_string().into()))?;
-
-        let time_base = output.encoder().input_time_base();
-
-        let (timestamp_tx, timestamp_rx) = flume::bounded(1);
-
-        pipeline_builder.spawn_task("system_audio_encoder", move |ready| {
-            let mut first_timestamp = None;
-            let mut timestamp_tx = Some(timestamp_tx);
-            let _ = ready.send(Ok(()));
-
-            let rate = time_base.denominator() as f64 / time_base.numerator() as f64;
-
-            while let Ok((mut frame, timestamp)) = channel.recv() {
-                if let Some(timestamp_tx) = timestamp_tx.take() {
-                    let _ = timestamp_tx.send(timestamp);
-                }
-
-                let first_timestamp = first_timestamp.get_or_insert(timestamp);
-
-                let elapsed = timestamp.duration_since(start_time)
-                    - first_timestamp.duration_since(start_time);
-                frame.set_pts(Some((elapsed.as_secs_f64() * rate).round() as i64));
-
-                output.queue_frame(frame);
-            }
-
-            output.finish();
-            Ok(())
-        });
-
-        Some(PipelineOutput {
-            path: output_path,
-            first_timestamp_rx: timestamp_rx,
-        })
-    } else {
-        None
-    };
-
-    let camera = if let Some(camera_feed) = base_inputs.camera_feed {
-        let (tx, channel) = flume::bounded(8);
-
-        let camera_source = CameraSource::init(camera_feed, tx);
-        let camera_config = camera_source.info();
-        let time_base = camera_config.time_base;
-        let output_path = dir.join("camera.mp4");
-
-        let mut camera_encoder = MP4File::init(
-            "camera",
-            output_path.clone(),
-            |o| H264Encoder::builder("camera", camera_config).build(o),
-            |_| None,
-        )
-        .map_err(|e| MediaError::Any(e.to_string().into()))?;
-
-        pipeline_builder.spawn_source("camera_capture", camera_source);
-
-        let (timestamp_tx, timestamp_rx) = flume::bounded(1);
-
-        pipeline_builder.spawn_task("camera_encoder", move |ready| {
-            let mut first_timestamp = None;
-            let mut timestamp_tx = Some(timestamp_tx);
-            let _ = ready.send(Ok(()));
-
-            let rate = time_base.denominator() as f64 / time_base.numerator() as f64;
-
-            while let Ok((mut frame, timestamp)) = channel.recv() {
-                if let Some(timestamp_tx) = timestamp_tx.take() {
-                    let _ = timestamp_tx.send(timestamp);
-                }
-
-                let first_timestamp = first_timestamp.get_or_insert(timestamp);
-
-                let elapsed = timestamp.duration_since(start_time)
-                    - first_timestamp.duration_since(start_time);
-                frame.set_pts(Some((elapsed.as_secs_f64() * rate) as i64));
-
-                camera_encoder.queue_video_frame(frame);
-            }
-            camera_encoder.finish();
-            Ok(())
-        });
-
-        info!(
-            "camera pipeline prepared, will output to {}",
-            output_path.strip_prefix(segments_dir).unwrap().display()
-        );
-
-        Some(CameraPipelineInfo {
-            inner: PipelineOutput {
-                path: output_path,
-                first_timestamp_rx: timestamp_rx,
-            },
-            fps: (camera_config.frame_rate.0 / camera_config.frame_rate.1) as u32,
-        })
-    } else {
-        None
-    };
-
-    let (mut pipeline, pipeline_done_rx) = pipeline_builder
-        .build()
-        .await
-        .map_err(CreateSegmentPipelineError::PipelineBuild)?;
-
-    pipeline
-        .play()
-        .await
-        .map_err(CreateSegmentPipelineError::PipelinePlay)?;
->>>>>>> 14265aeb
 
     let cursor = custom_cursor_capture.then(move || {
         let cursor = spawn_cursor_recorder(
