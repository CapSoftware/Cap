use crate::{
    ActorError, MediaError, RecordingBaseInputs, RecordingError,
    capture_pipeline::{
        MakeCapturePipeline, ScreenCaptureMethod, Stop, target_to_display_and_crop,
    },
    cursor::{CursorActor, Cursors, spawn_cursor_recorder},
    feeds::{camera::CameraFeedLock, microphone::MicrophoneFeedLock},
    ffmpeg::OggMuxer,
    output_pipeline::{DoneFut, FinishedOutputPipeline, OutputPipeline, PipelineDoneError},
    screen_capture::ScreenCaptureConfig,
    sources::{self, screen_capture},
};

#[cfg(target_os = "macos")]
use crate::output_pipeline::{AVFoundationCameraMuxer, AVFoundationCameraMuxerConfig};

#[cfg(windows)]
use crate::output_pipeline::{WindowsCameraMuxer, WindowsCameraMuxerConfig};
use anyhow::{Context as _, anyhow, bail};
use cap_media_info::VideoInfo;
use cap_project::{CursorEvents, StudioRecordingMeta};
use cap_timestamp::{Timestamp, Timestamps};
use futures::{FutureExt, StreamExt, future::OptionFuture, stream::FuturesUnordered};
use kameo::{Actor as _, prelude::*};
use relative_path::RelativePathBuf;
use std::{
    path::{Path, PathBuf},
    sync::Arc,
    time::{Duration, Instant, SystemTime, UNIX_EPOCH},
};
use tokio::sync::watch;
use tracing::{Instrument, debug, error_span, info, trace, warn};

#[allow(clippy::large_enum_variant)]
enum ActorState {
    Recording {
        pipeline: Pipeline,
        // pipeline_done_rx: oneshot::Receiver<Result<(), String>>,
        index: u32,
        segment_start_time: f64,
        segment_start_instant: Instant,
    },
    Paused {
        next_index: u32,
        cursors: Cursors,
        next_cursor_id: u32,
    },
}

#[derive(Clone)]
pub struct ActorHandle {
    actor_ref: kameo::actor::ActorRef<Actor>,
    pub capture_target: screen_capture::ScreenCaptureTarget,
    done_fut: DoneFut,
    // pub bounds: Bounds,
}

#[derive(kameo::Actor)]
pub struct Actor {
    recording_dir: PathBuf,
    state: Option<ActorState>,
    segment_factory: SegmentPipelineFactory,
    segments: Vec<RecordingSegment>,
    completion_tx: watch::Sender<Option<Result<(), PipelineDoneError>>>,
}

impl Actor {
    async fn stop_pipeline(
        &mut self,
        pipeline: Pipeline,
        segment_start_time: f64,
    ) -> anyhow::Result<(Cursors, u32)> {
        tracing::info!("pipeline shuting down");

        let mut pipeline = pipeline.stop().await?;

        tracing::info!("pipeline shutdown");

        let segment_stop_time = current_time_f64();

        let cursors = if let Some(cursor) = pipeline.cursor.as_mut()
            && let Ok(res) = cursor.actor.rx.clone().await
        {
            std::fs::write(
                &cursor.output_path,
                serde_json::to_string_pretty(&CursorEvents {
                    clicks: res.clicks,
                    moves: res.moves,
                })?,
            )?;

            (res.cursors, res.next_cursor_id)
        } else {
            (Default::default(), 0)
        };

        self.segments.push(RecordingSegment {
            start: segment_start_time,
            end: segment_stop_time,
            pipeline,
        });

        Ok(cursors)
    }

    fn notify_completion_ok(&self) {
        if self.completion_tx.borrow().is_none() {
            let _ = self.completion_tx.send(Some(Ok(())));
        }
    }
}

impl Message<Stop> for Actor {
    type Reply = anyhow::Result<CompletedRecording>;

    async fn handle(&mut self, _: Stop, ctx: &mut Context<Self, Self::Reply>) -> Self::Reply {
        let cursors = match self.state.take() {
            Some(ActorState::Recording {
                pipeline,
                segment_start_time,
                segment_start_instant,
                ..
            }) => {
                // Wait for minimum segment duration
                tokio::time::sleep_until((segment_start_instant + Duration::from_secs(1)).into())
                    .await;

                let (cursors, _) = self.stop_pipeline(pipeline, segment_start_time).await?;

                cursors
            }
            Some(ActorState::Paused { cursors, .. }) => cursors,
            _ => return Err(anyhow!("Not recording")),
        };

        ctx.actor_ref().stop_gracefully().await?;

        let recording = stop_recording(
            self.recording_dir.clone(),
            std::mem::take(&mut self.segments),
            cursors,
        )
        .await?;

        self.notify_completion_ok();

        Ok(recording)
    }
}

struct Pause;

impl Message<Pause> for Actor {
    type Reply = anyhow::Result<()>;

    async fn handle(&mut self, _: Pause, _: &mut Context<Self, Self::Reply>) -> Self::Reply {
        self.state = match self.state.take() {
            Some(ActorState::Recording {
                pipeline,
                segment_start_time,
                index,
                ..
            }) => {
                let (cursors, next_cursor_id) = self
                    .stop_pipeline(pipeline, segment_start_time)
                    .await
                    .context("stop_pipeline")?;

                Some(ActorState::Paused {
                    next_index: index + 1,
                    cursors,
                    next_cursor_id,
                })
            }
            state => state,
        };

        Ok(())
    }
}

struct Resume;

impl Message<Resume> for Actor {
    type Reply = anyhow::Result<()>;

    async fn handle(&mut self, _: Resume, _: &mut Context<Self, Self::Reply>) -> Self::Reply {
        self.state = match self.state.take() {
            Some(ActorState::Paused {
                next_index,
                cursors,
                next_cursor_id,
            }) => {
                let pipeline = self
                    .segment_factory
                    .create_next(cursors, next_cursor_id)
                    .await?;

                Some(ActorState::Recording {
                    pipeline,
                    // pipeline_done_rx,
                    index: next_index,
                    segment_start_time: current_time_f64(),
                    segment_start_instant: Instant::now(),
                })
            }
            state => state,
        };

        Ok(())
    }
}

struct Cancel;

impl Message<Cancel> for Actor {
    type Reply = anyhow::Result<()>;

    async fn handle(&mut self, _: Cancel, _: &mut Context<Self, Self::Reply>) -> Self::Reply {
        if let Some(ActorState::Recording { pipeline, .. }) = self.state.take() {
            let _ = pipeline.stop().await;

            self.notify_completion_ok();
        }

        Ok(())
    }
}

struct SetMicFeed {
    mic_feed: Option<Arc<MicrophoneFeedLock>>,
}

impl Message<SetMicFeed> for Actor {
    type Reply = anyhow::Result<()>;

    async fn handle(&mut self, msg: SetMicFeed, _: &mut Context<Self, Self::Reply>) -> Self::Reply {
        match self.state.as_ref() {
            Some(ActorState::Recording { .. }) => {
                bail!("Pause the recording before changing microphone input")
            }
            Some(ActorState::Paused { .. }) => {
                self.segment_factory.set_mic_feed(msg.mic_feed);
                Ok(())
            }
            None => Err(anyhow!("Recording no longer active")),
        }
    }
}

struct SetCameraFeed {
    camera_feed: Option<Arc<CameraFeedLock>>,
}

impl Message<SetCameraFeed> for Actor {
    type Reply = anyhow::Result<()>;

    async fn handle(
        &mut self,
        msg: SetCameraFeed,
        _: &mut Context<Self, Self::Reply>,
    ) -> Self::Reply {
        match self.state.as_ref() {
            Some(ActorState::Recording { .. }) => {
                bail!("Pause the recording before changing camera input")
            }
            Some(ActorState::Paused { .. }) => {
                self.segment_factory.set_camera_feed(msg.camera_feed);
                Ok(())
            }
            None => Err(anyhow!("Recording no longer active")),
        }
    }
}

pub struct RecordingSegment {
    pub start: f64,
    pub end: f64,
    pipeline: FinishedPipeline,
}

pub struct ScreenPipelineOutput {
    pub inner: OutputPipeline,
    pub video_info: VideoInfo,
}

struct Pipeline {
    pub start_time: Timestamps,
    // sources
    pub screen: OutputPipeline,
    pub microphone: Option<OutputPipeline>,
    pub camera: Option<OutputPipeline>,
    pub system_audio: Option<OutputPipeline>,
    pub cursor: Option<CursorPipeline>,
}

struct FinishedPipeline {
    pub start_time: Timestamps,
    // sources
    pub screen: FinishedOutputPipeline,
    pub microphone: Option<FinishedOutputPipeline>,
    pub camera: Option<FinishedOutputPipeline>,
    pub system_audio: Option<FinishedOutputPipeline>,
    pub cursor: Option<CursorPipeline>,
}

impl Pipeline {
    pub async fn stop(mut self) -> anyhow::Result<FinishedPipeline> {
        let (screen, microphone, camera, system_audio) = futures::join!(
            self.screen.stop(),
            OptionFuture::from(self.microphone.map(|s| s.stop())),
            OptionFuture::from(self.camera.map(|s| s.stop())),
            OptionFuture::from(self.system_audio.map(|s| s.stop()))
        );

        if let Some(cursor) = self.cursor.as_mut() {
            cursor.actor.stop();
        }

        let system_audio = match system_audio.transpose() {
            Ok(value) => value,
            Err(err) => {
                warn!("system audio pipeline failed during stop: {err:#}");
                None
            }
        };

        Ok(FinishedPipeline {
            start_time: self.start_time,
            screen: screen.context("screen")?,
            microphone: microphone.transpose().context("microphone")?,
            camera: camera.transpose().context("camera")?,
            system_audio,
            cursor: self.cursor,
        })
    }

    fn spawn_watcher(&self, completion_tx: watch::Sender<Option<Result<(), PipelineDoneError>>>) {
        let mut futures = FuturesUnordered::new();
        futures.push(self.screen.done_fut());

        if let Some(ref microphone) = self.microphone {
            futures.push(microphone.done_fut());
        }

        if let Some(ref camera) = self.camera {
            futures.push(camera.done_fut());
        }

        if let Some(ref system_audio) = self.system_audio {
            futures.push(system_audio.done_fut());
        }

        // Ensure non-video pipelines stop promptly when the video pipeline completes
        {
            let mic_cancel = self.microphone.as_ref().map(|p| p.cancel_token());
            let cam_cancel = self.camera.as_ref().map(|p| p.cancel_token());
            let sys_cancel = self.system_audio.as_ref().map(|p| p.cancel_token());

            let screen_done = self.screen.done_fut();
            tokio::spawn(async move {
                // When screen (video) finishes, cancel the other pipelines
                let _ = screen_done.await;
                if let Some(token) = mic_cancel.as_ref() {
                    token.cancel();
                }
                if let Some(token) = cam_cancel.as_ref() {
                    token.cancel();
                }
                if let Some(token) = sys_cancel.as_ref() {
                    token.cancel();
                }
            });
        }

        tokio::spawn(async move {
            while let Some(res) = futures.next().await {
                if let Err(err) = res
                    && completion_tx.borrow().is_none()
                {
                    let _ = completion_tx.send(Some(Err(err)));
                }
            }
        });
    }
}

struct CursorPipeline {
    output_path: PathBuf,
    actor: CursorActor,
}

impl ActorHandle {
    pub async fn stop(&self) -> anyhow::Result<CompletedRecording> {
        Ok(self.actor_ref.ask(Stop).await?)
    }

    pub fn done_fut(&self) -> DoneFut {
        self.done_fut.clone()
    }

    pub async fn pause(&self) -> anyhow::Result<()> {
        Ok(self.actor_ref.ask(Pause).await?)
    }

    pub async fn resume(&self) -> anyhow::Result<()> {
        Ok(self.actor_ref.ask(Resume).await?)
    }

    pub async fn cancel(&self) -> anyhow::Result<()> {
        Ok(self.actor_ref.ask(Cancel).await?)
    }

    pub async fn set_mic_feed(
        &self,
        mic_feed: Option<Arc<MicrophoneFeedLock>>,
    ) -> anyhow::Result<()> {
        Ok(self.actor_ref.ask(SetMicFeed { mic_feed }).await?)
    }

    pub async fn set_camera_feed(
        &self,
        camera_feed: Option<Arc<CameraFeedLock>>,
    ) -> anyhow::Result<()> {
        Ok(self.actor_ref.ask(SetCameraFeed { camera_feed }).await?)
    }
}

impl Actor {
    pub fn builder(
        output: PathBuf,
        capture_target: screen_capture::ScreenCaptureTarget,
    ) -> ActorBuilder {
        ActorBuilder::new(output, capture_target)
    }
}

pub struct ActorBuilder {
    output_path: PathBuf,
    capture_target: screen_capture::ScreenCaptureTarget,
    system_audio: bool,
    mic_feed: Option<Arc<MicrophoneFeedLock>>,
    camera_feed: Option<Arc<CameraFeedLock>>,
    custom_cursor: bool,
    #[cfg(target_os = "macos")]
    excluded_windows: Vec<scap_targets::WindowId>,
}

impl ActorBuilder {
    pub fn new(output: PathBuf, capture_target: screen_capture::ScreenCaptureTarget) -> Self {
        Self {
            output_path: output,
            capture_target,
            system_audio: false,
            mic_feed: None,
            camera_feed: None,
            custom_cursor: false,
            #[cfg(target_os = "macos")]
            excluded_windows: Vec::new(),
        }
    }

    pub fn with_system_audio(mut self, system_audio: bool) -> Self {
        self.system_audio = system_audio;
        self
    }

    pub fn with_mic_feed(mut self, mic_feed: Arc<MicrophoneFeedLock>) -> Self {
        self.mic_feed = Some(mic_feed);
        self
    }

    pub fn with_camera_feed(mut self, camera_feed: Arc<CameraFeedLock>) -> Self {
        self.camera_feed = Some(camera_feed);
        self
    }

    pub fn with_custom_cursor(mut self, custom_cursor: bool) -> Self {
        self.custom_cursor = custom_cursor;
        self
    }

    #[cfg(target_os = "macos")]
    pub fn with_excluded_windows(mut self, excluded_windows: Vec<scap_targets::WindowId>) -> Self {
        self.excluded_windows = excluded_windows;
        self
    }

    pub async fn build(
        self,
        #[cfg(target_os = "macos")] shareable_content: cidre::arc::R<cidre::sc::ShareableContent>,
    ) -> anyhow::Result<ActorHandle> {
        spawn_studio_recording_actor(
            self.output_path,
            RecordingBaseInputs {
                capture_target: self.capture_target,
                capture_system_audio: self.system_audio,
                mic_feed: self.mic_feed,
                camera_feed: self.camera_feed,
                #[cfg(target_os = "macos")]
                shareable_content,
                #[cfg(target_os = "macos")]
                excluded_windows: self.excluded_windows,
            },
            self.custom_cursor,
        )
        .await
    }
}

#[tracing::instrument("studio_recording", skip_all)]
async fn spawn_studio_recording_actor(
    recording_dir: PathBuf,
    base_inputs: RecordingBaseInputs,
    custom_cursor_capture: bool,
) -> anyhow::Result<ActorHandle> {
    ensure_dir(&recording_dir)?;

    trace!("creating recording actor");

    let content_dir = ensure_dir(&recording_dir.join("content"))?;

    let segments_dir = ensure_dir(&content_dir.join("segments"))?;
    let cursors_dir = ensure_dir(&content_dir.join("cursors"))?;

    let start_time = Timestamps::now();

    let (completion_tx, completion_rx) =
        watch::channel::<Option<Result<(), PipelineDoneError>>>(None);

    if let Some(camera_feed) = &base_inputs.camera_feed {
        debug!("camera device info: {:#?}", camera_feed.camera_info());
        debug!("camera video info: {:#?}", camera_feed.video_info());
    }

    if let Some(mic_feed) = &base_inputs.mic_feed {
        debug!("mic audio info: {:#?}", mic_feed.audio_info());
    };

    let mut segment_pipeline_factory = SegmentPipelineFactory::new(
        segments_dir,
        cursors_dir,
        base_inputs.clone(),
        custom_cursor_capture,
        start_time,
        completion_tx.clone(),
    );

    let index = 0;
    let pipeline = segment_pipeline_factory
        .create_next(Default::default(), 0)
        .await?;

    let done_fut = completion_rx_to_done_fut(completion_rx);

    let segment_start_time = current_time_f64();

    trace!("spawning recording actor");

    let base_inputs = base_inputs.clone();

    let actor_ref = Actor::spawn(Actor {
        recording_dir,
        state: Some(ActorState::Recording {
            pipeline,
            /*pipeline_done_rx,*/
            index,
            segment_start_time,
            segment_start_instant: Instant::now(),
        }),
        segment_factory: segment_pipeline_factory,
        segments: Vec::new(),
        completion_tx: completion_tx.clone(),
    });

    Ok(ActorHandle {
        actor_ref,
        capture_target: base_inputs.capture_target,
        done_fut,
    })
}

pub struct CompletedRecording {
    pub project_path: PathBuf,
    pub meta: StudioRecordingMeta,
    pub cursor_data: cap_project::CursorImages,
}

async fn stop_recording(
    recording_dir: PathBuf,
    segments: Vec<RecordingSegment>,
    cursors: Cursors,
) -> Result<CompletedRecording, RecordingError> {
    use cap_project::*;

    let make_relative = |path: &PathBuf| {
        RelativePathBuf::from_path(path.strip_prefix(&recording_dir).unwrap()).unwrap()
    };

    let meta = StudioRecordingMeta::MultipleSegments {
        inner: MultipleSegments {
            segments: futures::stream::iter(segments)
                .then(async |s| {
                    let to_start_time = |timestamp: Timestamp| {
                        timestamp
                            .duration_since(s.pipeline.start_time)
                            .as_secs_f64()
                    };

                    MultipleSegment {
                        display: VideoMeta {
                            path: make_relative(&s.pipeline.screen.path),
                            fps: s.pipeline.screen.video_info.unwrap().fps(),
                            start_time: Some(to_start_time(s.pipeline.screen.first_timestamp)),
                        },
                        camera: s.pipeline.camera.map(|camera| VideoMeta {
                            path: make_relative(&camera.path),
                            fps: camera.video_info.unwrap().fps(),
                            start_time: Some(to_start_time(camera.first_timestamp)),
                        }),
                        mic: s.pipeline.microphone.map(|mic| AudioMeta {
                            path: make_relative(&mic.path),
                            start_time: Some(to_start_time(mic.first_timestamp)),
                        }),
                        system_audio: s.pipeline.system_audio.map(|audio| AudioMeta {
                            path: make_relative(&audio.path),
                            start_time: Some(to_start_time(audio.first_timestamp)),
                        }),
                        cursor: s
                            .pipeline
                            .cursor
                            .as_ref()
                            .map(|cursor| make_relative(&cursor.output_path)),
                    }
                })
                .collect::<Vec<_>>()
                .await,
            cursors: cap_project::Cursors::Correct(
                cursors
                    .into_values()
                    .map(|cursor| {
                        (
                            cursor.id.to_string(),
                            CursorMeta {
                                image_path: RelativePathBuf::from("content/cursors")
                                    .join(&cursor.file_name),
                                hotspot: cursor.hotspot,
                                shape: cursor.shape,
                            },
                        )
                    })
                    .collect(),
            ),
            status: Some(StudioRecordingStatus::Complete),
        },
    };

    let project_config = cap_project::ProjectConfiguration::default();
    project_config
        .write(&recording_dir)
        .map_err(RecordingError::from)?;

    Ok(CompletedRecording {
        project_path: recording_dir,
        meta,
        cursor_data: Default::default(),
        // display_source: actor.options.capture_target,
        // segments: actor.segments,
    })
}

struct SegmentPipelineFactory {
    segments_dir: PathBuf,
    cursors_dir: PathBuf,
    base_inputs: RecordingBaseInputs,
    custom_cursor_capture: bool,
    start_time: Timestamps,
    index: u32,
    completion_tx: watch::Sender<Option<Result<(), PipelineDoneError>>>,
    #[cfg(windows)]
    encoder_preferences: crate::capture_pipeline::EncoderPreferences,
}

impl SegmentPipelineFactory {
    #[allow(clippy::too_many_arguments)]
    pub fn new(
        segments_dir: PathBuf,
        cursors_dir: PathBuf,
        base_inputs: RecordingBaseInputs,
        custom_cursor_capture: bool,
        start_time: Timestamps,
        completion_tx: watch::Sender<Option<Result<(), PipelineDoneError>>>,
    ) -> Self {
        Self {
            segments_dir,
            cursors_dir,
            base_inputs,
            custom_cursor_capture,
            start_time,
            index: 0,
            completion_tx,
            #[cfg(windows)]
            encoder_preferences: crate::capture_pipeline::EncoderPreferences::new(),
        }
    }

    pub async fn create_next(
        &mut self,
        cursors: Cursors,
        next_cursors_id: u32,
    ) -> anyhow::Result<Pipeline> {
        let pipeline = create_segment_pipeline(
            &self.segments_dir,
            &self.cursors_dir,
            self.index,
            self.base_inputs.clone(),
            cursors,
            next_cursors_id,
            self.custom_cursor_capture,
            self.start_time,
            #[cfg(windows)]
            self.encoder_preferences.clone(),
        )
        .await?;

        self.index += 1;

        pipeline.spawn_watcher(self.completion_tx.clone());

        Ok(pipeline)
    }

    pub fn set_mic_feed(&mut self, mic_feed: Option<Arc<MicrophoneFeedLock>>) {
        self.base_inputs.mic_feed = mic_feed;
    }

    pub fn set_camera_feed(&mut self, camera_feed: Option<Arc<CameraFeedLock>>) {
        self.base_inputs.camera_feed = camera_feed;
    }
}

fn completion_rx_to_done_fut(
    mut rx: watch::Receiver<Option<Result<(), PipelineDoneError>>>,
) -> DoneFut {
    async move {
        loop {
            if let Some(result) = rx.borrow().clone() {
                return result;
            }

            if rx.changed().await.is_err() {
                return Ok(());
            }
        }
    }
    .boxed()
    .shared()
}

#[derive(Debug, thiserror::Error)]
pub enum CreateSegmentPipelineError {
    #[error("NoDisplay")]
    NoDisplay,
    #[error("NoBounds")]
    NoBounds,
    #[error("PipelineBuild/{0}")]
    PipelineBuild(MediaError),
    #[error("PipelinePlay/{0}")]
    PipelinePlay(MediaError),
    #[error("Actor/{0}")]
    Actor(#[from] ActorError),
    #[error("{0}")]
    Recording(#[from] RecordingError),
    #[error("{0}")]
    Media(#[from] MediaError),
}

#[tracing::instrument(skip_all, name = "segment", fields(index = index))]
#[allow(clippy::too_many_arguments)]
async fn create_segment_pipeline(
    segments_dir: &Path,
    cursors_dir: &Path,
    index: u32,
    base_inputs: RecordingBaseInputs,
    prev_cursors: Cursors,
    next_cursors_id: u32,
    custom_cursor_capture: bool,
    start_time: Timestamps,
    #[cfg(windows)] encoder_preferences: crate::capture_pipeline::EncoderPreferences,
) -> anyhow::Result<Pipeline> {
    #[cfg(windows)]
    let d3d_device = crate::capture_pipeline::create_d3d_device().unwrap();

    let (display, crop) =
        target_to_display_and_crop(&base_inputs.capture_target).context("target_display_crop")?;

    let screen_config = ScreenCaptureConfig::<ScreenCaptureMethod>::init(
        display,
        crop,
        !custom_cursor_capture,
        120,
        start_time.system_time(),
        base_inputs.capture_system_audio,
        #[cfg(windows)]
        d3d_device,
        #[cfg(target_os = "macos")]
        base_inputs.shareable_content,
        #[cfg(target_os = "macos")]
        base_inputs.excluded_windows,
    )
    .await
    .context("screen capture init")?;

    let (capture_source, system_audio) = screen_config.to_sources().await?;

    let dir = ensure_dir(&segments_dir.join(format!("segment-{index}")))?;

    let screen_output_path = dir.join("display.mp4");

    trace!("preparing segment pipeline {index}");

    let screen = ScreenCaptureMethod::make_studio_mode_pipeline(
        capture_source,
        screen_output_path.clone(),
        start_time,
        #[cfg(windows)]
        encoder_preferences,
    )
    .instrument(error_span!("screen-out"))
    .await
    .context("screen pipeline setup")?;

    #[cfg(target_os = "macos")]
    let camera = OptionFuture::from(base_inputs.camera_feed.map(|camera_feed| {
        OutputPipeline::builder(dir.join("camera.mp4"))
            .with_video::<sources::NativeCamera>(camera_feed)
            .with_timestamps(start_time)
            .build::<AVFoundationCameraMuxer>(AVFoundationCameraMuxerConfig::default())
            .instrument(error_span!("camera-out"))
    }))
    .await
    .transpose()
    .context("camera pipeline setup")?;

    #[cfg(windows)]
    let camera = OptionFuture::from(base_inputs.camera_feed.map(|camera_feed| {
        OutputPipeline::builder(dir.join("camera.mp4"))
            .with_video::<sources::NativeCamera>(camera_feed)
            .with_timestamps(start_time)
<<<<<<< HEAD
            .build::<Mp4Muxer>(Default::default())
=======
            .build::<WindowsCameraMuxer>(WindowsCameraMuxerConfig::default())
>>>>>>> a1fd6cbd
            .instrument(error_span!("camera-out"))
    }))
    .await
    .transpose()
    .context("camera pipeline setup")?;

    let microphone = OptionFuture::from(base_inputs.mic_feed.map(|mic_feed| {
        OutputPipeline::builder(dir.join("audio-input.ogg"))
            .with_audio_source::<sources::Microphone>(mic_feed)
            .with_timestamps(start_time)
            .build::<OggMuxer>(())
            .instrument(error_span!("mic-out"))
    }))
    .await
    .transpose()
    .context("microphone pipeline setup")?;

    let system_audio = OptionFuture::from(system_audio.map(|system_audio| {
        OutputPipeline::builder(dir.join("system_audio.ogg"))
            .with_audio_source::<screen_capture::SystemAudioSource>(system_audio)
            .with_timestamps(start_time)
            .build::<OggMuxer>(())
            .instrument(error_span!("system-audio-out"))
    }))
    .await
    .transpose()
    .context("system audio pipeline setup")?;

    let cursor = custom_cursor_capture
        .then(move || {
            let cursor_crop_bounds = base_inputs
                .capture_target
                .cursor_crop()
                .ok_or(CreateSegmentPipelineError::NoBounds)?;

            let cursor = spawn_cursor_recorder(
                cursor_crop_bounds,
                display,
                cursors_dir.to_path_buf(),
                prev_cursors,
                next_cursors_id,
                start_time,
            );

            Ok::<_, CreateSegmentPipelineError>(CursorPipeline {
                output_path: dir.join("cursor.json"),
                actor: cursor,
            })
        })
        .transpose()?;

    info!("pipeline playing");

    Ok(Pipeline {
        start_time,
        screen,
        microphone,
        camera,
        cursor,
        system_audio,
    })
}

fn ensure_dir(path: &PathBuf) -> Result<PathBuf, MediaError> {
    std::fs::create_dir_all(path)?;
    Ok(path.clone())
}

fn current_time_f64() -> f64 {
    SystemTime::now()
        .duration_since(UNIX_EPOCH)
        .unwrap()
        .as_secs_f64()
}<|MERGE_RESOLUTION|>--- conflicted
+++ resolved
@@ -847,11 +847,7 @@
         OutputPipeline::builder(dir.join("camera.mp4"))
             .with_video::<sources::NativeCamera>(camera_feed)
             .with_timestamps(start_time)
-<<<<<<< HEAD
-            .build::<Mp4Muxer>(Default::default())
-=======
             .build::<WindowsCameraMuxer>(WindowsCameraMuxerConfig::default())
->>>>>>> a1fd6cbd
             .instrument(error_span!("camera-out"))
     }))
     .await
