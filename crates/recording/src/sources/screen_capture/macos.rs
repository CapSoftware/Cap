--- conflicted
+++ resolved
@@ -48,131 +48,6 @@
     DidStopWithError(arc::R<ns::Error>),
 }
 
-<<<<<<< HEAD
-pub struct ScreenCaptureActor {
-    capturer: scap_screencapturekit::Capturer,
-    capturing: bool,
-}
-=======
-impl PipelineSourceTask for ScreenCaptureSource<CMSampleBufferCapture> {
-    fn run(
-        &mut self,
-        ready_signal: crate::pipeline::task::PipelineReadySignal,
-        control_signal: crate::pipeline::control::PipelineControlSignal,
-    ) -> Result<(), String> {
-        trace!("PipelineSourceTask::run");
-
-        let video_tx = self.video_tx.clone();
-        let audio_tx = self.audio_tx.clone();
-        let config = self.config.clone();
-        let shareable_content = self.shareable_content.clone();
-
-        self.tokio_handle
-            .block_on(async move {
-                let captures_audio = audio_tx.is_some();
-                let frame_handler = FrameHandler::spawn(FrameHandler { video_tx, audio_tx });
-
-                let display = Display::from_id(&config.display)
-                    .ok_or_else(|| SourceError::NoDisplay(config.display))?;
-
-                let content_filter = display
-                    .raw_handle()
-                    .as_content_filter(shareable_content)
-                    .await
-                    .ok_or_else(|| SourceError::AsContentFilter)?;
-
-                debug!("SCK content filter: {:?}", content_filter);
-
-                let size = {
-                    let logical_size = config
-                        .crop_bounds
-                        .map(|bounds| bounds.size())
-                        .or_else(|| display.logical_size())
-                        .unwrap();
-
-                    let scale = display.physical_size().unwrap().width()
-                        / display.logical_size().unwrap().width();
-
-                    PhysicalSize::new(logical_size.width() * scale, logical_size.height() * scale)
-                };
-
-                debug!("size: {:?}", size);
-
-                let mut settings = scap_screencapturekit::StreamCfgBuilder::default()
-                    .with_width(size.width() as usize)
-                    .with_height(size.height() as usize)
-                    .with_fps(config.fps as f32)
-                    .with_shows_cursor(config.show_cursor)
-                    .with_captures_audio(captures_audio)
-                    .build();
-
-                settings.set_pixel_format(cv::PixelFormat::_32_BGRA);
-                settings.set_color_space_name(cg::color_space::names::srgb());
-
-                if let Some(crop_bounds) = config.crop_bounds {
-                    debug!("crop bounds: {:?}", crop_bounds);
-                    settings.set_src_rect(cg::Rect::new(
-                        crop_bounds.position().x(),
-                        crop_bounds.position().y(),
-                        crop_bounds.size().width(),
-                        crop_bounds.size().height(),
-                    ));
-                }
-
-                let (error_tx, error_rx) = flume::bounded(1);
-
-                trace!("Spawning ScreenCaptureActor");
-
-                let capturer = ScreenCaptureActor::spawn(
-                    ScreenCaptureActor::new(
-                        content_filter,
-                        settings,
-                        frame_handler.recipient(),
-                        error_tx.clone(),
-                    )
-                    .map_err(SourceError::CreateActor)?,
-                );
-
-                info!("Spawned ScreenCaptureActor");
-
-                capturer
-                    .ask(StartCapturing)
-                    .await
-                    .map_err(SourceError::StartCapturing)?;
-
-                info!("Started capturing");
-
-                let _ = ready_signal.send(Ok(()));
-
-                let stop = async move {
-                    let _ = capturer.ask(StopCapturing).await;
-                    let _ = capturer.stop_gracefully().await;
-                };
-
-                loop {
-                    use futures::future::Either;
-
-                    match futures::future::select(
-                        error_rx.recv_async(),
-                        control_signal.receiver().recv_async(),
-                    )
-                    .await
-                    {
-                        Either::Left((Ok(error), _)) => {
-                            error!("Error capturing screen: {}", error);
-                            stop.await;
-                            return Err(SourceError::DidStopWithError(error));
-                        }
-                        Either::Right((Ok(ctrl), _)) => {
-                            if let Control::Shutdown = ctrl {
-                                stop.await;
-                                return Ok(());
-                            }
-                        }
-                        _ => {
-                            warn!("Screen capture recv channels shutdown, exiting.");
->>>>>>> 14265aeb
-
 pub struct VideoFrame {
     pub sample_buf: arc::R<cm::SampleBuf>,
     pub timestamp: Timestamp,
@@ -202,7 +77,7 @@
 
         let content_filter = display
             .raw_handle()
-            .as_content_filter()
+            .as_content_filter(self.shareable_content.clone())
             .await
             .ok_or_else(|| SourceError::AsContentFilter)?;
 
