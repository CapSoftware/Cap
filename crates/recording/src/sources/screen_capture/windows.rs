use crate::{
    AudioFrame, ChannelAudioSource, ChannelVideoSource, ChannelVideoSourceConfig, SetupCtx,
    output_pipeline,
    screen_capture::{ScreenCaptureConfig, ScreenCaptureFormat},
};
use ::windows::{
    Graphics::Capture::GraphicsCaptureItem,
    Win32::Graphics::Direct3D11::{D3D11_BOX, ID3D11Device},
};
use anyhow::anyhow;
use cap_fail::fail_err;
use cap_media_info::{AudioInfo, VideoInfo};
use cap_timestamp::{PerformanceCounterTimestamp, Timestamp, Timestamps};
use cpal::traits::{DeviceTrait, HostTrait};
<<<<<<< HEAD
use futures::{
    FutureExt, SinkExt,
    channel::{mpsc, oneshot},
};
=======
use futures::channel::oneshot;
>>>>>>> 14265aeb
use kameo::prelude::*;
use scap_direct3d::StopCapturerError;
use scap_ffmpeg::*;
use scap_targets::{Display, DisplayId};
use std::{
    collections::VecDeque,
    time::{Duration, Instant},
};
use tracing::{info, trace};

const WINDOW_DURATION: Duration = Duration::from_secs(3);
const LOG_INTERVAL: Duration = Duration::from_secs(5);
const MAX_DROP_RATE_THRESHOLD: f64 = 0.25;

#[derive(Debug)]
pub struct Direct3DCapture;

impl Direct3DCapture {
    pub const PIXEL_FORMAT: scap_direct3d::PixelFormat = scap_direct3d::PixelFormat::R8G8B8A8Unorm;
}

impl ScreenCaptureFormat for Direct3DCapture {
    type VideoFormat = scap_direct3d::Frame;

    fn pixel_format() -> ffmpeg::format::Pixel {
        scap_direct3d::PixelFormat::R8G8B8A8Unorm.as_ffmpeg()
    }

    fn audio_info() -> AudioInfo {
        let host = cpal::default_host();
        let output_device = host.default_output_device().unwrap();
        let supported_config = output_device.default_output_config().unwrap();

        let mut info = AudioInfo::from_stream_config(&supported_config);

        info.sample_format = ffmpeg::format::Sample::F32(ffmpeg::format::sample::Type::Packed);

        info
    }
}

#[derive(Clone, Debug, thiserror::Error)]
enum SourceError {
    #[error("NoDisplay: Id '{0}'")]
    NoDisplay(DisplayId),
    #[error("AsCaptureItem: {0}")]
    AsCaptureItem(::windows::core::Error),
    #[error("CreateAudioCapture/{0}")]
    CreateAudioCapture(scap_cpal::CapturerError),
    #[error("StartCapturingAudio/{0}")]
    StartCapturingAudio(
        String, /* SendError<audio::StartCapturing, cpal::PlayStreamError> */
    ),
    #[error("Closed")]
    Closed,
}

struct CapturerHandle {}

pub struct VideoFrame {
    pub frame: scap_direct3d::Frame,
    pub timestamp: Timestamp,
}

<<<<<<< HEAD
impl output_pipeline::VideoFrame for VideoFrame {
    fn timestamp(&self) -> Timestamp {
        self.timestamp
=======
#[derive(Actor)]
struct ScreenCaptureActor {
    stop_tx: Option<std::sync::mpsc::SyncSender<oneshot::Sender<Result<(), StopCapturerError>>>>,
    error_tx: Sender<()>,
    d3d_device: ID3D11Device,
}

impl ScreenCaptureActor {
    pub fn new(error_tx: Sender<()>, d3d_device: ID3D11Device) -> Self {
        Self {
            stop_tx: None,
            error_tx,
            d3d_device,
        }
>>>>>>> 14265aeb
    }
}

impl ScreenCaptureConfig<Direct3DCapture> {
    pub async fn to_sources(
        &self,
    ) -> anyhow::Result<(VideoSourceConfig, Option<SystemAudioSourceConfig>)> {
        let (error_tx, error_rx) = oneshot::channel();
        let (video_tx, video_rx) = flume::bounded(4);

        let mut settings = scap_direct3d::Settings {
            pixel_format: Direct3DCapture::PIXEL_FORMAT,
            crop: self.config.crop_bounds.map(|b| {
                let position = b.position();
                let size = b.size().map(|v| (v / 2.0).floor() * 2.0);

                D3D11_BOX {
                    left: position.x() as u32,
                    top: position.y() as u32,
                    right: (position.x() + size.width()) as u32,
                    bottom: (position.y() + size.height()) as u32,
                    front: 0,
                    back: 1,
                }
            }),
            ..Default::default()
        };

        if let Ok(true) = scap_direct3d::Settings::can_is_border_required() {
            settings.is_border_required = Some(false);
        }

<<<<<<< HEAD
        if let Ok(true) = scap_direct3d::Settings::can_is_cursor_capture_enabled() {
            settings.is_cursor_capture_enabled = Some(self.config.show_cursor);
=======
    async fn handle(
        &mut self,
        msg: StartCapturing,
        _: &mut Context<Self, Self::Reply>,
    ) -> Self::Reply {
        if self.stop_tx.is_some() {
            return Err(StartCapturingError::AlreadyCapturing);
>>>>>>> 14265aeb
        }

        if let Ok(true) = scap_direct3d::Settings::can_min_update_interval() {
            settings.min_update_interval =
                Some(Duration::from_secs_f64(1.0 / self.config.fps as f64));
        }

        let display = Display::from_id(&self.config.display)
            .ok_or_else(|| SourceError::NoDisplay(self.config.display.clone()))?;

        let capture_item = display
            .raw_handle()
            .try_as_capture_item()
            .map_err(SourceError::AsCaptureItem)?;

<<<<<<< HEAD
        let mut error_tx = Some(error_tx);
        let capturer = scap_direct3d::Capturer::new(
            capture_item,
            settings,
            move |frame| {
                let timestamp = frame.inner().SystemRelativeTime()?;
                let timestamp = Timestamp::PerformanceCounter(PerformanceCounterTimestamp::new(
                    timestamp.Duration,
                ));
                let _ = video_tx.try_send(VideoFrame { frame, timestamp });

                Ok(())
            },
            move || {
                if let Some(error_tx) = error_tx.take() {
                    let _ = error_tx.send(VideoSourceError::Closed);
                }
=======
        let (ready_tx, ready_rx) = oneshot::channel();

        let (stop_tx, stop_rx) =
            std::sync::mpsc::sync_channel::<oneshot::Sender<Result<(), StopCapturerError>>>(1);
>>>>>>> 14265aeb

        let d3d_device = self.d3d_device.clone();
        std::thread::spawn(move || {
            cap_mediafoundation_utils::thread_init();

            let res = (|| {
                let mut capture_handle = scap_direct3d::Capturer::new(
                    msg.target,
                    msg.settings,
                    move |frame| {
                        let _ = msg.frame_handler.tell(NewFrame(frame)).try_send();

                        Ok(())
                    },
                    move || {
                        let _ = error_tx.send(());

                        Ok(())
                    },
                    Some(d3d_device),
                )
                .map_err(StartCapturingError::CreateCapturer)?;

                capture_handle
                    .start()
                    .map_err(StartCapturingError::StartCapturer)?;

                Ok::<_, StartCapturingError>(capture_handle)
            })();

            let mut capturer = match res {
                Ok(capturer) => {
                    let _ = ready_tx.send(Ok(()));
                    capturer
                }
                Err(e) => {
                    let _ = ready_tx.send(Err(e));
                    return;
                }
            };

<<<<<<< HEAD
        Ok((
            VideoSourceConfig(
                ChannelVideoSourceConfig::new(self.video_info, video_rx),
                capturer,
                error_rx,
            ),
            self.system_audio.then(|| SystemAudioSourceConfig),
        ))
    }
}

#[derive(thiserror::Error, Clone, Copy, Debug)]
pub enum VideoSourceError {
    #[error("Screen capture closed")]
    Closed,
}

pub struct VideoSourceConfig(
    ChannelVideoSourceConfig<VideoFrame>,
    pub scap_direct3d::Capturer,
    oneshot::Receiver<VideoSourceError>,
);
pub struct VideoSource(ChannelVideoSource<VideoFrame>, scap_direct3d::Capturer);

impl output_pipeline::VideoSource for VideoSource {
    type Config = VideoSourceConfig;
    type Frame = VideoFrame;

    async fn setup(
        config: Self::Config,
        video_tx: mpsc::Sender<Self::Frame>,
        ctx: &mut output_pipeline::SetupCtx,
    ) -> anyhow::Result<Self>
    where
        Self: Sized,
    {
        ctx.tasks().spawn("screen-capture", async move {
            if let Ok(err) = config.2.await {
                return Err(anyhow!("{err}"));
            }
=======
            let stop_channel = stop_rx.recv();

            let res = capturer.stop();

            if let Ok(stop_channel) = stop_channel {
                let _ = stop_channel.send(res);
            }
        });

        match ready_rx.await {
            Ok(res) => res?,
            Err(_) => {
                return Err(StartCapturingError::StartCapturer(
                    ::windows::core::Error::new(
                        ::windows::core::HRESULT(0x80004005u32 as i32),
                        "Capturer thread dropped ready channel",
                    ),
                ));
            }
        }

        info!("Capturer started");
        self.stop_tx = Some(stop_tx);
>>>>>>> 14265aeb

            Ok(())
        });

        ChannelVideoSource::setup(config.0, video_tx, ctx)
            .await
            .map(|source| Self(source, config.1))
    }

<<<<<<< HEAD
    fn video_info(&self) -> VideoInfo {
        self.0.video_info()
    }

    fn start(&mut self) -> futures::future::BoxFuture<'_, anyhow::Result<()>> {
        let a = self.0.start();
        let b = self.1.start();

        async {
            b?;
            a.await
=======
impl Message<StopCapturing> for ScreenCaptureActor {
    type Reply = Result<(), String>;

    async fn handle(
        &mut self,
        _: StopCapturing,
        _: &mut Context<Self, Self::Reply>,
    ) -> Self::Reply {
        let Some(stop_tx) = self.stop_tx.take() else {
            return Err("Not Capturing".to_string());
        };

        let (done_tx, done_rx) = oneshot::channel();
        if let Err(e) = stop_tx.send(done_tx) {
            error!("Silently failed to stop Windows capturer: {}", e);
>>>>>>> 14265aeb
        }
        .boxed()
    }

<<<<<<< HEAD
    fn stop(&mut self) -> futures::future::BoxFuture<'_, anyhow::Result<()>> {
        let a = self.0.stop();
        let b = self.1.stop();
=======
        match done_rx.await {
            Ok(res) => res.map_err(|e| e.to_string())?,
            Err(_) => return Err("Capturer thread dropped stop channel".to_string()),
        }

        info!("stopped windows capturer");
>>>>>>> 14265aeb

        async {
            b?;
            a.await
        }
        .boxed()
    }
}

#[derive(Debug, Clone, thiserror::Error)]
pub enum StartCapturingError {
    #[error("AlreadyCapturing")]
    AlreadyCapturing,
    #[error("CreateCapturer/{0}")]
    CreateCapturer(scap_direct3d::NewCapturerError),
    #[error("StartCapturer/{0}")]
    StartCapturer(::windows::core::Error),
}

pub struct SystemAudioSourceConfig;

pub struct SystemAudioSource {
    capturer: scap_cpal::Capturer,
}

impl output_pipeline::AudioSource for SystemAudioSource {
    type Config = SystemAudioSourceConfig;

    fn setup(
        _: Self::Config,
        mut tx: mpsc::Sender<AudioFrame>,
        ctx: &mut SetupCtx,
    ) -> impl Future<Output = anyhow::Result<Self>> + 'static
    where
        Self: Sized,
    {
        let (error_tx, error_rx) = oneshot::channel();

        ctx.tasks().spawn("system-audio", async move {
            if let Ok(err) = error_rx.await {
                return Err(anyhow!("{err}"));
            }

            Ok(())
        });

        async {
            let mut error_tx = Some(error_tx);

            let capturer = scap_cpal::create_capturer(
                move |data, info, config| {
                    use scap_ffmpeg::*;

                    let timestamp = Timestamp::from_cpal(info.timestamp().capture);

                    let _ = tx.try_send(AudioFrame::new(data.as_ffmpeg(config), timestamp));
                },
                move |e| {
                    if let Some(error_tx) = error_tx.take() {
                        let _ = error_tx.send(e);
                    }
                },
            )?;

            Ok(Self { capturer })
        }
    }

    fn audio_info(&self) -> cap_media_info::AudioInfo {
        Direct3DCapture::audio_info()
    }

    async fn start(&mut self) -> anyhow::Result<()> {
        self.capturer.play()?;
        Ok(())
    }

    async fn stop(&mut self) -> anyhow::Result<()> {
        self.capturer.pause()?;
        Ok(())
    }
}<|MERGE_RESOLUTION|>--- conflicted
+++ resolved
@@ -12,14 +12,10 @@
 use cap_media_info::{AudioInfo, VideoInfo};
 use cap_timestamp::{PerformanceCounterTimestamp, Timestamp, Timestamps};
 use cpal::traits::{DeviceTrait, HostTrait};
-<<<<<<< HEAD
 use futures::{
     FutureExt, SinkExt,
     channel::{mpsc, oneshot},
 };
-=======
-use futures::channel::oneshot;
->>>>>>> 14265aeb
 use kameo::prelude::*;
 use scap_direct3d::StopCapturerError;
 use scap_ffmpeg::*;
@@ -84,26 +80,9 @@
     pub timestamp: Timestamp,
 }
 
-<<<<<<< HEAD
 impl output_pipeline::VideoFrame for VideoFrame {
     fn timestamp(&self) -> Timestamp {
         self.timestamp
-=======
-#[derive(Actor)]
-struct ScreenCaptureActor {
-    stop_tx: Option<std::sync::mpsc::SyncSender<oneshot::Sender<Result<(), StopCapturerError>>>>,
-    error_tx: Sender<()>,
-    d3d_device: ID3D11Device,
-}
-
-impl ScreenCaptureActor {
-    pub fn new(error_tx: Sender<()>, d3d_device: ID3D11Device) -> Self {
-        Self {
-            stop_tx: None,
-            error_tx,
-            d3d_device,
-        }
->>>>>>> 14265aeb
     }
 }
 
@@ -136,18 +115,8 @@
             settings.is_border_required = Some(false);
         }
 
-<<<<<<< HEAD
         if let Ok(true) = scap_direct3d::Settings::can_is_cursor_capture_enabled() {
             settings.is_cursor_capture_enabled = Some(self.config.show_cursor);
-=======
-    async fn handle(
-        &mut self,
-        msg: StartCapturing,
-        _: &mut Context<Self, Self::Reply>,
-    ) -> Self::Reply {
-        if self.stop_tx.is_some() {
-            return Err(StartCapturingError::AlreadyCapturing);
->>>>>>> 14265aeb
         }
 
         if let Ok(true) = scap_direct3d::Settings::can_min_update_interval() {
@@ -163,7 +132,6 @@
             .try_as_capture_item()
             .map_err(SourceError::AsCaptureItem)?;
 
-<<<<<<< HEAD
         let mut error_tx = Some(error_tx);
         let capturer = scap_direct3d::Capturer::new(
             capture_item,
@@ -181,54 +149,13 @@
                 if let Some(error_tx) = error_tx.take() {
                     let _ = error_tx.send(VideoSourceError::Closed);
                 }
-=======
-        let (ready_tx, ready_rx) = oneshot::channel();
-
-        let (stop_tx, stop_rx) =
-            std::sync::mpsc::sync_channel::<oneshot::Sender<Result<(), StopCapturerError>>>(1);
->>>>>>> 14265aeb
-
-        let d3d_device = self.d3d_device.clone();
-        std::thread::spawn(move || {
-            cap_mediafoundation_utils::thread_init();
-
-            let res = (|| {
-                let mut capture_handle = scap_direct3d::Capturer::new(
-                    msg.target,
-                    msg.settings,
-                    move |frame| {
-                        let _ = msg.frame_handler.tell(NewFrame(frame)).try_send();
-
-                        Ok(())
-                    },
-                    move || {
-                        let _ = error_tx.send(());
-
-                        Ok(())
-                    },
-                    Some(d3d_device),
-                )
-                .map_err(StartCapturingError::CreateCapturer)?;
-
-                capture_handle
-                    .start()
-                    .map_err(StartCapturingError::StartCapturer)?;
-
-                Ok::<_, StartCapturingError>(capture_handle)
-            })();
-
-            let mut capturer = match res {
-                Ok(capturer) => {
-                    let _ = ready_tx.send(Ok(()));
-                    capturer
-                }
-                Err(e) => {
-                    let _ = ready_tx.send(Err(e));
-                    return;
-                }
-            };
-
-<<<<<<< HEAD
+
+                Ok(())
+            },
+            Some(self.d3d_device.clone()),
+        )
+        .map_err(StartCapturingError::CreateCapturer)?;
+
         Ok((
             VideoSourceConfig(
                 ChannelVideoSourceConfig::new(self.video_info, video_rx),
@@ -269,31 +196,6 @@
             if let Ok(err) = config.2.await {
                 return Err(anyhow!("{err}"));
             }
-=======
-            let stop_channel = stop_rx.recv();
-
-            let res = capturer.stop();
-
-            if let Ok(stop_channel) = stop_channel {
-                let _ = stop_channel.send(res);
-            }
-        });
-
-        match ready_rx.await {
-            Ok(res) => res?,
-            Err(_) => {
-                return Err(StartCapturingError::StartCapturer(
-                    ::windows::core::Error::new(
-                        ::windows::core::HRESULT(0x80004005u32 as i32),
-                        "Capturer thread dropped ready channel",
-                    ),
-                ));
-            }
-        }
-
-        info!("Capturer started");
-        self.stop_tx = Some(stop_tx);
->>>>>>> 14265aeb
 
             Ok(())
         });
@@ -303,7 +205,6 @@
             .map(|source| Self(source, config.1))
     }
 
-<<<<<<< HEAD
     fn video_info(&self) -> VideoInfo {
         self.0.video_info()
     }
@@ -315,39 +216,13 @@
         async {
             b?;
             a.await
-=======
-impl Message<StopCapturing> for ScreenCaptureActor {
-    type Reply = Result<(), String>;
-
-    async fn handle(
-        &mut self,
-        _: StopCapturing,
-        _: &mut Context<Self, Self::Reply>,
-    ) -> Self::Reply {
-        let Some(stop_tx) = self.stop_tx.take() else {
-            return Err("Not Capturing".to_string());
-        };
-
-        let (done_tx, done_rx) = oneshot::channel();
-        if let Err(e) = stop_tx.send(done_tx) {
-            error!("Silently failed to stop Windows capturer: {}", e);
->>>>>>> 14265aeb
         }
         .boxed()
     }
 
-<<<<<<< HEAD
     fn stop(&mut self) -> futures::future::BoxFuture<'_, anyhow::Result<()>> {
         let a = self.0.stop();
         let b = self.1.stop();
-=======
-        match done_rx.await {
-            Ok(res) => res.map_err(|e| e.to_string())?,
-            Err(_) => return Err("Capturer thread dropped stop channel".to_string()),
-        }
-
-        info!("stopped windows capturer");
->>>>>>> 14265aeb
 
         async {
             b?;
