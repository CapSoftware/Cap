--- conflicted
+++ resolved
@@ -721,7 +721,6 @@
     }
 }
 
-<<<<<<< HEAD
 fn convert_uyvy_to_yuyv(src: &[u8], width: u32, height: u32) -> Vec<u8> {
     let total_bytes = (width * height * 2) as usize;
     let mut dst = vec![0u8; total_bytes];
@@ -738,10 +737,7 @@
     dst
 }
 
-fn upload_mf_buffer_to_texture(
-=======
 pub fn upload_mf_buffer_to_texture(
->>>>>>> 0286670d
     device: &ID3D11Device,
     frame: &NativeCameraFrame,
 ) -> windows::core::Result<windows::Win32::Graphics::Direct3D11::ID3D11Texture2D> {
