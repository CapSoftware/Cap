--- conflicted
+++ resolved
@@ -4,16 +4,11 @@
 edition = "2021"
 
 [dependencies]
-<<<<<<< HEAD
 specta.workspace = true
 # TODO(Ilya): remove when specta releases rc.21
 specta-util.workspace = true
 
-serde = { version = "1.0.209", features = ["derive"] }
-=======
-specta = { workspace = true, features = ["derive"] }
 serde = { version = "1", features = ["derive"] }
->>>>>>> 0b1baa45
 serde_json = "1.0.127"
 either = "1.13.0"
 tauri = { workspace = true }
