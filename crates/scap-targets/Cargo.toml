[package]
name = "scap-targets"
version = "0.1.0"
edition = "2024"

[lints]
workspace = true

[dependencies]
serde = { version = "1.0.219", features = ["derive"] }
specta.workspace = true
image = "0.24"
tracing.workspace = true

[target.'cfg(target_os = "macos")'.dependencies]
cidre = { workspace = true, default-features = false, features = ["sc"] }
core-graphics = "0.24.0"
core-foundation = "0.10.0"
cocoa = "0.26.0"
objc = "0.2.7"

[target.'cfg(target_os = "windows")'.dependencies]
windows = { workspace = true, features = [
<<<<<<< HEAD
    "Win32_Foundation",
    "Win32_System_Threading",
    "Win32_System_WinRT",
    "Win32_System_WinRT_Graphics",
    "Win32_System_WinRT_Graphics_Capture",
    "Win32_UI_WindowsAndMessaging",
    "Win32_UI_Shell",
    "Win32_UI_HiDpi",
    "Win32_Graphics_Gdi",
    "Win32_Graphics_Dwm",
    "Win32_Storage_FileSystem",
    "Graphics",
    "Graphics_Capture",
=======
	"Graphics_Capture",
	"Win32_Foundation",
	"Win32_System_Threading",
	"Win32_UI_WindowsAndMessaging",
	"Win32_UI_Shell",
	"Win32_UI_HiDpi",
	"Win32_Graphics_Dwm",
	"Win32_Graphics_Gdi",
	"Win32_Storage_FileSystem",
>>>>>>> 0720f679
] }<|MERGE_RESOLUTION|>--- conflicted
+++ resolved
@@ -21,21 +21,6 @@
 
 [target.'cfg(target_os = "windows")'.dependencies]
 windows = { workspace = true, features = [
-<<<<<<< HEAD
-    "Win32_Foundation",
-    "Win32_System_Threading",
-    "Win32_System_WinRT",
-    "Win32_System_WinRT_Graphics",
-    "Win32_System_WinRT_Graphics_Capture",
-    "Win32_UI_WindowsAndMessaging",
-    "Win32_UI_Shell",
-    "Win32_UI_HiDpi",
-    "Win32_Graphics_Gdi",
-    "Win32_Graphics_Dwm",
-    "Win32_Storage_FileSystem",
-    "Graphics",
-    "Graphics_Capture",
-=======
 	"Graphics_Capture",
 	"Win32_Foundation",
 	"Win32_System_Threading",
@@ -45,5 +30,4 @@
 	"Win32_Graphics_Dwm",
 	"Win32_Graphics_Gdi",
 	"Win32_Storage_FileSystem",
->>>>>>> 0720f679
 ] }