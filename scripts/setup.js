--- conflicted
+++ resolved
@@ -166,26 +166,6 @@
     path.join(__root, ".cargo/config.toml"),
     cargoConfigContents
   );
-<<<<<<< HEAD
-
-  if (!(await fileExists(path.join(__root, ".env")))) {
-    await fs.copyFile(
-      path.join(__root, ".env"),
-      path.join(__root, ".env.example")
-    );
-  }
-
-  await fs.copyFile(
-    path.join(__root, ".env"),
-    path.join(__root, "apps/desktop/.env")
-  );
-
-  await fs.copyFile(
-    path.join(__root, ".env"),
-    path.join(__root, "apps/loom-importer-extension/.env")
-  );
-=======
->>>>>>> a94226d8
 }
 
 main();
