--- conflicted
+++ resolved
@@ -2,14 +2,11 @@
   "type": "module",
   "scripts": {
     "build": "dotenv -e .env -- turbo run build",
-<<<<<<< HEAD
     "build:web": "turbo run build:web",
     "build:web:docker": "turbo run build:web:docker",
-=======
     "cap-setup": "dotenv -e .env -- node scripts/setup.js",
     "db:generate": "dotenv -e .env -- pnpm --dir packages/database db:generate",
     "db:push": "dotenv -e .env -- pnpm --dir packages/database db:push",
->>>>>>> 61a4fb1e
     "db:studio": "dotenv -e .env -- pnpm --dir packages/database db:studio",
     "dev": "(pnpm run docker:up > /dev/null &) && sleep 5 && trap 'pnpm run docker:stop' EXIT && dotenv -e .env -- turbo run dev --env-mode=loose --ui tui",
     "dev:desktop": "pnpm run --filter=@cap/desktop dev",
